/*!
 * \file solution_direct_turbulent.cpp
 * \brief Main subrotuines for solving direct problems
 * \author F. Palacios, A. Bueno
 * \version 6.2.0 "Falcon"
 *
 * The current SU2 release has been coordinated by the
 * SU2 International Developers Society <www.su2devsociety.org>
 * with selected contributions from the open-source community.
 *
 * The main research teams contributing to the current release are:
 *  - Prof. Juan J. Alonso's group at Stanford University.
 *  - Prof. Piero Colonna's group at Delft University of Technology.
 *  - Prof. Nicolas R. Gauger's group at Kaiserslautern University of Technology.
 *  - Prof. Alberto Guardone's group at Polytechnic University of Milan.
 *  - Prof. Rafael Palacios' group at Imperial College London.
 *  - Prof. Vincent Terrapon's group at the University of Liege.
 *  - Prof. Edwin van der Weide's group at the University of Twente.
 *  - Lab. of New Concepts in Aeronautics at Tech. Institute of Aeronautics.
 *
 * Copyright 2012-2019, Francisco D. Palacios, Thomas D. Economon,
 *                      Tim Albring, and the SU2 contributors.
 *
 * SU2 is free software; you can redistribute it and/or
 * modify it under the terms of the GNU Lesser General Public
 * License as published by the Free Software Foundation; either
 * version 2.1 of the License, or (at your option) any later version.
 *
 * SU2 is distributed in the hope that it will be useful,
 * but WITHOUT ANY WARRANTY; without even the implied warranty of
 * MERCHANTABILITY or FITNESS FOR A PARTICULAR PURPOSE. See the GNU
 * Lesser General Public License for more details.
 *
 * You should have received a copy of the GNU Lesser General Public
 * License along with SU2. If not, see <http://www.gnu.org/licenses/>.
 */

#include "../include/solver_structure.hpp"

CTurbSolver::CTurbSolver(void) : CSolver() {
  
  FlowPrimVar_i = NULL;
  FlowPrimVar_j = NULL;
  lowerlimit    = NULL;
  upperlimit    = NULL;
  nVertex       = NULL;
  nMarker       = 0;
  Inlet_TurbVars = NULL;
  
}

CTurbSolver::CTurbSolver(CGeometry* geometry, CConfig *config) : CSolver() {

  Gamma = config->GetGamma();
  Gamma_Minus_One = Gamma - 1.0;
  
  FlowPrimVar_i = NULL;
  FlowPrimVar_j = NULL;
  lowerlimit    = NULL;
  upperlimit    = NULL;
  nMarker       = config->GetnMarker_All();
  
  /*--- Store the number of vertices on each marker for deallocation later ---*/
  nVertex = new unsigned long[nMarker];
  for (unsigned long iMarker = 0; iMarker < nMarker; iMarker++)
    nVertex[iMarker] = geometry->nVertex[iMarker];

}

CTurbSolver::~CTurbSolver(void) {
<<<<<<< HEAD

  unsigned short iMarker, iVar;
  unsigned long  iVertex;
  
  if (Inlet_TurbVars != NULL) {
    for (iMarker = 0; iMarker < nMarker; iMarker++) {
=======
  
  if (Inlet_TurbVars != NULL) {
    for (unsigned short iMarker = 0; iMarker < nMarker; iMarker++) {
>>>>>>> c128b3b6
      if (Inlet_TurbVars[iMarker] != NULL) {
        for (unsigned long iVertex = 0; iVertex < nVertex[iMarker]; iVertex++) {
          delete [] Inlet_TurbVars[iMarker][iVertex];
        }
        delete [] Inlet_TurbVars[iMarker];
      }
    }
    delete [] Inlet_TurbVars;
  }

  if (DonorPrimVar != NULL) {
    for (iMarker = 0; iMarker < nMarker; iMarker++) {
      for (iVertex = 0; iVertex < nVertex[iMarker]; iVertex++)
        delete [] DonorPrimVar[iMarker][iVertex];
      delete [] DonorPrimVar[iMarker];
    }
    delete [] DonorPrimVar;
  }
  
  if (DonorJacobian != NULL) {
    for (iMarker = 0; iMarker < nMarker; iMarker++) {
      for (iVertex = 0; iVertex < nVertex[iMarker]; iVertex++) {
        for (iVar = 0; iVar < 10*nDim; iVar++)
          delete [] DonorJacobian[iMarker][iVertex][iVar];
        delete [] DonorJacobian[iMarker][iVertex];
      }
      delete [] DonorJacobian[iMarker];
    }
    delete [] DonorJacobian;
  }
  
  if (DonorGlobalIndex != NULL) {
    for (iMarker = 0; iMarker < nMarker; iMarker++)
      delete [] DonorGlobalIndex[iMarker];
    delete [] DonorGlobalIndex;
  }
  
  if (FlowPrimVar_i != NULL) delete [] FlowPrimVar_i;
  if (FlowPrimVar_j != NULL) delete [] FlowPrimVar_j;
  if (lowerlimit != NULL) delete [] lowerlimit;
  if (upperlimit != NULL) delete [] upperlimit;
  if (nVertex != NULL) delete [] nVertex;
  
}

void CTurbSolver::Set_MPI_Solution(CGeometry *geometry, CConfig *config) {
  unsigned short iVar, iMarker, MarkerS, MarkerR;
  unsigned long iVertex, iPoint, nVertexS, nVertexR, nBufferS_Vector, nBufferR_Vector, nBufferS_Scalar, nBufferR_Scalar;
  su2double *Buffer_Receive_U = NULL, *Buffer_Send_U = NULL, *Buffer_Receive_muT = NULL, *Buffer_Send_muT = NULL;
  
#ifdef HAVE_MPI
  int send_to, receive_from;
  SU2_MPI::Status status;
#endif
  
  for (iMarker = 0; iMarker < config->GetnMarker_All(); iMarker++) {
    
    if ((config->GetMarker_All_KindBC(iMarker) == SEND_RECEIVE) &&
        (config->GetMarker_All_SendRecv(iMarker) > 0)) {
      
      MarkerS = iMarker;  MarkerR = iMarker+1;
      
#ifdef HAVE_MPI
      send_to = config->GetMarker_All_SendRecv(MarkerS)-1;
      receive_from = abs(config->GetMarker_All_SendRecv(MarkerR))-1;
#endif
  
      nVertexS = geometry->nVertex[MarkerS];  nVertexR = geometry->nVertex[MarkerR];
      nBufferS_Vector = nVertexS*nVar;        nBufferR_Vector = nVertexR*nVar;
      nBufferS_Scalar = nVertexS;             nBufferR_Scalar = nVertexR;
      
      /*--- Allocate Receive and send buffers  ---*/
      Buffer_Receive_U = new su2double [nBufferR_Vector];
      Buffer_Send_U = new su2double[nBufferS_Vector];
      
      Buffer_Receive_muT = new su2double [nBufferR_Scalar];
      Buffer_Send_muT = new su2double[nBufferS_Scalar];
      
      /*--- Copy the solution that should be sended ---*/
      for (iVertex = 0; iVertex < nVertexS; iVertex++) {
        iPoint = geometry->vertex[MarkerS][iVertex]->GetNode();
        Buffer_Send_muT[iVertex] = node[iPoint]->GetmuT();
        for (iVar = 0; iVar < nVar; iVar++)
          Buffer_Send_U[iVar*nVertexS+iVertex] = node[iPoint]->GetSolution(iVar);
      }
      
#ifdef HAVE_MPI
      
      /*--- Send/Receive information using Sendrecv ---*/
      SU2_MPI::Sendrecv(Buffer_Send_U, nBufferS_Vector, MPI_DOUBLE, send_to, 0,
                   Buffer_Receive_U, nBufferR_Vector, MPI_DOUBLE, receive_from, 0, MPI_COMM_WORLD, &status);
      SU2_MPI::Sendrecv(Buffer_Send_muT, nBufferS_Scalar, MPI_DOUBLE, send_to, 1,
                   Buffer_Receive_muT, nBufferR_Scalar, MPI_DOUBLE, receive_from, 1, MPI_COMM_WORLD, &status);
#else
      
      /*--- Receive information without MPI ---*/
      for (iVertex = 0; iVertex < nVertexR; iVertex++) {
        iPoint = geometry->vertex[MarkerR][iVertex]->GetNode();
        Buffer_Receive_muT[iVertex] = node[iPoint]->GetmuT();
        for (iVar = 0; iVar < nVar; iVar++)
          Buffer_Receive_U[iVar*nVertexR+iVertex] = Buffer_Send_U[iVar*nVertexR+iVertex];
      }
      
#endif
      
      /*--- Deallocate send buffer ---*/
      delete [] Buffer_Send_U;
      delete [] Buffer_Send_muT;
      
      /*--- Do the coordinate transformation ---*/
      for (iVertex = 0; iVertex < nVertexR; iVertex++) {
        
        /*--- Find point and its type of transformation ---*/
        iPoint = geometry->vertex[MarkerR][iVertex]->GetNode();
        
        /*--- Copy conservative variables. ---*/
        node[iPoint]->SetmuT(Buffer_Receive_muT[iVertex]);
        for (iVar = 0; iVar < nVar; iVar++)
          node[iPoint]->SetSolution(iVar, Buffer_Receive_U[iVar*nVertexR+iVertex]);
        
      }
      
      /*--- Deallocate receive buffer ---*/
      delete [] Buffer_Receive_muT;
      delete [] Buffer_Receive_U;
      
    }
    
  }
  
}

void CTurbSolver::Set_MPI_Solution_Old(CGeometry *geometry, CConfig *config) {
  unsigned short iVar, iMarker, MarkerS, MarkerR;
  unsigned long iVertex, iPoint, nVertexS, nVertexR, nBufferS_Vector, nBufferR_Vector;
  su2double *Buffer_Receive_U = NULL, *Buffer_Send_U = NULL;
  
#ifdef HAVE_MPI
  int send_to, receive_from;
  SU2_MPI::Status status;
#endif
  
  for (iMarker = 0; iMarker < config->GetnMarker_All(); iMarker++) {
    
    if ((config->GetMarker_All_KindBC(iMarker) == SEND_RECEIVE) &&
        (config->GetMarker_All_SendRecv(iMarker) > 0)) {
      
      MarkerS = iMarker;  MarkerR = iMarker+1;
      
#ifdef HAVE_MPI
      send_to = config->GetMarker_All_SendRecv(MarkerS)-1;
      receive_from = abs(config->GetMarker_All_SendRecv(MarkerR))-1;
#endif

      nVertexS = geometry->nVertex[MarkerS];  nVertexR = geometry->nVertex[MarkerR];
      nBufferS_Vector = nVertexS*nVar;        nBufferR_Vector = nVertexR*nVar;
      
      /*--- Allocate Receive and send buffers  ---*/
      Buffer_Receive_U = new su2double [nBufferR_Vector];
      Buffer_Send_U = new su2double[nBufferS_Vector];
      
      /*--- Copy the solution old that should be sended ---*/
      for (iVertex = 0; iVertex < nVertexS; iVertex++) {
        iPoint = geometry->vertex[MarkerS][iVertex]->GetNode();
        for (iVar = 0; iVar < nVar; iVar++)
          Buffer_Send_U[iVar*nVertexS+iVertex] = node[iPoint]->GetSolution_Old(iVar);
      }
      
#ifdef HAVE_MPI
      
      /*--- Send/Receive information using Sendrecv ---*/
      SU2_MPI::Sendrecv(Buffer_Send_U, nBufferS_Vector, MPI_DOUBLE, send_to, 0,
                   Buffer_Receive_U, nBufferR_Vector, MPI_DOUBLE, receive_from, 0, MPI_COMM_WORLD, &status);
#else
      
      /*--- Receive information without MPI ---*/
      for (iVertex = 0; iVertex < nVertexR; iVertex++) {
        for (iVar = 0; iVar < nVar; iVar++)
          Buffer_Receive_U[iVar*nVertexR+iVertex] = Buffer_Send_U[iVar*nVertexR+iVertex];
      }
      
#endif
      
      /*--- Deallocate send buffer ---*/
      delete [] Buffer_Send_U;
      
      /*--- Do the coordinate transformation ---*/
      for (iVertex = 0; iVertex < nVertexR; iVertex++) {
        
        /*--- Find point and its type of transformation ---*/
        iPoint = geometry->vertex[MarkerR][iVertex]->GetNode();
        
        /*--- Copy transformed conserved variables back into buffer. ---*/
        for (iVar = 0; iVar < nVar; iVar++)
          node[iPoint]->SetSolution_Old(iVar, Buffer_Receive_U[iVar*nVertexR+iVertex]);
        
      }
      
      /*--- Deallocate receive buffer ---*/
      delete [] Buffer_Receive_U;
      
    }
    
  }
}

void CTurbSolver::Set_MPI_Solution_Gradient(CGeometry *geometry, CConfig *config) {
  unsigned short iVar, iDim, iMarker, iPeriodic_Index, MarkerS, MarkerR;
  unsigned long iVertex, iPoint, nVertexS, nVertexR, nBufferS_Vector, nBufferR_Vector;
  su2double rotMatrix[3][3], *angles, theta, cosTheta, sinTheta, phi, cosPhi, sinPhi, psi, cosPsi, sinPsi,
  *Buffer_Receive_Gradient = NULL, *Buffer_Send_Gradient = NULL;
  
  su2double **Gradient = new su2double* [nVar];
  for (iVar = 0; iVar < nVar; iVar++)
    Gradient[iVar] = new su2double[nDim];
  
#ifdef HAVE_MPI
  int send_to, receive_from;
  SU2_MPI::Status status;
#endif
  
  for (iMarker = 0; iMarker < config->GetnMarker_All(); iMarker++) {
    
    if ((config->GetMarker_All_KindBC(iMarker) == SEND_RECEIVE) &&
        (config->GetMarker_All_SendRecv(iMarker) > 0)) {
      
      MarkerS = iMarker;  MarkerR = iMarker+1;
      
#ifdef HAVE_MPI
      send_to = config->GetMarker_All_SendRecv(MarkerS)-1;
      receive_from = abs(config->GetMarker_All_SendRecv(MarkerR))-1;
#endif
 
      nVertexS = geometry->nVertex[MarkerS];  nVertexR = geometry->nVertex[MarkerR];
      nBufferS_Vector = nVertexS*nVar*nDim;        nBufferR_Vector = nVertexR*nVar*nDim;
      
      /*--- Allocate Receive and send buffers  ---*/
      Buffer_Receive_Gradient = new su2double [nBufferR_Vector];
      Buffer_Send_Gradient = new su2double[nBufferS_Vector];
      
      /*--- Copy the solution old that should be sended ---*/
      for (iVertex = 0; iVertex < nVertexS; iVertex++) {
        iPoint = geometry->vertex[MarkerS][iVertex]->GetNode();
        for (iVar = 0; iVar < nVar; iVar++)
          for (iDim = 0; iDim < nDim; iDim++)
            Buffer_Send_Gradient[iDim*nVar*nVertexS+iVar*nVertexS+iVertex] = node[iPoint]->GetGradient(iVar, iDim);
      }
      
#ifdef HAVE_MPI
      
      /*--- Send/Receive information using Sendrecv ---*/
      SU2_MPI::Sendrecv(Buffer_Send_Gradient, nBufferS_Vector, MPI_DOUBLE, send_to, 0,
                   Buffer_Receive_Gradient, nBufferR_Vector, MPI_DOUBLE, receive_from, 0, MPI_COMM_WORLD, &status);
#else
      
      /*--- Receive information without MPI ---*/
      for (iVertex = 0; iVertex < nVertexR; iVertex++) {
        for (iVar = 0; iVar < nVar; iVar++)
          for (iDim = 0; iDim < nDim; iDim++)
            Buffer_Receive_Gradient[iDim*nVar*nVertexR+iVar*nVertexR+iVertex] = Buffer_Send_Gradient[iDim*nVar*nVertexR+iVar*nVertexR+iVertex];
      }
      
#endif
      
      /*--- Deallocate send buffer ---*/
      delete [] Buffer_Send_Gradient;
      
      /*--- Do the coordinate transformation ---*/
      for (iVertex = 0; iVertex < nVertexR; iVertex++) {
        
        /*--- Find point and its type of transformation ---*/
        iPoint = geometry->vertex[MarkerR][iVertex]->GetNode();
        iPeriodic_Index = geometry->vertex[MarkerR][iVertex]->GetRotation_Type();
        
        /*--- Retrieve the supplied periodic information. ---*/
        angles = config->GetPeriodicRotation(iPeriodic_Index);
        
        /*--- Store angles separately for clarity. ---*/
        theta    = angles[0];   phi    = angles[1];     psi    = angles[2];
        cosTheta = cos(theta);  cosPhi = cos(phi);      cosPsi = cos(psi);
        sinTheta = sin(theta);  sinPhi = sin(phi);      sinPsi = sin(psi);
        
        /*--- Compute the rotation matrix. Note that the implicit
         ordering is rotation about the x-axis, y-axis,
         then z-axis. Note that this is the transpose of the matrix
         used during the preprocessing stage. ---*/
        rotMatrix[0][0] = cosPhi*cosPsi;    rotMatrix[1][0] = sinTheta*sinPhi*cosPsi - cosTheta*sinPsi;     rotMatrix[2][0] = cosTheta*sinPhi*cosPsi + sinTheta*sinPsi;
        rotMatrix[0][1] = cosPhi*sinPsi;    rotMatrix[1][1] = sinTheta*sinPhi*sinPsi + cosTheta*cosPsi;     rotMatrix[2][1] = cosTheta*sinPhi*sinPsi - sinTheta*cosPsi;
        rotMatrix[0][2] = -sinPhi;          rotMatrix[1][2] = sinTheta*cosPhi;                              rotMatrix[2][2] = cosTheta*cosPhi;
        
        /*--- Copy conserved variables before performing transformation. ---*/
        for (iVar = 0; iVar < nVar; iVar++)
          for (iDim = 0; iDim < nDim; iDim++)
            Gradient[iVar][iDim] = Buffer_Receive_Gradient[iDim*nVar*nVertexR+iVar*nVertexR+iVertex];
        
        /*--- Need to rotate the gradients for all conserved variables. ---*/
        for (iVar = 0; iVar < nVar; iVar++) {
          if (nDim == 2) {
            Gradient[iVar][0] = rotMatrix[0][0]*Buffer_Receive_Gradient[0*nVar*nVertexR+iVar*nVertexR+iVertex] + rotMatrix[0][1]*Buffer_Receive_Gradient[1*nVar*nVertexR+iVar*nVertexR+iVertex];
            Gradient[iVar][1] = rotMatrix[1][0]*Buffer_Receive_Gradient[0*nVar*nVertexR+iVar*nVertexR+iVertex] + rotMatrix[1][1]*Buffer_Receive_Gradient[1*nVar*nVertexR+iVar*nVertexR+iVertex];
          }
          else {
            Gradient[iVar][0] = rotMatrix[0][0]*Buffer_Receive_Gradient[0*nVar*nVertexR+iVar*nVertexR+iVertex] + rotMatrix[0][1]*Buffer_Receive_Gradient[1*nVar*nVertexR+iVar*nVertexR+iVertex] + rotMatrix[0][2]*Buffer_Receive_Gradient[2*nVar*nVertexR+iVar*nVertexR+iVertex];
            Gradient[iVar][1] = rotMatrix[1][0]*Buffer_Receive_Gradient[0*nVar*nVertexR+iVar*nVertexR+iVertex] + rotMatrix[1][1]*Buffer_Receive_Gradient[1*nVar*nVertexR+iVar*nVertexR+iVertex] + rotMatrix[1][2]*Buffer_Receive_Gradient[2*nVar*nVertexR+iVar*nVertexR+iVertex];
            Gradient[iVar][2] = rotMatrix[2][0]*Buffer_Receive_Gradient[0*nVar*nVertexR+iVar*nVertexR+iVertex] + rotMatrix[2][1]*Buffer_Receive_Gradient[1*nVar*nVertexR+iVar*nVertexR+iVertex] + rotMatrix[2][2]*Buffer_Receive_Gradient[2*nVar*nVertexR+iVar*nVertexR+iVertex];
          }
        }
        
        /*--- Store the received information ---*/
        for (iVar = 0; iVar < nVar; iVar++)
          for (iDim = 0; iDim < nDim; iDim++)
            node[iPoint]->SetGradient(iVar, iDim, Gradient[iVar][iDim]);
        
      }
      
      /*--- Deallocate receive buffer ---*/
      delete [] Buffer_Receive_Gradient;
      
    }
    
  }
  
  for (iVar = 0; iVar < nVar; iVar++)
    delete [] Gradient[iVar];
  delete [] Gradient;
  
}

void CTurbSolver::Set_MPI_Solution_Limiter(CGeometry *geometry, CConfig *config) {
  unsigned short iVar, iMarker, MarkerS, MarkerR;
  unsigned long iVertex, iPoint, nVertexS, nVertexR, nBufferS_Vector, nBufferR_Vector;
  su2double *Buffer_Receive_Limit = NULL, *Buffer_Send_Limit = NULL;
  
  su2double *Limiter = new su2double [nVar];
  
#ifdef HAVE_MPI
  int send_to, receive_from;
  SU2_MPI::Status status;
#endif
  
  for (iMarker = 0; iMarker < config->GetnMarker_All(); iMarker++) {
    
    if ((config->GetMarker_All_KindBC(iMarker) == SEND_RECEIVE) &&
        (config->GetMarker_All_SendRecv(iMarker) > 0)) {
      
      MarkerS = iMarker;  MarkerR = iMarker+1;
      
#ifdef HAVE_MPI
      send_to = config->GetMarker_All_SendRecv(MarkerS)-1;
      receive_from = abs(config->GetMarker_All_SendRecv(MarkerR))-1;
#endif
  
      nVertexS = geometry->nVertex[MarkerS];  nVertexR = geometry->nVertex[MarkerR];
      nBufferS_Vector = nVertexS*nVar;        nBufferR_Vector = nVertexR*nVar;
      
      /*--- Allocate Receive and send buffers  ---*/
      Buffer_Receive_Limit = new su2double [nBufferR_Vector];
      Buffer_Send_Limit = new su2double[nBufferS_Vector];
      
      /*--- Copy the solution old that should be sended ---*/
      for (iVertex = 0; iVertex < nVertexS; iVertex++) {
        iPoint = geometry->vertex[MarkerS][iVertex]->GetNode();
        for (iVar = 0; iVar < nVar; iVar++)
          Buffer_Send_Limit[iVar*nVertexS+iVertex] = node[iPoint]->GetLimiter(iVar);
      }
      
#ifdef HAVE_MPI
      
      /*--- Send/Receive information using Sendrecv ---*/
      SU2_MPI::Sendrecv(Buffer_Send_Limit, nBufferS_Vector, MPI_DOUBLE, send_to, 0,
                   Buffer_Receive_Limit, nBufferR_Vector, MPI_DOUBLE, receive_from, 0, MPI_COMM_WORLD, &status);
#else
      
      /*--- Receive information without MPI ---*/
      for (iVertex = 0; iVertex < nVertexR; iVertex++) {
        for (iVar = 0; iVar < nVar; iVar++)
          Buffer_Receive_Limit[iVar*nVertexR+iVertex] = Buffer_Send_Limit[iVar*nVertexR+iVertex];
      }
      
#endif
      
      /*--- Deallocate send buffer ---*/
      delete [] Buffer_Send_Limit;
      
      /*--- Do the coordinate transformation ---*/
      for (iVertex = 0; iVertex < nVertexR; iVertex++) {
        
        /*--- Find point and its type of transformation ---*/
        iPoint = geometry->vertex[MarkerR][iVertex]->GetNode();
        
        /*--- Copy transformed conserved variables back into buffer. ---*/
        for (iVar = 0; iVar < nVar; iVar++)
          node[iPoint]->SetLimiter(iVar, Buffer_Receive_Limit[iVar*nVertexR+iVertex]);
        
      }
      
      /*--- Deallocate receive buffer ---*/
      delete [] Buffer_Receive_Limit;
      
    }
    
  }
  
  delete [] Limiter;
  
}


void CTurbSolver::Upwind_Residual(CGeometry *geometry, CSolver **solver_container, CNumerics *numerics, CConfig *config, unsigned short iMesh) {
  
  su2double *Turb_i, *Turb_j, *Limiter_i = NULL, *Limiter_j = NULL, *V_i, *V_j, **Gradient_i, **Gradient_j, Project_Grad_i, Project_Grad_j;
  unsigned long iEdge, iPoint, jPoint;
  unsigned short iDim, iVar;
  
  bool muscl         = config->GetMUSCL_Turb();
  bool limiter       = (config->GetKind_SlopeLimit_Turb() != NO_LIMITER);
  bool grid_movement = config->GetGrid_Movement();
  
  for (iEdge = 0; iEdge < geometry->GetnEdge(); iEdge++) {
    
    /*--- Points in edge and normal vectors ---*/
    
    iPoint = geometry->edge[iEdge]->GetNode(0);
    jPoint = geometry->edge[iEdge]->GetNode(1);
    numerics->SetNormal(geometry->edge[iEdge]->GetNormal());
    
    /*--- Primitive variables w/o reconstruction ---*/
    
    V_i = solver_container[FLOW_SOL]->node[iPoint]->GetPrimitive();
    V_j = solver_container[FLOW_SOL]->node[jPoint]->GetPrimitive();
    numerics->SetPrimitive(V_i, V_j);
    
    /*--- Turbulent variables w/o reconstruction ---*/
    
    Turb_i = node[iPoint]->GetSolution();
    Turb_j = node[jPoint]->GetSolution();
    numerics->SetTurbVar(Turb_i, Turb_j);
    
    /*--- Grid Movement ---*/
    
    if (grid_movement)
      numerics->SetGridVel(geometry->node[iPoint]->GetGridVel(), geometry->node[jPoint]->GetGridVel());
    
    if (muscl) {

      for (iDim = 0; iDim < nDim; iDim++) {
        Vector_i[iDim] = 0.5*(geometry->node[jPoint]->GetCoord(iDim) - geometry->node[iPoint]->GetCoord(iDim));
        Vector_j[iDim] = 0.5*(geometry->node[iPoint]->GetCoord(iDim) - geometry->node[jPoint]->GetCoord(iDim));
      }
      
      /*--- Mean flow primitive variables using gradient reconstruction and limiters ---*/
      
      Gradient_i = solver_container[FLOW_SOL]->node[iPoint]->GetGradient_Primitive();
      Gradient_j = solver_container[FLOW_SOL]->node[jPoint]->GetGradient_Primitive();
      if (limiter) {
        Limiter_i = solver_container[FLOW_SOL]->node[iPoint]->GetLimiter_Primitive();
        Limiter_j = solver_container[FLOW_SOL]->node[jPoint]->GetLimiter_Primitive();
      }
      
      for (iVar = 0; iVar < solver_container[FLOW_SOL]->GetnPrimVarGrad(); iVar++) {
        Project_Grad_i = 0.0; Project_Grad_j = 0.0;
        for (iDim = 0; iDim < nDim; iDim++) {
          Project_Grad_i += Vector_i[iDim]*Gradient_i[iVar][iDim];
          Project_Grad_j += Vector_j[iDim]*Gradient_j[iVar][iDim];
        }
        if (limiter) {
          FlowPrimVar_i[iVar] = V_i[iVar] + Limiter_i[iVar]*Project_Grad_i;
          FlowPrimVar_j[iVar] = V_j[iVar] + Limiter_j[iVar]*Project_Grad_j;
        }
        else {
          FlowPrimVar_i[iVar] = V_i[iVar] + Project_Grad_i;
          FlowPrimVar_j[iVar] = V_j[iVar] + Project_Grad_j;
        }
      }
      
      numerics->SetPrimitive(FlowPrimVar_i, FlowPrimVar_j);
      
      /*--- Turbulent variables using gradient reconstruction and limiters ---*/
      
      Gradient_i = node[iPoint]->GetGradient();
      Gradient_j = node[jPoint]->GetGradient();
      if (limiter) {
        Limiter_i = node[iPoint]->GetLimiter();
        Limiter_j = node[jPoint]->GetLimiter();
      }
      
      for (iVar = 0; iVar < nVar; iVar++) {
        Project_Grad_i = 0.0; Project_Grad_j = 0.0;
        for (iDim = 0; iDim < nDim; iDim++) {
          Project_Grad_i += Vector_i[iDim]*Gradient_i[iVar][iDim];
          Project_Grad_j += Vector_j[iDim]*Gradient_j[iVar][iDim];
        }
        if (limiter) {
          Solution_i[iVar] = Turb_i[iVar] + Limiter_i[iVar]*Project_Grad_i;
          Solution_j[iVar] = Turb_j[iVar] + Limiter_j[iVar]*Project_Grad_j;
        }
        else {
          Solution_i[iVar] = Turb_i[iVar] + Project_Grad_i;
          Solution_j[iVar] = Turb_j[iVar] + Project_Grad_j;
        }
      }
      
      numerics->SetTurbVar(Solution_i, Solution_j);
      
    }
    
    /*--- Add and subtract residual ---*/
    
    numerics->ComputeResidual(Residual, Jacobian_i, Jacobian_j, config);
    
    LinSysRes.AddBlock(iPoint, Residual);
    LinSysRes.SubtractBlock(jPoint, Residual);
    
    /*--- Implicit part ---*/
    
    Jacobian.AddBlock(iPoint, iPoint, Jacobian_i);
    Jacobian.AddBlock(iPoint, jPoint, Jacobian_j);
    Jacobian.SubtractBlock(jPoint, iPoint, Jacobian_i);
    Jacobian.SubtractBlock(jPoint, jPoint, Jacobian_j);
    
  }
  
}

void CTurbSolver::Viscous_Residual(CGeometry *geometry, CSolver **solver_container, CNumerics *numerics,
                                   CConfig *config, unsigned short iMesh, unsigned short iRKStep) {
  unsigned long iEdge, iPoint, jPoint;
  
  for (iEdge = 0; iEdge < geometry->GetnEdge(); iEdge++) {
    
    /*--- Points in edge ---*/
    
    iPoint = geometry->edge[iEdge]->GetNode(0);
    jPoint = geometry->edge[iEdge]->GetNode(1);
    
    /*--- Points coordinates, and normal vector ---*/
    
    numerics->SetCoord(geometry->node[iPoint]->GetCoord(),
                       geometry->node[jPoint]->GetCoord());
    numerics->SetNormal(geometry->edge[iEdge]->GetNormal());
    
    /*--- Conservative variables w/o reconstruction ---*/
    
    numerics->SetPrimitive(solver_container[FLOW_SOL]->node[iPoint]->GetPrimitive(),
                           solver_container[FLOW_SOL]->node[jPoint]->GetPrimitive());
    
    /*--- Turbulent variables w/o reconstruction, and its gradients ---*/
    
    numerics->SetTurbVar(node[iPoint]->GetSolution(), node[jPoint]->GetSolution());
    numerics->SetTurbVarGradient(node[iPoint]->GetGradient(), node[jPoint]->GetGradient());
    
    /*--- Menter's first blending function (only SST)---*/
    if (config->GetKind_Turb_Model() == SST)
      numerics->SetF1blending(node[iPoint]->GetF1blending(), node[jPoint]->GetF1blending());
    
    /*--- Compute residual, and Jacobians ---*/
    
    numerics->ComputeResidual(Residual, Jacobian_i, Jacobian_j, config);
    
    /*--- Add and subtract residual, and update Jacobians ---*/
    
    LinSysRes.SubtractBlock(iPoint, Residual);
    LinSysRes.AddBlock(jPoint, Residual);
    
    Jacobian.SubtractBlock(iPoint, iPoint, Jacobian_i);
    Jacobian.SubtractBlock(iPoint, jPoint, Jacobian_j);
    Jacobian.AddBlock(jPoint, iPoint, Jacobian_i);
    Jacobian.AddBlock(jPoint, jPoint, Jacobian_j);
    
  }
  
}

void CTurbSolver::BC_Sym_Plane(CGeometry *geometry, CSolver **solver_container, CNumerics *conv_numerics, CNumerics *visc_numerics, CConfig *config, unsigned short val_marker) {
  
  /*--- Convective fluxes across symmetry plane are equal to zero. ---*/

}

void CTurbSolver::BC_Euler_Wall(CGeometry *geometry, CSolver **solver_container,
                                CNumerics *numerics, CConfig *config, unsigned short val_marker) {
  
  /*--- Convective fluxes across euler wall are equal to zero. ---*/

}

void CTurbSolver::BC_Riemann(CGeometry *geometry, CSolver **solver_container, CNumerics *conv_numerics, CNumerics *visc_numerics, CConfig *config, unsigned short val_marker) {

  string Marker_Tag         = config->GetMarker_All_TagBound(val_marker);

  switch(config->GetKind_Data_Riemann(Marker_Tag))
  {
  case TOTAL_CONDITIONS_PT: case STATIC_SUPERSONIC_INFLOW_PT: case STATIC_SUPERSONIC_INFLOW_PD: case DENSITY_VELOCITY:
    BC_Inlet(geometry, solver_container, conv_numerics, visc_numerics, config, val_marker);
    break;
  case STATIC_PRESSURE:
    BC_Outlet(geometry, solver_container, conv_numerics, visc_numerics, config, val_marker);
    break;
  }
}

void CTurbSolver::BC_TurboRiemann(CGeometry *geometry, CSolver **solver_container, CNumerics *conv_numerics, CNumerics *visc_numerics, CConfig *config, unsigned short val_marker) {

  string Marker_Tag         = config->GetMarker_All_TagBound(val_marker);

  switch(config->GetKind_Data_Riemann(Marker_Tag))
  {
  case TOTAL_CONDITIONS_PT: case STATIC_SUPERSONIC_INFLOW_PT: case STATIC_SUPERSONIC_INFLOW_PD: case DENSITY_VELOCITY:
    BC_Inlet_Turbo(geometry, solver_container, conv_numerics, visc_numerics, config, val_marker);
    break;
  case STATIC_PRESSURE:
    BC_Outlet(geometry, solver_container, conv_numerics, visc_numerics, config, val_marker);
    break;
  }
}


void CTurbSolver::BC_Giles(CGeometry *geometry, CSolver **solver_container, CNumerics *conv_numerics, CNumerics *visc_numerics, CConfig *config, unsigned short val_marker) {

  string Marker_Tag         = config->GetMarker_All_TagBound(val_marker);

  switch(config->GetKind_Data_Giles(Marker_Tag))
  {
  case TOTAL_CONDITIONS_PT:case TOTAL_CONDITIONS_PT_1D: case DENSITY_VELOCITY:
    BC_Inlet_Turbo(geometry, solver_container, conv_numerics, visc_numerics, config, val_marker);
    break;
  case MIXING_IN:
    if (config->GetBoolTurbMixingPlane()){
      BC_Inlet_MixingPlane(geometry, solver_container, conv_numerics, visc_numerics, config, val_marker);
    }
    else{
      BC_Inlet_Turbo(geometry, solver_container, conv_numerics, visc_numerics, config, val_marker);
    }
    break;

  case STATIC_PRESSURE: case MIXING_OUT: case STATIC_PRESSURE_1D: case RADIAL_EQUILIBRIUM:
    BC_Outlet(geometry, solver_container, conv_numerics, visc_numerics, config, val_marker);
    break;
  }
}

void CTurbSolver::BC_Periodic_GG(CGeometry *geometry, CConfig *config, unsigned short val_periodic) {
  
  unsigned long iter,  iPoint, iVertex, jVertex, iPointTotal,
  Buffer_Send_nPointTotal = 0, iGlobalIndex, iGlobal;
  unsigned short iVar, jVar, iMarker, jMarker, iPeriodic, nPeriodic = 0;
  long nDomain = 0, iDomain, jDomain;
  
  
  su2double *center, *angles, rotMatrix[3][3] = {{0.0, 0.0, 0.0}, {0.0, 0.0, 0.0}, {0.0, 0.0, 0.0}},
  translation[3], *trans, theta, phi, psi, cosTheta, sinTheta, cosPhi, sinPhi, cosPsi, sinPsi,
  jacMatrix[15][5] ,
  rotJacob[15][5];
  
  unsigned long buff_size = 10*nDim + 5;
  
  /*--- Evaluate the number of periodic boundary conditions ---*/
  
  nPeriodic = config->GetnMarker_Periodic();
  
#ifdef HAVE_MPI
  
  /*--- MPI status and request arrays for non-blocking communications ---*/
  
  SU2_MPI::Status status, status_;
  
#endif
  
  /*--- Define buffer vector interior domain ---*/
  
  su2double        *Buffer_Send_PrimVar          = NULL;
  su2double        *iPrimVar          = new su2double [buff_size];
  
  unsigned long *nPointTotal_s = new unsigned long[size];
  unsigned long *nPointTotal_r = new unsigned long[size];
  
  unsigned long Buffer_Size_PrimVar          = 0;
  unsigned long PointTotal_Counter = 0;
  
  /*--- Allocate the memory that we only need if we have MPI support ---*/
  
  su2double        *Buffer_Receive_PrimVar          = NULL;
  
  /*--- Basic dimensionalization ---*/
  
  nDomain = size;
  
  /*--- This loop gets the array sizes of points for each
   rank to send to each other rank. ---*/
  
  for (iDomain = 0; iDomain < nDomain; iDomain++) {
    
    /*--- Loop over the markers to perform the dimensionalizaton
     of the domain variables ---*/
    
    Buffer_Send_nPointTotal = 0;
    
    /*--- Loop over all of the markers and count the number of each
     type of point and element that needs to be sent. ---*/
    
    for (iMarker = 0; iMarker < config->GetnMarker_All(); iMarker++) {
      if (config->GetMarker_All_KindBC(iMarker) == PERIODIC_BOUNDARY) {
        iPeriodic = config->GetMarker_All_PerBound(iMarker);
        if ((iPeriodic == val_periodic) ||
            (iPeriodic == val_periodic + nPeriodic/2)) {
          for (iVertex = 0; iVertex < geometry->nVertex[iMarker]; iVertex++) {
            iPoint = geometry->vertex[iMarker][iVertex]->GetNode();
            jDomain = geometry->vertex[iMarker][iVertex]->GetDonorProcessor();
            if ((iDomain == jDomain) && (geometry->node[iPoint]->GetDomain())) {
              Buffer_Send_nPointTotal++;
            }
          }
        }
      }
    }
    
    /*--- Store the counts on a partition by partition basis. ---*/
    
    nPointTotal_s[iDomain] = Buffer_Send_nPointTotal;
    
    /*--- Total counts for allocating send buffers below ---*/
    
    Buffer_Size_PrimVar          += nPointTotal_s[iDomain]*(buff_size);
    
  }
  
  /*--- Allocate the buffer vectors in the appropiate domain (master, iDomain) ---*/
  
  Buffer_Send_PrimVar          = new su2double[Buffer_Size_PrimVar];
  
  /*--- Now that we know the sizes of the point, we can
   allocate and send the information in large chunks to all processors. ---*/
  
  for (iDomain = 0; iDomain < nDomain; iDomain++) {
    
    /*--- A rank does not communicate with itself through MPI ---*/
    
    if (rank != iDomain) {
      
#ifdef HAVE_MPI
      
      /*--- Communicate the counts to iDomain with non-blocking sends ---*/
      
      SU2_MPI::Bsend(&nPointTotal_s[iDomain], 1, MPI_UNSIGNED_LONG, iDomain, iDomain, MPI_COMM_WORLD);
      
#endif
      
    } else {
      
      /*--- If iDomain = rank, we simply copy values into place in memory ---*/
      
      nPointTotal_r[iDomain] = nPointTotal_s[iDomain];
      
    }
    
    /*--- Receive the counts. All processors are sending their counters to
     iDomain up above, so only iDomain needs to perform the recv here from
     all other ranks. ---*/
    
    if (rank == iDomain) {
      
      for (jDomain = 0; jDomain < size; jDomain++) {
        
        /*--- A rank does not communicate with itself through MPI ---*/
        
        if (rank != jDomain) {
          
#ifdef HAVE_MPI
          
          /*--- Recv the data by probing for the current sender, jDomain,
           first and then receiving the values from it. ---*/
          
          SU2_MPI::Recv(&nPointTotal_r[jDomain], 1, MPI_UNSIGNED_LONG, jDomain, rank, MPI_COMM_WORLD, &status);
          
#endif
          
        }
      }
      
    }
  }
  
  /*--- Wait for the non-blocking sends to complete. ---*/
  
#ifdef HAVE_MPI
  
  SU2_MPI::Barrier(MPI_COMM_WORLD);
  
#endif
  
  /*--- Initialize the counters for the larger send buffers (by domain) ---*/
  
  PointTotal_Counter  = 0;
  
  for (iDomain = 0; iDomain < nDomain; iDomain++) {
    
    /*--- Set the value of the interior geometry. Initialize counters. ---*/
    
    iPointTotal = 0;
    
    /*--- Load up the actual values into the buffers for sending. ---*/
    
    for (iMarker = 0; iMarker < config->GetnMarker_All(); iMarker++) {
      
      if (config->GetMarker_All_KindBC(iMarker) == PERIODIC_BOUNDARY) {
        
        iPeriodic = config->GetMarker_All_PerBound(iMarker);
        if ((iPeriodic == val_periodic) ||
            (iPeriodic == val_periodic + nPeriodic/2)) {
          
          /*--- Retrieve the supplied periodic information. ---*/
          
          center = config->GetPeriodicRotCenter(config->GetMarker_All_TagBound(iMarker));
          angles = config->GetPeriodicRotAngles(config->GetMarker_All_TagBound(iMarker));
          trans  = config->GetPeriodicTranslation(config->GetMarker_All_TagBound(iMarker));
          
          /*--- Store (center+trans) as it is constant and will be added on. ---*/
          
          translation[0] = center[0] + trans[0];
          translation[1] = center[1] + trans[1];
          translation[2] = center[2] + trans[2];
          
          /*--- Store angles separately for clarity. Compute sines/cosines. ---*/
          
          theta = angles[0];
          phi   = angles[1];
          psi   = angles[2];
          
          cosTheta = cos(theta);  cosPhi = cos(phi);  cosPsi = cos(psi);
          sinTheta = sin(theta);  sinPhi = sin(phi);  sinPsi = sin(psi);
          
          /*--- Compute the rotation matrix. Note that the implicit
           ordering is rotation about the x-axis, y-axis, then z-axis. ---*/
          
          rotMatrix[0][0] = cosPhi*cosPsi;
          rotMatrix[1][0] = cosPhi*sinPsi;
          rotMatrix[2][0] = -sinPhi;
          
          rotMatrix[0][1] = sinTheta*sinPhi*cosPsi - cosTheta*sinPsi;
          rotMatrix[1][1] = sinTheta*sinPhi*sinPsi + cosTheta*cosPsi;
          rotMatrix[2][1] = sinTheta*cosPhi;
          
          rotMatrix[0][2] = cosTheta*sinPhi*cosPsi + sinTheta*sinPsi;
          rotMatrix[1][2] = cosTheta*sinPhi*sinPsi - sinTheta*cosPsi;
          rotMatrix[2][2] = cosTheta*cosPhi;
          
          for (iVertex = 0; iVertex < geometry->nVertex[iMarker]; iVertex++) {
            
            iPoint = geometry->vertex[iMarker][iVertex]->GetNode();
            jDomain = geometry->vertex[iMarker][iVertex]->GetDonorProcessor();
            
            if ((iDomain == jDomain) && (geometry->node[iPoint]->GetDomain())) {
              
              iGlobalIndex = geometry->node[iPoint]->GetGlobalIndex();
              jVertex = geometry->vertex[iMarker][iVertex]->GetDonorVertex();
              jMarker = geometry->vertex[iMarker][iVertex]->GetDonorMarker();
              
              
              for (iVar = 0; iVar < nVarGrad; iVar++) {
                for (jVar = 0; jVar < nDim; jVar++) {
                  jacMatrix[iVar][jVar]  = node[iPoint]->GetAuxVar()* node[iPoint]->GetGradient(iVar, jVar);
                  rotJacob[iVar][jVar]  = node[iPoint]->GetAuxVar()* node[iPoint]->GetGradient(iVar, jVar);
                  
                }
              }
              
              /*--- Rotate the Jacobian momentum components. ---*/
              
              for (unsigned short iVar = 0; iVar < nVarGrad; iVar++) {
                
                if (nDim == 2) {
                  rotJacob[iVar][0] = (rotMatrix[0][0]*jacMatrix[iVar][0] +
                                       rotMatrix[0][1]*jacMatrix[iVar][1]);
                  rotJacob[iVar][1] = (rotMatrix[1][0]*jacMatrix[iVar][0] +
                                       rotMatrix[1][1]*jacMatrix[iVar][1]);
                } else {
                  
                  rotJacob[iVar][0] = (rotMatrix[0][0]*jacMatrix[iVar][0] +
                                       rotMatrix[0][1]*jacMatrix[iVar][1] +
                                       rotMatrix[0][2]*jacMatrix[iVar][2]);
                  rotJacob[iVar][1] = (rotMatrix[1][0]*jacMatrix[iVar][0] +
                                       rotMatrix[1][1]*jacMatrix[iVar][1] +
                                       rotMatrix[1][2]*jacMatrix[iVar][2]);
                  rotJacob[iVar][2] = (rotMatrix[2][0]*jacMatrix[iVar][0] +
                                       rotMatrix[2][1]*jacMatrix[iVar][1] +
                                       rotMatrix[2][2]*jacMatrix[iVar][2]);
                }
              }
              
              int ii = 0;
              for (iVar = 0; iVar < nVarGrad; iVar++) {
                for (jVar = 0; jVar < nDim; jVar++) {
                  Buffer_Send_PrimVar[(buff_size)*(PointTotal_Counter+iPointTotal)+ii] = rotJacob[iVar][jVar];
                  ii++;
                }
              }
              
              Buffer_Send_PrimVar[(buff_size)*(PointTotal_Counter+iPointTotal)+(nVarGrad*nDim+0)]  = su2double(iGlobalIndex);
              Buffer_Send_PrimVar[(buff_size)*(PointTotal_Counter+iPointTotal)+(nVarGrad*nDim+1)]  = su2double(jVertex);
              Buffer_Send_PrimVar[(buff_size)*(PointTotal_Counter+iPointTotal)+(nVarGrad*nDim+2)]  = su2double(jMarker);
              Buffer_Send_PrimVar[(buff_size)*(PointTotal_Counter+iPointTotal)+(nVarGrad*nDim+3)]  = node[iPoint]->GetAuxVar();
              
              
              iPointTotal++;
              
            }
            
          }
          
        }
        
      }
      
    }
    
    /*--- Send the buffers with the geometrical information ---*/
    
    if (iDomain != rank) {
      
#ifdef HAVE_MPI
      
      /*--- Communicate the coordinates, global index, colors, and element
       date to iDomain with non-blocking sends. ---*/
      
      SU2_MPI::Bsend(&Buffer_Send_PrimVar[PointTotal_Counter*(buff_size)],
                     nPointTotal_s[iDomain]*(buff_size), MPI_DOUBLE, iDomain,
                     iDomain,  MPI_COMM_WORLD);
      
#endif
      
    }
    
    else {
      
      /*--- Allocate local memory for the local recv of the elements ---*/
      
      Buffer_Receive_PrimVar            = new su2double[nPointTotal_s[iDomain]*(buff_size)];
      
      for (iter = 0; iter < nPointTotal_s[iDomain]*(buff_size); iter++)
        Buffer_Receive_PrimVar[iter] = Buffer_Send_PrimVar[PointTotal_Counter*(buff_size)+iter];
      
      /*--- Recv the point data from ourselves (same procedure as above) ---*/
      
      for (iPoint = 0; iPoint < nPointTotal_r[iDomain]; iPoint++) {
        
        
        iGlobal      = SU2_TYPE::Int(Buffer_Receive_PrimVar[iPoint*(buff_size)+(nVarGrad*nDim+0)]);
        iVertex      = SU2_TYPE::Int(Buffer_Receive_PrimVar[iPoint*(buff_size)+(nVarGrad*nDim+1)]);
        iMarker      = SU2_TYPE::Int(Buffer_Receive_PrimVar[iPoint*(buff_size)+(nVarGrad*nDim+2)]);
        
        iPrimVar[0] = Buffer_Receive_PrimVar[iPoint*(buff_size)+nVarGrad*nDim+3];
        SetDonorPrimVar(iMarker, iVertex, 0, iPrimVar[0]);
        
        int ii = 0;
        for (iVar = 0; iVar < nVarGrad; iVar++) {
          for (jVar = 0; jVar < nDim; jVar++) {
            SetDonorJacobian(iMarker, iVertex, iVar, jVar, Buffer_Receive_PrimVar[iPoint*(buff_size)+ii]);
            ii++;
          }
        }
        
        if (iVertex < 0.0) cout <<" Negative iVertex (receive)" << endl;
        if (iMarker < 0.0) cout <<" Negative iMarker (receive)" << endl;
        
        
        SetDonorGlobalIndex(iMarker, iVertex, iGlobal);
        
      }
      
      /*--- Delete memory for recv the point stuff ---*/
      
      delete [] Buffer_Receive_PrimVar;
      
    }
    
    /*--- Increment the counters for the send buffers (iDomain loop) ---*/
    
    PointTotal_Counter += iPointTotal;
    
  }
  
  /*--- Wait for the non-blocking sends to complete. ---*/
  
#ifdef HAVE_MPI
  SU2_MPI::Barrier(MPI_COMM_WORLD);
#endif
  
  /*--- The next section begins the recv of all data for the interior
   points/elements in the mesh. First, create the domain structures for
   the points on this rank. First, we recv all of the point data ---*/
  
  for (iDomain = 0; iDomain < size; iDomain++) {
    
    if (rank != iDomain) {
      
#ifdef HAVE_MPI
      
      /*--- Allocate the receive buffer vector. Send the colors so that we
       know whether what we recv is an owned or halo node. ---*/
      
      Buffer_Receive_PrimVar            = new su2double [nPointTotal_r[iDomain]*(buff_size)];
      
      /*--- Receive the buffers with the coords, global index, and colors ---*/
      
      SU2_MPI::Recv(Buffer_Receive_PrimVar, nPointTotal_r[iDomain]*(buff_size) , MPI_DOUBLE,
                    iDomain, rank, MPI_COMM_WORLD, &status_);
      
      /*--- Loop over all of the points that we have recv'd and store the
       coords, global index vertex and markers ---*/
      
      for (iPoint = 0; iPoint < nPointTotal_r[iDomain]; iPoint++) {
        
        iGlobal      = SU2_TYPE::Int(Buffer_Receive_PrimVar[iPoint*(buff_size)+(nVarGrad*nDim+0)]);
        iVertex      = SU2_TYPE::Int(Buffer_Receive_PrimVar[iPoint*(buff_size)+(nVarGrad*nDim+1)]);
        iMarker      = SU2_TYPE::Int(Buffer_Receive_PrimVar[iPoint*(buff_size)+(nVarGrad*nDim+2)]);
        
        iPrimVar[0] = Buffer_Receive_PrimVar[iPoint*(buff_size)+nVarGrad*nDim+3];
        SetDonorPrimVar(iMarker, iVertex, 0, iPrimVar[0]);
        
        int ii = 0;
        for (iVar = 0; iVar < nVarGrad; iVar++) {
          for (jVar = 0; jVar < nDim; jVar++) {
            SetDonorJacobian(iMarker, iVertex, iVar, jVar, Buffer_Receive_PrimVar[iPoint*(buff_size)+ii]);
            ii++;
          }
        }
        
        if (iVertex < 0.0) cout <<" Negative iVertex (receive)" << endl;
        if (iMarker < 0.0) cout <<" Negative iMarker (receive)" << endl;
        
        if (iMarker > nMarker) cout << "ERROR" <<  endl;
        if (iVertex > geometry->nVertex[iMarker]) cout << "ERROR" <<  endl;
        
        SetDonorGlobalIndex(iMarker, iVertex, iGlobal);
        
      }
      
      /*--- Delete memory for recv the point stuff ---*/
      
      delete [] Buffer_Receive_PrimVar;
      
#endif
      
    }
    
  }
  
  /*--- Wait for the non-blocking sends to complete. ---*/
  
#ifdef HAVE_MPI
  
  SU2_MPI::Barrier(MPI_COMM_WORLD);
  
#endif
  
  /*--- Free all of the memory used for communicating points and elements ---*/
  
  delete[] Buffer_Send_PrimVar;
  
  /*--- Release all of the temporary memory ---*/
  
  delete [] nPointTotal_s;
  delete [] nPointTotal_r;
  delete [] iPrimVar;
  
  unsigned long GlobalIndex_iPoint, GlobalIndex_jPoint;
  
  su2double *Normal    = new su2double[nDim];
  su2double *PrimVar_i = new su2double[nPrimVar];
  su2double *PrimVar_j = new su2double[nPrimVar];
  
  
  /*--- Now perform the residual & Jacobian updates with the recv data. ---*/
  
  for (iMarker = 0; iMarker < config->GetnMarker_All(); iMarker++) {
    if (config->GetMarker_All_KindBC(iMarker) == PERIODIC_BOUNDARY) {
      
      iPeriodic = config->GetMarker_All_PerBound(iMarker);
      if ((iPeriodic == val_periodic) ||
          (iPeriodic == val_periodic + nPeriodic/2)) {
        
        for (iVertex = 0; iVertex < geometry->nVertex[iMarker]; iVertex++) {
          
          iPoint = geometry->vertex[iMarker][iVertex]->GetNode();
          GlobalIndex_iPoint = geometry->node[iPoint]->GetGlobalIndex();
          GlobalIndex_jPoint = GetDonorGlobalIndex(iMarker, iVertex);
          
          if ((geometry->node[iPoint]->GetDomain()) &&
              (GlobalIndex_iPoint != GlobalIndex_jPoint)) {
            
            /*--- Update the volume and time step using the donor info. ---*/
            
            
            su2double Vol = geometry->node[iPoint]->GetVolume() + GetDonorPrimVar(iMarker, iVertex, 0);
            
            
            /*--- Access the Jacobian from the donor. ---*/
            
            su2double Grad[20][10];
            for (iVar = 0; iVar < nVarGrad; iVar++) {
              for (jVar = 0; jVar < nDim; jVar++) {
                Grad[iVar][jVar] = (GetDonorJacobian(iMarker, iVertex, iVar, jVar) +
                                    node[iPoint]->GetAuxVar()* node[iPoint]->GetGradient(iVar, jVar))/Vol;
              }
            }
            
            // Store grad full
            
            for (iVar = 0; iVar < nVarGrad; iVar++) {
              for (jVar = 0; jVar < nDim; jVar++) {
                node[iPoint]->SetGradient(iVar,jVar,Grad[iVar][jVar]);
              }
            }
            
            
          }
        }
      }
    }
  }
  /*--- Free locally allocated memory ---*/
  
  delete [] Normal;
  delete [] PrimVar_i;
  delete [] PrimVar_j;
  
}

void CTurbSolver::BC_Periodic_LS(CGeometry *geometry, CConfig *config, unsigned short val_periodic) {
  
  unsigned long iter,  iPoint, jPoint, iVertex, jVertex, iPointTotal,
  Buffer_Send_nPointTotal = 0, iGlobalIndex, iGlobal;
  unsigned short iDim, jDim, iNeigh, iVar, jVar, iMarker, jMarker, iPeriodic, nPeriodic = 0;
  long nDomain = 0, iDomain, jDomain;
  
  
  su2double *center, *angles, rotMatrix[3][3] = {{0.0, 0.0, 0.0}, {0.0, 0.0, 0.0}, {0.0, 0.0, 0.0}},
  translation[3], *trans, theta, phi, psi, cosTheta, sinTheta, cosPhi, sinPhi, cosPsi, sinPsi,
  jacMatrix[15][5] ,
  rotJacob[15][5];
  
  unsigned long buff_size = 10*nDim + 13;
  
  /*--- Evaluate the number of periodic boundary conditions ---*/
  
  nPeriodic = config->GetnMarker_Periodic();
  
#ifdef HAVE_MPI
  
  /*--- MPI status and request arrays for non-blocking communications ---*/
  
  SU2_MPI::Status status, status_;
  
#endif
  
  /*--- Define buffer vector interior domain ---*/
  
  su2double        *Buffer_Send_PrimVar          = NULL;
  su2double        *iPrimVar          = new su2double [buff_size];
  
  unsigned long *nPointTotal_s = new unsigned long[size];
  unsigned long *nPointTotal_r = new unsigned long[size];
  
  unsigned long Buffer_Size_PrimVar          = 0;
  unsigned long PointTotal_Counter = 0;
  
  /*--- Allocate the memory that we only need if we have MPI support ---*/
  
  su2double        *Buffer_Receive_PrimVar          = NULL;
  
  /*--- Basic dimensionalization ---*/
  
  nDomain = size;
  
  /*--- This loop gets the array sizes of points for each
   rank to send to each other rank. ---*/
  
  for (iDomain = 0; iDomain < nDomain; iDomain++) {
    
    /*--- Loop over the markers to perform the dimensionalizaton
     of the domain variables ---*/
    
    Buffer_Send_nPointTotal = 0;
    
    /*--- Loop over all of the markers and count the number of each
     type of point and element that needs to be sent. ---*/
    
    for (iMarker = 0; iMarker < config->GetnMarker_All(); iMarker++) {
      if (config->GetMarker_All_KindBC(iMarker) == PERIODIC_BOUNDARY) {
        iPeriodic = config->GetMarker_All_PerBound(iMarker);
        if ((iPeriodic == val_periodic) ||
            (iPeriodic == val_periodic + nPeriodic/2)) {
          for (iVertex = 0; iVertex < geometry->nVertex[iMarker]; iVertex++) {
            iPoint = geometry->vertex[iMarker][iVertex]->GetNode();
            jDomain = geometry->vertex[iMarker][iVertex]->GetDonorProcessor();
            if ((iDomain == jDomain) && (geometry->node[iPoint]->GetDomain())) {
              Buffer_Send_nPointTotal++;
            }
          }
        }
      }
    }
    
    /*--- Store the counts on a partition by partition basis. ---*/
    
    nPointTotal_s[iDomain] = Buffer_Send_nPointTotal;
    
    /*--- Total counts for allocating send buffers below ---*/
    
    Buffer_Size_PrimVar          += nPointTotal_s[iDomain]*(buff_size);
    
  }
  
  /*--- Allocate the buffer vectors in the appropiate domain (master, iDomain) ---*/
  
  Buffer_Send_PrimVar          = new su2double[Buffer_Size_PrimVar];
  
  /*--- Now that we know the sizes of the point, we can
   allocate and send the information in large chunks to all processors. ---*/
  
  for (iDomain = 0; iDomain < nDomain; iDomain++) {
    
    /*--- A rank does not communicate with itself through MPI ---*/
    
    if (rank != iDomain) {
      
#ifdef HAVE_MPI
      
      /*--- Communicate the counts to iDomain with non-blocking sends ---*/
      
      SU2_MPI::Bsend(&nPointTotal_s[iDomain], 1, MPI_UNSIGNED_LONG, iDomain, iDomain, MPI_COMM_WORLD);
      
#endif
      
    } else {
      
      /*--- If iDomain = rank, we simply copy values into place in memory ---*/
      
      nPointTotal_r[iDomain] = nPointTotal_s[iDomain];
      
    }
    
    /*--- Receive the counts. All processors are sending their counters to
     iDomain up above, so only iDomain needs to perform the recv here from
     all other ranks. ---*/
    
    if (rank == iDomain) {
      
      for (jDomain = 0; jDomain < size; jDomain++) {
        
        /*--- A rank does not communicate with itself through MPI ---*/
        
        if (rank != jDomain) {
          
#ifdef HAVE_MPI
          
          /*--- Recv the data by probing for the current sender, jDomain,
           first and then receiving the values from it. ---*/
          
          SU2_MPI::Recv(&nPointTotal_r[jDomain], 1, MPI_UNSIGNED_LONG, jDomain, rank, MPI_COMM_WORLD, &status);
          
#endif
          
        }
      }
      
    }
  }
  
  /*--- Wait for the non-blocking sends to complete. ---*/
  
#ifdef HAVE_MPI
  
  SU2_MPI::Barrier(MPI_COMM_WORLD);
  
#endif
  
  /*--- Initialize the counters for the larger send buffers (by domain) ---*/
  
  PointTotal_Counter  = 0;
  
  for (iDomain = 0; iDomain < nDomain; iDomain++) {
    
    /*--- Set the value of the interior geometry. Initialize counters. ---*/
    
    iPointTotal = 0;
    
    /*--- Load up the actual values into the buffers for sending. ---*/
    
    for (iMarker = 0; iMarker < config->GetnMarker_All(); iMarker++) {
      
      if (config->GetMarker_All_KindBC(iMarker) == PERIODIC_BOUNDARY) {
        
        iPeriodic = config->GetMarker_All_PerBound(iMarker);
        if ((iPeriodic == val_periodic) ||
            (iPeriodic == val_periodic + nPeriodic/2)) {
          
          /*--- Retrieve the supplied periodic information. ---*/
          
          center = config->GetPeriodicRotCenter(config->GetMarker_All_TagBound(iMarker));
          angles = config->GetPeriodicRotAngles(config->GetMarker_All_TagBound(iMarker));
          trans  = config->GetPeriodicTranslation(config->GetMarker_All_TagBound(iMarker));
          
          /*--- Store (center+trans) as it is constant and will be added on. ---*/
          
          translation[0] = center[0] + trans[0];
          translation[1] = center[1] + trans[1];
          translation[2] = center[2] + trans[2];
          
          /*--- Store angles separately for clarity. Compute sines/cosines. ---*/
          
          theta = angles[0];
          phi   = angles[1];
          psi   = angles[2];
          
          cosTheta = cos(theta);  cosPhi = cos(phi);  cosPsi = cos(psi);
          sinTheta = sin(theta);  sinPhi = sin(phi);  sinPsi = sin(psi);
          
          /*--- Compute the rotation matrix. Note that the implicit
           ordering is rotation about the x-axis, y-axis, then z-axis. ---*/
          
          rotMatrix[0][0] = cosPhi*cosPsi;
          rotMatrix[1][0] = cosPhi*sinPsi;
          rotMatrix[2][0] = -sinPhi;
          
          rotMatrix[0][1] = sinTheta*sinPhi*cosPsi - cosTheta*sinPsi;
          rotMatrix[1][1] = sinTheta*sinPhi*sinPsi + cosTheta*cosPsi;
          rotMatrix[2][1] = sinTheta*cosPhi;
          
          rotMatrix[0][2] = cosTheta*sinPhi*cosPsi + sinTheta*sinPsi;
          rotMatrix[1][2] = cosTheta*sinPhi*sinPsi - sinTheta*cosPsi;
          rotMatrix[2][2] = cosTheta*cosPhi;
          
          for (iVertex = 0; iVertex < geometry->nVertex[iMarker]; iVertex++) {
            
            iPoint = geometry->vertex[iMarker][iVertex]->GetNode();
            jDomain = geometry->vertex[iMarker][iVertex]->GetDonorProcessor();
            
            if ((iDomain == jDomain) && (geometry->node[iPoint]->GetDomain())) {
              
              iGlobalIndex = geometry->node[iPoint]->GetGlobalIndex();
              jVertex = geometry->vertex[iMarker][iVertex]->GetDonorVertex();
              jMarker = geometry->vertex[iMarker][iVertex]->GetDonorMarker();
              
              su2double *PrimVar_i, *PrimVar_j, *Coord_i, *Coord_j, r11, r12,
              r13, r22, r23, r23_a, r23_b, r33, weight;
              
              /*--- Get coordinates ---*/
              
              Coord_i = geometry->node[iPoint]->GetCoord();
              
              /*--- Get primitives from CVariable ---*/
              
              // TDE switch to conservative
              PrimVar_i = node[iPoint]->GetSolution();
              
              /*--- Inizialization of variables ---*/
              
              for (iVar = 0; iVar < nVarGrad; iVar++)
                for (iDim = 0; iDim < nDim; iDim++)
                  Cvector[iVar][iDim] = 0.0;
              
              r11 = 0.0; r12 = 0.0;   r13 = 0.0;    r22 = 0.0;
              r23 = 0.0; r23_a = 0.0; r23_b = 0.0;  r33 = 0.0;
              
              AD::StartPreacc();
              AD::SetPreaccIn(PrimVar_i, nVarGrad);
              AD::SetPreaccIn(Coord_i, nDim);
              
              for (iNeigh = 0; iNeigh < geometry->node[iPoint]->GetnPoint(); iNeigh++) {
                jPoint = geometry->node[iPoint]->GetPoint(iNeigh);
                
                /*--- avoid halos and boundary points so that we don't duplicate edges ---*/
                
                if (geometry->node[jPoint]->GetDomain() && (!geometry->node[jPoint]->GetBoundary())) {
                  
                  Coord_j = geometry->node[jPoint]->GetCoord();
                  
                  PrimVar_j = node[jPoint]->GetSolution();
                  
                  AD::SetPreaccIn(Coord_j, nDim);
                  AD::SetPreaccIn(PrimVar_j, nVarGrad);
                  
                  weight = 0.0;
                  for (iDim = 0; iDim < nDim; iDim++)
                    weight += (Coord_j[iDim]-Coord_i[iDim])*(Coord_j[iDim]-Coord_i[iDim]);
                  
                  /*--- Sumations for entries of upper triangular matrix R ---*/
                  
                  if (weight != 0.0) {
                    
                    r11 += (Coord_j[0]-Coord_i[0])*(Coord_j[0]-Coord_i[0])/weight;
                    r12 += (Coord_j[0]-Coord_i[0])*(Coord_j[1]-Coord_i[1])/weight;
                    r22 += (Coord_j[1]-Coord_i[1])*(Coord_j[1]-Coord_i[1])/weight;
                    
                    if (nDim == 3) {
                      r13 += (Coord_j[0]-Coord_i[0])*(Coord_j[2]-Coord_i[2])/weight;
                      r23_a += (Coord_j[1]-Coord_i[1])*(Coord_j[2]-Coord_i[2])/weight;
                      r23_b += (Coord_j[0]-Coord_i[0])*(Coord_j[2]-Coord_i[2])/weight;
                      r33 += (Coord_j[2]-Coord_i[2])*(Coord_j[2]-Coord_i[2])/weight;
                    }
                    
                    /*--- Entries of c:= transpose(A)*b ---*/
                    
                    for (iVar = 0; iVar < nVarGrad; iVar++)
                      for (iDim = 0; iDim < nDim; iDim++)
                        Cvector[iVar][iDim] += (Coord_j[iDim]-Coord_i[iDim])*(PrimVar_j[iVar]-PrimVar_i[iVar])/weight;
                    
                  }
                }
              }
              
              /*--- Store the Cvector for this point. ---*/
              
              for (iVar = 0; iVar < nVarGrad; iVar++) {
                for (jVar = 0; jVar < nDim; jVar++) {
                  jacMatrix[iVar][jVar]  = Cvector[iVar][jVar];
                  rotJacob[iVar][jVar]   = Cvector[iVar][jVar];
                  
                }
              }
              
              /*--- Rotate the Jacobian momentum components. ---*/
              
              for (unsigned short iVar = 0; iVar < nVarGrad; iVar++) {
                
                if (nDim == 2) {
                  rotJacob[iVar][0] = (rotMatrix[0][0]*jacMatrix[iVar][0] +
                                       rotMatrix[0][1]*jacMatrix[iVar][1]);
                  rotJacob[iVar][1] = (rotMatrix[1][0]*jacMatrix[iVar][0] +
                                       rotMatrix[1][1]*jacMatrix[iVar][1]);
                } else {
                  
                  rotJacob[iVar][0] = (rotMatrix[0][0]*jacMatrix[iVar][0] +
                                       rotMatrix[0][1]*jacMatrix[iVar][1] +
                                       rotMatrix[0][2]*jacMatrix[iVar][2]);
                  rotJacob[iVar][1] = (rotMatrix[1][0]*jacMatrix[iVar][0] +
                                       rotMatrix[1][1]*jacMatrix[iVar][1] +
                                       rotMatrix[1][2]*jacMatrix[iVar][2]);
                  rotJacob[iVar][2] = (rotMatrix[2][0]*jacMatrix[iVar][0] +
                                       rotMatrix[2][1]*jacMatrix[iVar][1] +
                                       rotMatrix[2][2]*jacMatrix[iVar][2]);
                }
              }
              
              int ii = 0;
              for (iVar = 0; iVar < nVarGrad; iVar++) {
                for (jVar = 0; jVar < nDim; jVar++) {
                  Buffer_Send_PrimVar[(buff_size)*(PointTotal_Counter+iPointTotal)+ii] = rotJacob[iVar][jVar];
                  ii++;
                }
              }
              
              Buffer_Send_PrimVar[(buff_size)*(PointTotal_Counter+iPointTotal)+(nVarGrad*nDim+0)]  = su2double(iGlobalIndex);
              Buffer_Send_PrimVar[(buff_size)*(PointTotal_Counter+iPointTotal)+(nVarGrad*nDim+1)]  = su2double(jVertex);
              Buffer_Send_PrimVar[(buff_size)*(PointTotal_Counter+iPointTotal)+(nVarGrad*nDim+2)]  = su2double(jMarker);
              Buffer_Send_PrimVar[(buff_size)*(PointTotal_Counter+iPointTotal)+(nVarGrad*nDim+3)]  = node[iPoint]->GetAuxVar();
              
              // send the other matrix terms
              Buffer_Send_PrimVar[(buff_size)*(PointTotal_Counter+iPointTotal)+(nVarGrad*nDim+4)]  = r11;
              Buffer_Send_PrimVar[(buff_size)*(PointTotal_Counter+iPointTotal)+(nVarGrad*nDim+5)]  = r12;
              Buffer_Send_PrimVar[(buff_size)*(PointTotal_Counter+iPointTotal)+(nVarGrad*nDim+6)]  = r22;
              Buffer_Send_PrimVar[(buff_size)*(PointTotal_Counter+iPointTotal)+(nVarGrad*nDim+7)]  = r13;
              Buffer_Send_PrimVar[(buff_size)*(PointTotal_Counter+iPointTotal)+(nVarGrad*nDim+8)]  = r23_a;
              Buffer_Send_PrimVar[(buff_size)*(PointTotal_Counter+iPointTotal)+(nVarGrad*nDim+9)]  = r23_b;
              Buffer_Send_PrimVar[(buff_size)*(PointTotal_Counter+iPointTotal)+(nVarGrad*nDim+10)]  = r33;
              
              
              iPointTotal++;
              
            }
            
          }
          
        }
        
      }
      
    }
    
    /*--- Send the buffers with the geometrical information ---*/
    
    if (iDomain != rank) {
      
#ifdef HAVE_MPI
      
      /*--- Communicate the coordinates, global index, colors, and element
       date to iDomain with non-blocking sends. ---*/
      
      SU2_MPI::Bsend(&Buffer_Send_PrimVar[PointTotal_Counter*(buff_size)],
                     nPointTotal_s[iDomain]*(buff_size), MPI_DOUBLE, iDomain,
                     iDomain,  MPI_COMM_WORLD);
      
#endif
      
    }
    
    else {
      
      /*--- Allocate local memory for the local recv of the elements ---*/
      
      Buffer_Receive_PrimVar            = new su2double[nPointTotal_s[iDomain]*(buff_size)];
      
      for (iter = 0; iter < nPointTotal_s[iDomain]*(buff_size); iter++)
        Buffer_Receive_PrimVar[iter] = Buffer_Send_PrimVar[PointTotal_Counter*(buff_size)+iter];
      
      /*--- Recv the point data from ourselves (same procedure as above) ---*/
      
      for (iPoint = 0; iPoint < nPointTotal_r[iDomain]; iPoint++) {
        
        
        iGlobal      = SU2_TYPE::Int(Buffer_Receive_PrimVar[iPoint*(buff_size)+(nVarGrad*nDim+0)]);
        iVertex      = SU2_TYPE::Int(Buffer_Receive_PrimVar[iPoint*(buff_size)+(nVarGrad*nDim+1)]);
        iMarker      = SU2_TYPE::Int(Buffer_Receive_PrimVar[iPoint*(buff_size)+(nVarGrad*nDim+2)]);
        
        for (iVar = 0; iVar < 7; iVar++) {
          iPrimVar[iVar] = Buffer_Receive_PrimVar[iPoint*(buff_size)+nVarGrad*nDim+4+iVar];
          SetDonorPrimVar(iMarker, iVertex, iVar, iPrimVar[iVar]);
        }
        
        int ii = 0;
        for (iVar = 0; iVar < nVarGrad; iVar++) {
          for (jVar = 0; jVar < nDim; jVar++) {
            SetDonorJacobian(iMarker, iVertex, iVar, jVar, Buffer_Receive_PrimVar[iPoint*(buff_size)+ii]);
            ii++;
          }
        }
        
        if (iVertex < 0.0) cout <<" Negative iVertex (receive)" << endl;
        if (iMarker < 0.0) cout <<" Negative iMarker (receive)" << endl;
        
        
        SetDonorGlobalIndex(iMarker, iVertex, iGlobal);
        
      }
      
      /*--- Delete memory for recv the point stuff ---*/
      
      delete [] Buffer_Receive_PrimVar;
      
    }
    
    /*--- Increment the counters for the send buffers (iDomain loop) ---*/
    
    PointTotal_Counter += iPointTotal;
    
  }
  
  /*--- Wait for the non-blocking sends to complete. ---*/
  
#ifdef HAVE_MPI
  SU2_MPI::Barrier(MPI_COMM_WORLD);
#endif
  
  /*--- The next section begins the recv of all data for the interior
   points/elements in the mesh. First, create the domain structures for
   the points on this rank. First, we recv all of the point data ---*/
  
  for (iDomain = 0; iDomain < size; iDomain++) {
    
    if (rank != iDomain) {
      
#ifdef HAVE_MPI
      
      /*--- Allocate the receive buffer vector. Send the colors so that we
       know whether what we recv is an owned or halo node. ---*/
      
      Buffer_Receive_PrimVar            = new su2double [nPointTotal_r[iDomain]*(buff_size)];
      
      /*--- Receive the buffers with the coords, global index, and colors ---*/
      
      SU2_MPI::Recv(Buffer_Receive_PrimVar, nPointTotal_r[iDomain]*(buff_size) , MPI_DOUBLE,
                    iDomain, rank, MPI_COMM_WORLD, &status_);
      
      /*--- Loop over all of the points that we have recv'd and store the
       coords, global index vertex and markers ---*/
      
      for (iPoint = 0; iPoint < nPointTotal_r[iDomain]; iPoint++) {
        
        iGlobal      = SU2_TYPE::Int(Buffer_Receive_PrimVar[iPoint*(buff_size)+(nVarGrad*nDim+0)]);
        iVertex      = SU2_TYPE::Int(Buffer_Receive_PrimVar[iPoint*(buff_size)+(nVarGrad*nDim+1)]);
        iMarker      = SU2_TYPE::Int(Buffer_Receive_PrimVar[iPoint*(buff_size)+(nVarGrad*nDim+2)]);
        
        for (iVar = 0; iVar < 7; iVar++) {
          iPrimVar[iVar] = Buffer_Receive_PrimVar[iPoint*(buff_size)+nVarGrad*nDim+4+iVar];
          SetDonorPrimVar(iMarker, iVertex, iVar, iPrimVar[iVar]);
        }
        
        int ii = 0;
        for (iVar = 0; iVar < nVarGrad; iVar++) {
          for (jVar = 0; jVar < nDim; jVar++) {
            SetDonorJacobian(iMarker, iVertex, iVar, jVar, Buffer_Receive_PrimVar[iPoint*(buff_size)+ii]);
            ii++;
          }
        }
        
        if (iVertex < 0.0) cout <<" Negative iVertex (receive)" << endl;
        if (iMarker < 0.0) cout <<" Negative iMarker (receive)" << endl;
        
        if (iMarker > nMarker) cout << "ERROR" <<  endl;
        if (iVertex > geometry->nVertex[iMarker]) cout << "ERROR" <<  endl;
        
        SetDonorGlobalIndex(iMarker, iVertex, iGlobal);
        
      }
      
      /*--- Delete memory for recv the point stuff ---*/
      
      delete [] Buffer_Receive_PrimVar;
      
#endif
      
    }
    
  }
  
  /*--- Wait for the non-blocking sends to complete. ---*/
  
#ifdef HAVE_MPI
  
  SU2_MPI::Barrier(MPI_COMM_WORLD);
  
#endif
  
  /*--- Free all of the memory used for communicating points and elements ---*/
  
  delete[] Buffer_Send_PrimVar;
  
  /*--- Release all of the temporary memory ---*/
  
  delete [] nPointTotal_s;
  delete [] nPointTotal_r;
  delete [] iPrimVar;
  
  unsigned long GlobalIndex_iPoint, GlobalIndex_jPoint;
  
  su2double *Normal    = new su2double[nDim];
  su2double *PrimVar_i = new su2double[nPrimVar];
  su2double *PrimVar_j = new su2double[nPrimVar];
  
  
  /*--- Now perform the residual & Jacobian updates with the recv data. ---*/
  
  for (iMarker = 0; iMarker < config->GetnMarker_All(); iMarker++) {
    if (config->GetMarker_All_KindBC(iMarker) == PERIODIC_BOUNDARY) {
      
      iPeriodic = config->GetMarker_All_PerBound(iMarker);
      if ((iPeriodic == val_periodic) ||
          (iPeriodic == val_periodic + nPeriodic/2)) {
        
        for (iVertex = 0; iVertex < geometry->nVertex[iMarker]; iVertex++) {
          
          iPoint = geometry->vertex[iMarker][iVertex]->GetNode();
          GlobalIndex_iPoint = geometry->node[iPoint]->GetGlobalIndex();
          GlobalIndex_jPoint = GetDonorGlobalIndex(iMarker, iVertex);
          
          if ((geometry->node[iPoint]->GetDomain()) &&
              (GlobalIndex_iPoint != GlobalIndex_jPoint)) {
            
            su2double *PrimVar_i, *PrimVar_j, *Coord_i, *Coord_j, r11, r12, r13, r22, r23, r23_a,
            r23_b, r33, weight, product, z11, z12, z13, z22, z23, z33, detR2;
            bool singular;
            
            /*--- Set the value of the singular ---*/
            singular = false;
            
            /*--- Get coordinates ---*/
            
            Coord_i = geometry->node[iPoint]->GetCoord();
            
            /*--- Get primitives from CVariable ---*/
            
            PrimVar_i = node[iPoint]->GetSolution();
            
            /*--- Inizialization of variables ---*/
            
            for (iVar = 0; iVar < nVarGrad; iVar++)
              for (iDim = 0; iDim < nDim; iDim++)
                Cvector[iVar][iDim] = 0.0;
            
            r11 = 0.0; r12 = 0.0;   r13 = 0.0;    r22 = 0.0;
            r23 = 0.0; r23_a = 0.0; r23_b = 0.0;  r33 = 0.0;
            
            AD::StartPreacc();
            AD::SetPreaccIn(PrimVar_i, nVarGrad);
            AD::SetPreaccIn(Coord_i, nDim);
            
            for (iNeigh = 0; iNeigh < geometry->node[iPoint]->GetnPoint(); iNeigh++) {
              jPoint = geometry->node[iPoint]->GetPoint(iNeigh);
              
              /*--- avoid halos and boundary points so that we don't duplicate edges ---*/
              
              Coord_j = geometry->node[jPoint]->GetCoord();
              
              PrimVar_j = node[jPoint]->GetSolution();
              
              AD::SetPreaccIn(Coord_j, nDim);
              AD::SetPreaccIn(PrimVar_j, nVarGrad);
              
              weight = 0.0;
              for (iDim = 0; iDim < nDim; iDim++)
                weight += (Coord_j[iDim]-Coord_i[iDim])*(Coord_j[iDim]-Coord_i[iDim]);
              
              /*--- Sumations for entries of upper triangular matrix R ---*/
              
              if (weight != 0.0) {
                
                r11 += (Coord_j[0]-Coord_i[0])*(Coord_j[0]-Coord_i[0])/weight;
                r12 += (Coord_j[0]-Coord_i[0])*(Coord_j[1]-Coord_i[1])/weight;
                r22 += (Coord_j[1]-Coord_i[1])*(Coord_j[1]-Coord_i[1])/weight;
                
                if (nDim == 3) {
                  r13 += (Coord_j[0]-Coord_i[0])*(Coord_j[2]-Coord_i[2])/weight;
                  r23_a += (Coord_j[1]-Coord_i[1])*(Coord_j[2]-Coord_i[2])/weight;
                  r23_b += (Coord_j[0]-Coord_i[0])*(Coord_j[2]-Coord_i[2])/weight;
                  r33 += (Coord_j[2]-Coord_i[2])*(Coord_j[2]-Coord_i[2])/weight;
                }
                
                /*--- Entries of c:= transpose(A)*b ---*/
                
                for (iVar = 0; iVar < nVarGrad; iVar++)
                  for (iDim = 0; iDim < nDim; iDim++)
                    Cvector[iVar][iDim] += (Coord_j[iDim]-Coord_i[iDim])*(PrimVar_j[iVar]-PrimVar_i[iVar])/weight;
                
              }
            }
            
            // add the Cvector for this point from donor before computing final grad
            
            for (iVar = 0; iVar < nVarGrad; iVar++) {
              for (jVar = 0; jVar < nDim; jVar++) {
                Cvector[iVar][jVar] += GetDonorJacobian(iMarker, iVertex, iVar, jVar);
              }
            }
            
            // get the other matrix entries
            
            r11 += GetDonorPrimVar(iMarker, iVertex, 0);
            r12 += GetDonorPrimVar(iMarker, iVertex, 1);
            r22 += GetDonorPrimVar(iMarker, iVertex, 2);
            
            if (nDim == 3) {
              r13 += GetDonorPrimVar(iMarker, iVertex, 3);
              r23_a += GetDonorPrimVar(iMarker, iVertex, 4);
              r23_b += GetDonorPrimVar(iMarker, iVertex, 5);
              r33 += GetDonorPrimVar(iMarker, iVertex, 6);
            }
            
            /*--- Entries of upper triangular matrix R ---*/
            
            if (r11 >= 0.0) r11 = sqrt(r11); else r11 = 0.0;
            if (r11 != 0.0) r12 = r12/r11; else r12 = 0.0;
            if (r22-r12*r12 >= 0.0) r22 = sqrt(r22-r12*r12); else r22 = 0.0;
            
            if (nDim == 3) {
              if (r11 != 0.0) r13 = r13/r11; else r13 = 0.0;
              if ((r22 != 0.0) && (r11*r22 != 0.0)) r23 = r23_a/r22 - r23_b*r12/(r11*r22); else r23 = 0.0;
              if (r33-r23*r23-r13*r13 >= 0.0) r33 = sqrt(r33-r23*r23-r13*r13); else r33 = 0.0;
            }
            
            /*--- Compute determinant ---*/
            
            if (nDim == 2) detR2 = (r11*r22)*(r11*r22);
            else detR2 = (r11*r22*r33)*(r11*r22*r33);
            
            /*--- Detect singular matrices ---*/
            
            if (abs(detR2) <= EPS) { detR2 = 1.0; singular = true; }
            
            /*--- S matrix := inv(R)*traspose(inv(R)) ---*/
            
            if (singular) {
              for (iDim = 0; iDim < nDim; iDim++)
                for (jDim = 0; jDim < nDim; jDim++)
                  Smatrix[iDim][jDim] = 0.0;
            }
            else {
              if (nDim == 2) {
                Smatrix[0][0] = (r12*r12+r22*r22)/detR2;
                Smatrix[0][1] = -r11*r12/detR2;
                Smatrix[1][0] = Smatrix[0][1];
                Smatrix[1][1] = r11*r11/detR2;
              }
              else {
                z11 = r22*r33; z12 = -r12*r33; z13 = r12*r23-r13*r22;
                z22 = r11*r33; z23 = -r11*r23; z33 = r11*r22;
                Smatrix[0][0] = (z11*z11+z12*z12+z13*z13)/detR2;
                Smatrix[0][1] = (z12*z22+z13*z23)/detR2;
                Smatrix[0][2] = (z13*z33)/detR2;
                Smatrix[1][0] = Smatrix[0][1];
                Smatrix[1][1] = (z22*z22+z23*z23)/detR2;
                Smatrix[1][2] = (z23*z33)/detR2;
                Smatrix[2][0] = Smatrix[0][2];
                Smatrix[2][1] = Smatrix[1][2];
                Smatrix[2][2] = (z33*z33)/detR2;
              }
            }
            
            /*--- Computation of the gradient: S*c ---*/
            for (iVar = 0; iVar < nVarGrad; iVar++) {
              for (iDim = 0; iDim < nDim; iDim++) {
                product = 0.0;
                for (jDim = 0; jDim < nDim; jDim++) {
                  product += Smatrix[iDim][jDim]*Cvector[iVar][jDim];
                }
                
                node[iPoint]->SetGradient(iVar, iDim, product);
              }
            }
            
          }
        }
      }
    }
  }
  /*--- Free locally allocated memory ---*/
  
  delete [] Normal;
  delete [] PrimVar_i;
  delete [] PrimVar_j;
  
}

void CTurbSolver::BC_Periodic_Limiter1(CGeometry *geometry, CConfig *config, unsigned short val_periodic) {
  
  unsigned long iter,  iPoint, iVertex, jVertex, iPointTotal,
  Buffer_Send_nPointTotal = 0, iGlobalIndex, iGlobal;
  unsigned short iVar, iMarker, jMarker, iPeriodic, nPeriodic = 0;
  long nDomain = 0, iDomain, jDomain;
  
  
  su2double *center, *angles, rotMatrix[3][3] = {{0.0, 0.0, 0.0}, {0.0, 0.0, 0.0}, {0.0, 0.0, 0.0}},
  translation[3], *trans, theta, phi, psi, cosTheta, sinTheta, cosPhi, sinPhi, cosPsi, sinPsi;
  
  unsigned long buff_size = 10*2 + 5;
  
  /*--- Evaluate the number of periodic boundary conditions ---*/
  
  nPeriodic = config->GetnMarker_Periodic();
  
#ifdef HAVE_MPI
  
  /*--- MPI status and request arrays for non-blocking communications ---*/
  
  SU2_MPI::Status status, status_;
  
#endif
  
  /*--- Define buffer vector interior domain ---*/
  
  su2double        *Buffer_Send_PrimVar          = NULL;
  su2double        *iPrimVar          = new su2double [buff_size];
  
  unsigned long *nPointTotal_s = new unsigned long[size];
  unsigned long *nPointTotal_r = new unsigned long[size];
  
  unsigned long Buffer_Size_PrimVar          = 0;
  unsigned long PointTotal_Counter = 0;
  
  /*--- Allocate the memory that we only need if we have MPI support ---*/
  
  su2double        *Buffer_Receive_PrimVar          = NULL;
  
  /*--- Basic dimensionalization ---*/
  
  nDomain = size;
  
  /*--- This loop gets the array sizes of points for each
   rank to send to each other rank. ---*/
  
  for (iDomain = 0; iDomain < nDomain; iDomain++) {
    
    /*--- Loop over the markers to perform the dimensionalizaton
     of the domain variables ---*/
    
    Buffer_Send_nPointTotal = 0;
    
    /*--- Loop over all of the markers and count the number of each
     type of point and element that needs to be sent. ---*/
    
    for (iMarker = 0; iMarker < config->GetnMarker_All(); iMarker++) {
      if (config->GetMarker_All_KindBC(iMarker) == PERIODIC_BOUNDARY) {
        iPeriodic = config->GetMarker_All_PerBound(iMarker);
        if ((iPeriodic == val_periodic) ||
            (iPeriodic == val_periodic + nPeriodic/2)) {
          for (iVertex = 0; iVertex < geometry->nVertex[iMarker]; iVertex++) {
            iPoint = geometry->vertex[iMarker][iVertex]->GetNode();
            jDomain = geometry->vertex[iMarker][iVertex]->GetDonorProcessor();
            if ((iDomain == jDomain) && (geometry->node[iPoint]->GetDomain())) {
              Buffer_Send_nPointTotal++;
            }
          }
        }
      }
    }
    
    /*--- Store the counts on a partition by partition basis. ---*/
    
    nPointTotal_s[iDomain] = Buffer_Send_nPointTotal;
    
    /*--- Total counts for allocating send buffers below ---*/
    
    Buffer_Size_PrimVar          += nPointTotal_s[iDomain]*(buff_size);
    
  }
  
  /*--- Allocate the buffer vectors in the appropiate domain (master, iDomain) ---*/
  
  Buffer_Send_PrimVar          = new su2double[Buffer_Size_PrimVar];
  
  /*--- Now that we know the sizes of the point, we can
   allocate and send the information in large chunks to all processors. ---*/
  
  for (iDomain = 0; iDomain < nDomain; iDomain++) {
    
    /*--- A rank does not communicate with itself through MPI ---*/
    
    if (rank != iDomain) {
      
#ifdef HAVE_MPI
      
      /*--- Communicate the counts to iDomain with non-blocking sends ---*/
      
      SU2_MPI::Bsend(&nPointTotal_s[iDomain], 1, MPI_UNSIGNED_LONG, iDomain, iDomain, MPI_COMM_WORLD);
      
#endif
      
    } else {
      
      /*--- If iDomain = rank, we simply copy values into place in memory ---*/
      
      nPointTotal_r[iDomain] = nPointTotal_s[iDomain];
      
    }
    
    /*--- Receive the counts. All processors are sending their counters to
     iDomain up above, so only iDomain needs to perform the recv here from
     all other ranks. ---*/
    
    if (rank == iDomain) {
      
      for (jDomain = 0; jDomain < size; jDomain++) {
        
        /*--- A rank does not communicate with itself through MPI ---*/
        
        if (rank != jDomain) {
          
#ifdef HAVE_MPI
          
          /*--- Recv the data by probing for the current sender, jDomain,
           first and then receiving the values from it. ---*/
          
          SU2_MPI::Recv(&nPointTotal_r[jDomain], 1, MPI_UNSIGNED_LONG, jDomain, rank, MPI_COMM_WORLD, &status);
          
#endif
          
        }
      }
      
    }
  }
  
  /*--- Wait for the non-blocking sends to complete. ---*/
  
#ifdef HAVE_MPI
  
  SU2_MPI::Barrier(MPI_COMM_WORLD);
  
#endif
  
  /*--- Initialize the counters for the larger send buffers (by domain) ---*/
  
  PointTotal_Counter  = 0;
  
  for (iDomain = 0; iDomain < nDomain; iDomain++) {
    
    /*--- Set the value of the interior geometry. Initialize counters. ---*/
    
    iPointTotal = 0;
    
    /*--- Load up the actual values into the buffers for sending. ---*/
    
    for (iMarker = 0; iMarker < config->GetnMarker_All(); iMarker++) {
      
      if (config->GetMarker_All_KindBC(iMarker) == PERIODIC_BOUNDARY) {
        
        iPeriodic = config->GetMarker_All_PerBound(iMarker);
        if ((iPeriodic == val_periodic) ||
            (iPeriodic == val_periodic + nPeriodic/2)) {
          
          /*--- Retrieve the supplied periodic information. ---*/
          
          center = config->GetPeriodicRotCenter(config->GetMarker_All_TagBound(iMarker));
          angles = config->GetPeriodicRotAngles(config->GetMarker_All_TagBound(iMarker));
          trans  = config->GetPeriodicTranslation(config->GetMarker_All_TagBound(iMarker));
          
          /*--- Store (center+trans) as it is constant and will be added on. ---*/
          
          translation[0] = center[0] + trans[0];
          translation[1] = center[1] + trans[1];
          translation[2] = center[2] + trans[2];
          
          /*--- Store angles separately for clarity. Compute sines/cosines. ---*/
          
          theta = angles[0];
          phi   = angles[1];
          psi   = angles[2];
          
          cosTheta = cos(theta);  cosPhi = cos(phi);  cosPsi = cos(psi);
          sinTheta = sin(theta);  sinPhi = sin(phi);  sinPsi = sin(psi);
          
          /*--- Compute the rotation matrix. Note that the implicit
           ordering is rotation about the x-axis, y-axis, then z-axis. ---*/
          
          rotMatrix[0][0] = cosPhi*cosPsi;
          rotMatrix[1][0] = cosPhi*sinPsi;
          rotMatrix[2][0] = -sinPhi;
          
          rotMatrix[0][1] = sinTheta*sinPhi*cosPsi - cosTheta*sinPsi;
          rotMatrix[1][1] = sinTheta*sinPhi*sinPsi + cosTheta*cosPsi;
          rotMatrix[2][1] = sinTheta*cosPhi;
          
          rotMatrix[0][2] = cosTheta*sinPhi*cosPsi + sinTheta*sinPsi;
          rotMatrix[1][2] = cosTheta*sinPhi*sinPsi - sinTheta*cosPsi;
          rotMatrix[2][2] = cosTheta*cosPhi;
          
          for (iVertex = 0; iVertex < geometry->nVertex[iMarker]; iVertex++) {
            
            iPoint = geometry->vertex[iMarker][iVertex]->GetNode();
            jDomain = geometry->vertex[iMarker][iVertex]->GetDonorProcessor();
            
            if ((iDomain == jDomain) && (geometry->node[iPoint]->GetDomain())) {
              
              iGlobalIndex = geometry->node[iPoint]->GetGlobalIndex();
              jVertex = geometry->vertex[iMarker][iVertex]->GetDonorVertex();
              jMarker = geometry->vertex[iMarker][iVertex]->GetDonorMarker();
              
              for (iVar = 0; iVar < nVar; iVar++) {
                Buffer_Send_PrimVar[(buff_size)*(PointTotal_Counter+iPointTotal)+iVar] = node[iPoint]->GetSolution_Min(iVar);
                Buffer_Send_PrimVar[(buff_size)*(PointTotal_Counter+iPointTotal)+nVar+iVar] = node[iPoint]->GetSolution_Max(iVar);
              }
              
              Buffer_Send_PrimVar[(buff_size)*(PointTotal_Counter+iPointTotal)+(nVar*2+0)]  = su2double(iGlobalIndex);
              Buffer_Send_PrimVar[(buff_size)*(PointTotal_Counter+iPointTotal)+(nVar*2+1)]  = su2double(jVertex);
              Buffer_Send_PrimVar[(buff_size)*(PointTotal_Counter+iPointTotal)+(nVar*2+2)]  = su2double(jMarker);
              Buffer_Send_PrimVar[(buff_size)*(PointTotal_Counter+iPointTotal)+(nVar*2+3)]  = node[iPoint]->GetAuxVar();
              
              
              iPointTotal++;
              
            }
            
          }
          
        }
        
      }
      
    }
    
    /*--- Send the buffers with the geometrical information ---*/
    
    if (iDomain != rank) {
      
#ifdef HAVE_MPI
      
      /*--- Communicate the coordinates, global index, colors, and element
       date to iDomain with non-blocking sends. ---*/
      
      SU2_MPI::Bsend(&Buffer_Send_PrimVar[PointTotal_Counter*(buff_size)],
                     nPointTotal_s[iDomain]*(buff_size), MPI_DOUBLE, iDomain,
                     iDomain,  MPI_COMM_WORLD);
      
#endif
      
    }
    
    else {
      
      /*--- Allocate local memory for the local recv of the elements ---*/
      
      Buffer_Receive_PrimVar            = new su2double[nPointTotal_s[iDomain]*(buff_size)];
      
      for (iter = 0; iter < nPointTotal_s[iDomain]*(buff_size); iter++)
        Buffer_Receive_PrimVar[iter] = Buffer_Send_PrimVar[PointTotal_Counter*(buff_size)+iter];
      
      /*--- Recv the point data from ourselves (same procedure as above) ---*/
      
      for (iPoint = 0; iPoint < nPointTotal_r[iDomain]; iPoint++) {
        
        
        iGlobal      = SU2_TYPE::Int(Buffer_Receive_PrimVar[iPoint*(buff_size)+(nVar*2+0)]);
        iVertex      = SU2_TYPE::Int(Buffer_Receive_PrimVar[iPoint*(buff_size)+(nVar*2+1)]);
        iMarker      = SU2_TYPE::Int(Buffer_Receive_PrimVar[iPoint*(buff_size)+(nVar*2+2)]);
        
        for (iVar = 0; iVar < nVar; iVar++) {
          SetDonorPrimVar(iMarker, iVertex, iVar, Buffer_Receive_PrimVar[iPoint*(buff_size)+iVar]);
          SetDonorPrimVar(iMarker, iVertex, iVar+nVar, Buffer_Receive_PrimVar[iPoint*(buff_size)+nVar+iVar]);
          
        }
        
        if (iVertex < 0.0) cout <<" Negative iVertex (receive)" << endl;
        if (iMarker < 0.0) cout <<" Negative iMarker (receive)" << endl;
        
        
        SetDonorGlobalIndex(iMarker, iVertex, iGlobal);
        
      }
      
      /*--- Delete memory for recv the point stuff ---*/
      
      delete [] Buffer_Receive_PrimVar;
      
    }
    
    /*--- Increment the counters for the send buffers (iDomain loop) ---*/
    
    PointTotal_Counter += iPointTotal;
    
  }
  
  /*--- Wait for the non-blocking sends to complete. ---*/
  
#ifdef HAVE_MPI
  SU2_MPI::Barrier(MPI_COMM_WORLD);
#endif
  
  /*--- The next section begins the recv of all data for the interior
   points/elements in the mesh. First, create the domain structures for
   the points on this rank. First, we recv all of the point data ---*/
  
  for (iDomain = 0; iDomain < size; iDomain++) {
    
    if (rank != iDomain) {
      
#ifdef HAVE_MPI
      
      /*--- Allocate the receive buffer vector. Send the colors so that we
       know whether what we recv is an owned or halo node. ---*/
      
      Buffer_Receive_PrimVar            = new su2double [nPointTotal_r[iDomain]*(buff_size)];
      
      /*--- Receive the buffers with the coords, global index, and colors ---*/
      
      SU2_MPI::Recv(Buffer_Receive_PrimVar, nPointTotal_r[iDomain]*(buff_size) , MPI_DOUBLE,
                    iDomain, rank, MPI_COMM_WORLD, &status_);
      
      /*--- Loop over all of the points that we have recv'd and store the
       coords, global index vertex and markers ---*/
      
      for (iPoint = 0; iPoint < nPointTotal_r[iDomain]; iPoint++) {
        
        iGlobal      = SU2_TYPE::Int(Buffer_Receive_PrimVar[iPoint*(buff_size)+(nVar*2+0)]);
        iVertex      = SU2_TYPE::Int(Buffer_Receive_PrimVar[iPoint*(buff_size)+(nVar*2+1)]);
        iMarker      = SU2_TYPE::Int(Buffer_Receive_PrimVar[iPoint*(buff_size)+(nVar*2+2)]);
        
        for (iVar = 0; iVar < nVar; iVar++) {
          SetDonorPrimVar(iMarker, iVertex, iVar, Buffer_Receive_PrimVar[iPoint*(buff_size)+iVar]);
          SetDonorPrimVar(iMarker, iVertex, iVar+nVar, Buffer_Receive_PrimVar[iPoint*(buff_size)+nVar+iVar]);
          
        }
        
        if (iVertex < 0.0) cout <<" Negative iVertex (receive)" << endl;
        if (iMarker < 0.0) cout <<" Negative iMarker (receive)" << endl;
        
        if (iMarker > nMarker) cout << "ERROR" <<  endl;
        if (iVertex > geometry->nVertex[iMarker]) cout << "ERROR" <<  endl;
        
        SetDonorGlobalIndex(iMarker, iVertex, iGlobal);
        
      }
      
      /*--- Delete memory for recv the point stuff ---*/
      
      delete [] Buffer_Receive_PrimVar;
      
#endif
      
    }
    
  }
  
  /*--- Wait for the non-blocking sends to complete. ---*/
  
#ifdef HAVE_MPI
  
  SU2_MPI::Barrier(MPI_COMM_WORLD);
  
#endif
  
  /*--- Free all of the memory used for communicating points and elements ---*/
  
  delete[] Buffer_Send_PrimVar;
  
  /*--- Release all of the temporary memory ---*/
  
  delete [] nPointTotal_s;
  delete [] nPointTotal_r;
  delete [] iPrimVar;
  
  unsigned long GlobalIndex_iPoint, GlobalIndex_jPoint;
  
  su2double *Normal    = new su2double[nDim];
  su2double *PrimVar_i = new su2double[nVar];
  su2double *PrimVar_j = new su2double[nVar];
  
  
  /*--- Now perform the residual & Jacobian updates with the recv data. ---*/
  
  for (iMarker = 0; iMarker < config->GetnMarker_All(); iMarker++) {
    if (config->GetMarker_All_KindBC(iMarker) == PERIODIC_BOUNDARY) {
      
      iPeriodic = config->GetMarker_All_PerBound(iMarker);
      if ((iPeriodic == val_periodic) ||
          (iPeriodic == val_periodic + nPeriodic/2)) {
        
        for (iVertex = 0; iVertex < geometry->nVertex[iMarker]; iVertex++) {
          
          iPoint = geometry->vertex[iMarker][iVertex]->GetNode();
          GlobalIndex_iPoint = geometry->node[iPoint]->GetGlobalIndex();
          GlobalIndex_jPoint = GetDonorGlobalIndex(iMarker, iVertex);
          
          if ((geometry->node[iPoint]->GetDomain()) &&
              (GlobalIndex_iPoint != GlobalIndex_jPoint)) {
            
            // set the proper min and max for this node
            
            for (iVar = 0; iVar < nVarGrad; iVar++) {
              node[iPoint]->SetSolution_Min(iVar, min(node[iPoint]->GetSolution_Min(iVar), GetDonorPrimVar(iMarker, iVertex, iVar)));
              node[iPoint]->SetSolution_Max(iVar, max(node[iPoint]->GetSolution_Max(iVar), GetDonorPrimVar(iMarker, iVertex, iVar+nVar)));
            }
            
            
          }
        }
      }
    }
  }
  /*--- Free locally allocated memory ---*/
  
  delete [] Normal;
  delete [] PrimVar_i;
  delete [] PrimVar_j;
  
}

void CTurbSolver::BC_Periodic_Limiter2(CGeometry *geometry, CConfig *config, unsigned short val_periodic) {
  
  unsigned long iter,  iPoint, iVertex, jVertex, iPointTotal,
  Buffer_Send_nPointTotal = 0, iGlobalIndex, iGlobal;
  unsigned short iVar, iMarker, jMarker, iPeriodic, nPeriodic = 0;
  long nDomain = 0, iDomain, jDomain;
  
  
  su2double *center, *angles, rotMatrix[3][3] = {{0.0, 0.0, 0.0}, {0.0, 0.0, 0.0}, {0.0, 0.0, 0.0}},
  translation[3], *trans, theta, phi, psi, cosTheta, sinTheta, cosPhi, sinPhi, cosPsi, sinPsi;
  
  unsigned long buff_size = 10*2 + 5;
  
  /*--- Evaluate the number of periodic boundary conditions ---*/
  
  nPeriodic = config->GetnMarker_Periodic();
  
#ifdef HAVE_MPI
  
  /*--- MPI status and request arrays for non-blocking communications ---*/
  
  SU2_MPI::Status status, status_;
  
#endif
  
  /*--- Define buffer vector interior domain ---*/
  
  su2double        *Buffer_Send_PrimVar          = NULL;
  su2double        *iPrimVar          = new su2double [buff_size];
  
  unsigned long *nPointTotal_s = new unsigned long[size];
  unsigned long *nPointTotal_r = new unsigned long[size];
  
  unsigned long Buffer_Size_PrimVar          = 0;
  unsigned long PointTotal_Counter = 0;
  
  /*--- Allocate the memory that we only need if we have MPI support ---*/
  
  su2double        *Buffer_Receive_PrimVar          = NULL;
  
  /*--- Basic dimensionalization ---*/
  
  nDomain = size;
  
  /*--- This loop gets the array sizes of points for each
   rank to send to each other rank. ---*/
  
  for (iDomain = 0; iDomain < nDomain; iDomain++) {
    
    /*--- Loop over the markers to perform the dimensionalizaton
     of the domain variables ---*/
    
    Buffer_Send_nPointTotal = 0;
    
    /*--- Loop over all of the markers and count the number of each
     type of point and element that needs to be sent. ---*/
    
    for (iMarker = 0; iMarker < config->GetnMarker_All(); iMarker++) {
      if (config->GetMarker_All_KindBC(iMarker) == PERIODIC_BOUNDARY) {
        iPeriodic = config->GetMarker_All_PerBound(iMarker);
        if ((iPeriodic == val_periodic) ||
            (iPeriodic == val_periodic + nPeriodic/2)) {
          for (iVertex = 0; iVertex < geometry->nVertex[iMarker]; iVertex++) {
            iPoint = geometry->vertex[iMarker][iVertex]->GetNode();
            jDomain = geometry->vertex[iMarker][iVertex]->GetDonorProcessor();
            if ((iDomain == jDomain) && (geometry->node[iPoint]->GetDomain())) {
              Buffer_Send_nPointTotal++;
            }
          }
        }
      }
    }
    
    /*--- Store the counts on a partition by partition basis. ---*/
    
    nPointTotal_s[iDomain] = Buffer_Send_nPointTotal;
    
    /*--- Total counts for allocating send buffers below ---*/
    
    Buffer_Size_PrimVar          += nPointTotal_s[iDomain]*(buff_size);
    
  }
  
  /*--- Allocate the buffer vectors in the appropiate domain (master, iDomain) ---*/
  
  Buffer_Send_PrimVar          = new su2double[Buffer_Size_PrimVar];
  
  /*--- Now that we know the sizes of the point, we can
   allocate and send the information in large chunks to all processors. ---*/
  
  for (iDomain = 0; iDomain < nDomain; iDomain++) {
    
    /*--- A rank does not communicate with itself through MPI ---*/
    
    if (rank != iDomain) {
      
#ifdef HAVE_MPI
      
      /*--- Communicate the counts to iDomain with non-blocking sends ---*/
      
      SU2_MPI::Bsend(&nPointTotal_s[iDomain], 1, MPI_UNSIGNED_LONG, iDomain, iDomain, MPI_COMM_WORLD);
      
#endif
      
    } else {
      
      /*--- If iDomain = rank, we simply copy values into place in memory ---*/
      
      nPointTotal_r[iDomain] = nPointTotal_s[iDomain];
      
    }
    
    /*--- Receive the counts. All processors are sending their counters to
     iDomain up above, so only iDomain needs to perform the recv here from
     all other ranks. ---*/
    
    if (rank == iDomain) {
      
      for (jDomain = 0; jDomain < size; jDomain++) {
        
        /*--- A rank does not communicate with itself through MPI ---*/
        
        if (rank != jDomain) {
          
#ifdef HAVE_MPI
          
          /*--- Recv the data by probing for the current sender, jDomain,
           first and then receiving the values from it. ---*/
          
          SU2_MPI::Recv(&nPointTotal_r[jDomain], 1, MPI_UNSIGNED_LONG, jDomain, rank, MPI_COMM_WORLD, &status);
          
#endif
          
        }
      }
      
    }
  }
  
  /*--- Wait for the non-blocking sends to complete. ---*/
  
#ifdef HAVE_MPI
  
  SU2_MPI::Barrier(MPI_COMM_WORLD);
  
#endif
  
  /*--- Initialize the counters for the larger send buffers (by domain) ---*/
  
  PointTotal_Counter  = 0;
  
  for (iDomain = 0; iDomain < nDomain; iDomain++) {
    
    /*--- Set the value of the interior geometry. Initialize counters. ---*/
    
    iPointTotal = 0;
    
    /*--- Load up the actual values into the buffers for sending. ---*/
    
    for (iMarker = 0; iMarker < config->GetnMarker_All(); iMarker++) {
      
      if (config->GetMarker_All_KindBC(iMarker) == PERIODIC_BOUNDARY) {
        
        iPeriodic = config->GetMarker_All_PerBound(iMarker);
        if ((iPeriodic == val_periodic) ||
            (iPeriodic == val_periodic + nPeriodic/2)) {
          
          /*--- Retrieve the supplied periodic information. ---*/
          
          center = config->GetPeriodicRotCenter(config->GetMarker_All_TagBound(iMarker));
          angles = config->GetPeriodicRotAngles(config->GetMarker_All_TagBound(iMarker));
          trans  = config->GetPeriodicTranslation(config->GetMarker_All_TagBound(iMarker));
          
          /*--- Store (center+trans) as it is constant and will be added on. ---*/
          
          translation[0] = center[0] + trans[0];
          translation[1] = center[1] + trans[1];
          translation[2] = center[2] + trans[2];
          
          /*--- Store angles separately for clarity. Compute sines/cosines. ---*/
          
          theta = angles[0];
          phi   = angles[1];
          psi   = angles[2];
          
          cosTheta = cos(theta);  cosPhi = cos(phi);  cosPsi = cos(psi);
          sinTheta = sin(theta);  sinPhi = sin(phi);  sinPsi = sin(psi);
          
          /*--- Compute the rotation matrix. Note that the implicit
           ordering is rotation about the x-axis, y-axis, then z-axis. ---*/
          
          rotMatrix[0][0] = cosPhi*cosPsi;
          rotMatrix[1][0] = cosPhi*sinPsi;
          rotMatrix[2][0] = -sinPhi;
          
          rotMatrix[0][1] = sinTheta*sinPhi*cosPsi - cosTheta*sinPsi;
          rotMatrix[1][1] = sinTheta*sinPhi*sinPsi + cosTheta*cosPsi;
          rotMatrix[2][1] = sinTheta*cosPhi;
          
          rotMatrix[0][2] = cosTheta*sinPhi*cosPsi + sinTheta*sinPsi;
          rotMatrix[1][2] = cosTheta*sinPhi*sinPsi - sinTheta*cosPsi;
          rotMatrix[2][2] = cosTheta*cosPhi;
          
          for (iVertex = 0; iVertex < geometry->nVertex[iMarker]; iVertex++) {
            
            iPoint = geometry->vertex[iMarker][iVertex]->GetNode();
            jDomain = geometry->vertex[iMarker][iVertex]->GetDonorProcessor();
            
            if ((iDomain == jDomain) && (geometry->node[iPoint]->GetDomain())) {
              
              iGlobalIndex = geometry->node[iPoint]->GetGlobalIndex();
              jVertex = geometry->vertex[iMarker][iVertex]->GetDonorVertex();
              jMarker = geometry->vertex[iMarker][iVertex]->GetDonorMarker();
              
              for (iVar = 0; iVar < nVar; iVar++) {
                Buffer_Send_PrimVar[(buff_size)*(PointTotal_Counter+iPointTotal)+iVar] = node[iPoint]->GetLimiter(iVar);
              }
              
              Buffer_Send_PrimVar[(buff_size)*(PointTotal_Counter+iPointTotal)+(nVar*2+0)]  = su2double(iGlobalIndex);
              Buffer_Send_PrimVar[(buff_size)*(PointTotal_Counter+iPointTotal)+(nVar*2+1)]  = su2double(jVertex);
              Buffer_Send_PrimVar[(buff_size)*(PointTotal_Counter+iPointTotal)+(nVar*2+2)]  = su2double(jMarker);
              Buffer_Send_PrimVar[(buff_size)*(PointTotal_Counter+iPointTotal)+(nVar*2+3)]  = node[iPoint]->GetAuxVar();
              
              
              iPointTotal++;
              
            }
            
          }
          
        }
        
      }
      
    }
    
    /*--- Send the buffers with the geometrical information ---*/
    
    if (iDomain != rank) {
      
#ifdef HAVE_MPI
      
      /*--- Communicate the coordinates, global index, colors, and element
       date to iDomain with non-blocking sends. ---*/
      
      SU2_MPI::Bsend(&Buffer_Send_PrimVar[PointTotal_Counter*(buff_size)],
                     nPointTotal_s[iDomain]*(buff_size), MPI_DOUBLE, iDomain,
                     iDomain,  MPI_COMM_WORLD);
      
#endif
      
    }
    
    else {
      
      /*--- Allocate local memory for the local recv of the elements ---*/
      
      Buffer_Receive_PrimVar            = new su2double[nPointTotal_s[iDomain]*(buff_size)];
      
      for (iter = 0; iter < nPointTotal_s[iDomain]*(buff_size); iter++)
        Buffer_Receive_PrimVar[iter] = Buffer_Send_PrimVar[PointTotal_Counter*(buff_size)+iter];
      
      /*--- Recv the point data from ourselves (same procedure as above) ---*/
      
      for (iPoint = 0; iPoint < nPointTotal_r[iDomain]; iPoint++) {
        
        
        iGlobal      = SU2_TYPE::Int(Buffer_Receive_PrimVar[iPoint*(buff_size)+(nVar*2+0)]);
        iVertex      = SU2_TYPE::Int(Buffer_Receive_PrimVar[iPoint*(buff_size)+(nVar*2+1)]);
        iMarker      = SU2_TYPE::Int(Buffer_Receive_PrimVar[iPoint*(buff_size)+(nVar*2+2)]);
        
        for (iVar = 0; iVar < nVar; iVar++) {
          SetDonorPrimVar(iMarker, iVertex, iVar, Buffer_Receive_PrimVar[iPoint*(buff_size)+iVar]);
          
        }
        
        if (iVertex < 0.0) cout <<" Negative iVertex (receive)" << endl;
        if (iMarker < 0.0) cout <<" Negative iMarker (receive)" << endl;
        
        
        SetDonorGlobalIndex(iMarker, iVertex, iGlobal);
        
      }
      
      /*--- Delete memory for recv the point stuff ---*/
      
      delete [] Buffer_Receive_PrimVar;
      
    }
    
    /*--- Increment the counters for the send buffers (iDomain loop) ---*/
    
    PointTotal_Counter += iPointTotal;
    
  }
  
  /*--- Wait for the non-blocking sends to complete. ---*/
  
#ifdef HAVE_MPI
  SU2_MPI::Barrier(MPI_COMM_WORLD);
#endif
  
  /*--- The next section begins the recv of all data for the interior
   points/elements in the mesh. First, create the domain structures for
   the points on this rank. First, we recv all of the point data ---*/
  
  for (iDomain = 0; iDomain < size; iDomain++) {
    
    if (rank != iDomain) {
      
#ifdef HAVE_MPI
      
      /*--- Allocate the receive buffer vector. Send the colors so that we
       know whether what we recv is an owned or halo node. ---*/
      
      Buffer_Receive_PrimVar            = new su2double [nPointTotal_r[iDomain]*(buff_size)];
      
      /*--- Receive the buffers with the coords, global index, and colors ---*/
      
      SU2_MPI::Recv(Buffer_Receive_PrimVar, nPointTotal_r[iDomain]*(buff_size) , MPI_DOUBLE,
                    iDomain, rank, MPI_COMM_WORLD, &status_);
      
      /*--- Loop over all of the points that we have recv'd and store the
       coords, global index vertex and markers ---*/
      
      for (iPoint = 0; iPoint < nPointTotal_r[iDomain]; iPoint++) {
        
        iGlobal      = SU2_TYPE::Int(Buffer_Receive_PrimVar[iPoint*(buff_size)+(nVar*2+0)]);
        iVertex      = SU2_TYPE::Int(Buffer_Receive_PrimVar[iPoint*(buff_size)+(nVar*2+1)]);
        iMarker      = SU2_TYPE::Int(Buffer_Receive_PrimVar[iPoint*(buff_size)+(nVar*2+2)]);
        
        for (iVar = 0; iVar < nVar; iVar++) {
          SetDonorPrimVar(iMarker, iVertex, iVar, Buffer_Receive_PrimVar[iPoint*(buff_size)+iVar]);
          
        }
        
        if (iVertex < 0.0) cout <<" Negative iVertex (receive)" << endl;
        if (iMarker < 0.0) cout <<" Negative iMarker (receive)" << endl;
        
        if (iMarker > nMarker) cout << "ERROR" <<  endl;
        if (iVertex > geometry->nVertex[iMarker]) cout << "ERROR" <<  endl;
        
        SetDonorGlobalIndex(iMarker, iVertex, iGlobal);
        
      }
      
      /*--- Delete memory for recv the point stuff ---*/
      
      delete [] Buffer_Receive_PrimVar;
      
#endif
      
    }
    
  }
  
  /*--- Wait for the non-blocking sends to complete. ---*/
  
#ifdef HAVE_MPI
  
  SU2_MPI::Barrier(MPI_COMM_WORLD);
  
#endif
  
  /*--- Free all of the memory used for communicating points and elements ---*/
  
  delete[] Buffer_Send_PrimVar;
  
  /*--- Release all of the temporary memory ---*/
  
  delete [] nPointTotal_s;
  delete [] nPointTotal_r;
  delete [] iPrimVar;
  
  unsigned long GlobalIndex_iPoint, GlobalIndex_jPoint;
  
  su2double *Normal    = new su2double[nDim];
  su2double *PrimVar_i = new su2double[nVar];
  su2double *PrimVar_j = new su2double[nVar];
  
  
  /*--- Now perform the residual & Jacobian updates with the recv data. ---*/
  
  for (iMarker = 0; iMarker < config->GetnMarker_All(); iMarker++) {
    if (config->GetMarker_All_KindBC(iMarker) == PERIODIC_BOUNDARY) {
      
      iPeriodic = config->GetMarker_All_PerBound(iMarker);
      if ((iPeriodic == val_periodic) ||
          (iPeriodic == val_periodic + nPeriodic/2)) {
        
        for (iVertex = 0; iVertex < geometry->nVertex[iMarker]; iVertex++) {
          
          iPoint = geometry->vertex[iMarker][iVertex]->GetNode();
          GlobalIndex_iPoint = geometry->node[iPoint]->GetGlobalIndex();
          GlobalIndex_jPoint = GetDonorGlobalIndex(iMarker, iVertex);
          
          if ((geometry->node[iPoint]->GetDomain()) &&
              (GlobalIndex_iPoint != GlobalIndex_jPoint)) {
            
            // set the proper min for the limiter
            
            for (iVar = 0; iVar < nVarGrad; iVar++) {
              node[iPoint]->SetLimiter(iVar, min(node[iPoint]->GetLimiter(iVar), GetDonorPrimVar(iMarker, iVertex, iVar)));
            }
            
            
          }
        }
      }
    }
  }
  /*--- Free locally allocated memory ---*/
  
  delete [] Normal;
  delete [] PrimVar_i;
  delete [] PrimVar_j;
  
}

void CTurbSolver::BC_Periodic(CGeometry *geometry, CSolver **solver_container,
                                  CNumerics *numerics, CConfig *config, unsigned short val_periodic) {
  
  unsigned long iter,  iPoint, iVertex, jVertex, iPointTotal,
  Buffer_Send_nPointTotal = 0, iGlobalIndex, iGlobal;
  unsigned short iVar, jVar, iMarker, jMarker, iPeriodic, nPeriodic = 0;
  long nDomain = 0, iDomain, jDomain;
  
  bool implicit = (config->GetKind_TimeIntScheme_Turb() == EULER_IMPLICIT);
  
  su2double *center, *angles, rotMatrix[3][3] = {{0.0, 0.0, 0.0}, {0.0, 0.0, 0.0}, {0.0, 0.0, 0.0}},
  translation[3], *trans, theta, phi, psi, cosTheta, sinTheta, cosPhi, sinPhi, cosPsi, sinPsi,
  jacMatrix[5][5] = {{0.0, 0.0, 0.0, 0.0, 0.0},{0.0, 0.0, 0.0, 0.0, 0.0},{0.0, 0.0, 0.0, 0.0, 0.0},{0.0, 0.0, 0.0, 0.0, 0.0},{0.0, 0.0, 0.0, 0.0, 0.0}},
  rotJacob[5][5] = {{0.0, 0.0, 0.0, 0.0, 0.0},{0.0, 0.0, 0.0, 0.0, 0.0},{0.0, 0.0, 0.0, 0.0, 0.0},{0.0, 0.0, 0.0, 0.0, 0.0},{0.0, 0.0, 0.0, 0.0, 0.0}};
  
  unsigned long buff_size = nVar + nVar*nVar + 5;
  
  /*--- Evaluate the number of periodic boundary conditions ---*/
  
  nPeriodic = config->GetnMarker_Periodic();
  
#ifdef HAVE_MPI
  
  /*--- MPI status and request arrays for non-blocking communications ---*/
  
  SU2_MPI::Status status, status_;
  
#endif
  
  /*--- Define buffer vector interior domain ---*/
  
  su2double        *Buffer_Send_PrimVar          = NULL;
  su2double        *iPrimVar          = new su2double [buff_size];
  
  unsigned long *nPointTotal_s = new unsigned long[size];
  unsigned long *nPointTotal_r = new unsigned long[size];
  
  unsigned long Buffer_Size_PrimVar          = 0;
  unsigned long PointTotal_Counter = 0;
  
  /*--- Allocate the memory that we only need if we have MPI support ---*/
  
  su2double        *Buffer_Receive_PrimVar          = NULL;
  
  /*--- Basic dimensionalization ---*/
  
  nDomain = size;
  
  /*--- This loop gets the array sizes of points for each
   rank to send to each other rank. ---*/
  
  for (iDomain = 0; iDomain < nDomain; iDomain++) {
    
    /*--- Loop over the markers to perform the dimensionalizaton
     of the domain variables ---*/
    
    Buffer_Send_nPointTotal = 0;
    
    /*--- Loop over all of the markers and count the number of each
     type of point and element that needs to be sent. ---*/
    
    for (iMarker = 0; iMarker < config->GetnMarker_All(); iMarker++) {
      if (config->GetMarker_All_KindBC(iMarker) == PERIODIC_BOUNDARY) {
        iPeriodic = config->GetMarker_All_PerBound(iMarker);
        if ((iPeriodic == val_periodic) ||
            (iPeriodic == val_periodic + nPeriodic/2)) {
          for (iVertex = 0; iVertex < geometry->nVertex[iMarker]; iVertex++) {
            iPoint = geometry->vertex[iMarker][iVertex]->GetNode();
            jDomain = geometry->vertex[iMarker][iVertex]->GetDonorProcessor();
            if ((iDomain == jDomain) && (geometry->node[iPoint]->GetDomain())) {
              Buffer_Send_nPointTotal++;
            }
          }
        }
      }
    }
    
    /*--- Store the counts on a partition by partition basis. ---*/
    
    nPointTotal_s[iDomain] = Buffer_Send_nPointTotal;
    
    /*--- Total counts for allocating send buffers below ---*/
    
    Buffer_Size_PrimVar          += nPointTotal_s[iDomain]*(buff_size);
    
  }
  
  /*--- Allocate the buffer vectors in the appropiate domain (master, iDomain) ---*/
  
  Buffer_Send_PrimVar          = new su2double[Buffer_Size_PrimVar];
  
  /*--- Now that we know the sizes of the point, we can
   allocate and send the information in large chunks to all processors. ---*/
  
  for (iDomain = 0; iDomain < nDomain; iDomain++) {
    
    /*--- A rank does not communicate with itself through MPI ---*/
    
    if (rank != iDomain) {
      
#ifdef HAVE_MPI
      
      /*--- Communicate the counts to iDomain with non-blocking sends ---*/
      
      SU2_MPI::Bsend(&nPointTotal_s[iDomain], 1, MPI_UNSIGNED_LONG, iDomain, iDomain, MPI_COMM_WORLD);
      
#endif
      
    } else {
      
      /*--- If iDomain = rank, we simply copy values into place in memory ---*/
      
      nPointTotal_r[iDomain] = nPointTotal_s[iDomain];
      
    }
    
    /*--- Receive the counts. All processors are sending their counters to
     iDomain up above, so only iDomain needs to perform the recv here from
     all other ranks. ---*/
    
    if (rank == iDomain) {
      
      for (jDomain = 0; jDomain < size; jDomain++) {
        
        /*--- A rank does not communicate with itself through MPI ---*/
        
        if (rank != jDomain) {
          
#ifdef HAVE_MPI
          
          /*--- Recv the data by probing for the current sender, jDomain,
           first and then receiving the values from it. ---*/
          
          SU2_MPI::Recv(&nPointTotal_r[jDomain], 1, MPI_UNSIGNED_LONG, jDomain, rank, MPI_COMM_WORLD, &status);
          
#endif
          
        }
      }
      
    }
  }
  
  /*--- Wait for the non-blocking sends to complete. ---*/
  
#ifdef HAVE_MPI
  
  SU2_MPI::Barrier(MPI_COMM_WORLD);
  
#endif
  
  /*--- Initialize the counters for the larger send buffers (by domain) ---*/
  
  PointTotal_Counter  = 0;
  
  for (iDomain = 0; iDomain < nDomain; iDomain++) {
    
    /*--- Set the value of the interior geometry. Initialize counters. ---*/
    
    iPointTotal = 0;
    
    /*--- Load up the actual values into the buffers for sending. ---*/
    
    for (iMarker = 0; iMarker < config->GetnMarker_All(); iMarker++) {
      
      if (config->GetMarker_All_KindBC(iMarker) == PERIODIC_BOUNDARY) {
        
        iPeriodic = config->GetMarker_All_PerBound(iMarker);
        if ((iPeriodic == val_periodic) ||
            (iPeriodic == val_periodic + nPeriodic/2)) {
          
          /*--- Retrieve the supplied periodic information. ---*/
          
          center = config->GetPeriodicRotCenter(config->GetMarker_All_TagBound(iMarker));
          angles = config->GetPeriodicRotAngles(config->GetMarker_All_TagBound(iMarker));
          trans  = config->GetPeriodicTranslation(config->GetMarker_All_TagBound(iMarker));
          
          /*--- Store (center+trans) as it is constant and will be added on. ---*/
          
          translation[0] = center[0] + trans[0];
          translation[1] = center[1] + trans[1];
          translation[2] = center[2] + trans[2];
          
          /*--- Store angles separately for clarity. Compute sines/cosines. ---*/
          
          theta = angles[0];
          phi   = angles[1];
          psi   = angles[2];
          
          cosTheta = cos(theta);  cosPhi = cos(phi);  cosPsi = cos(psi);
          sinTheta = sin(theta);  sinPhi = sin(phi);  sinPsi = sin(psi);
          
          /*--- Compute the rotation matrix. Note that the implicit
           ordering is rotation about the x-axis, y-axis, then z-axis. ---*/
          
          rotMatrix[0][0] = cosPhi*cosPsi;
          rotMatrix[1][0] = cosPhi*sinPsi;
          rotMatrix[2][0] = -sinPhi;
          
          rotMatrix[0][1] = sinTheta*sinPhi*cosPsi - cosTheta*sinPsi;
          rotMatrix[1][1] = sinTheta*sinPhi*sinPsi + cosTheta*cosPsi;
          rotMatrix[2][1] = sinTheta*cosPhi;
          
          rotMatrix[0][2] = cosTheta*sinPhi*cosPsi + sinTheta*sinPsi;
          rotMatrix[1][2] = cosTheta*sinPhi*sinPsi - sinTheta*cosPsi;
          rotMatrix[2][2] = cosTheta*cosPhi;
          
          for (iVertex = 0; iVertex < geometry->nVertex[iMarker]; iVertex++) {
            
            iPoint = geometry->vertex[iMarker][iVertex]->GetNode();
            jDomain = geometry->vertex[iMarker][iVertex]->GetDonorProcessor();
            
            if ((iDomain == jDomain) && (geometry->node[iPoint]->GetDomain())) {
              
              iGlobalIndex = geometry->node[iPoint]->GetGlobalIndex();
              jVertex = geometry->vertex[iMarker][iVertex]->GetDonorVertex();
              jMarker = geometry->vertex[iMarker][iVertex]->GetDonorMarker();
              
              for (iVar = 0; iVar < nVar; iVar++) {
                Buffer_Send_PrimVar[(buff_size)*(PointTotal_Counter+iPointTotal)+iVar] = LinSysRes.GetBlock(iPoint, iVar);
              }
              
              Buffer_Send_PrimVar[(buff_size)*(PointTotal_Counter+iPointTotal)+(nVar+0)]  = su2double(iGlobalIndex);
              Buffer_Send_PrimVar[(buff_size)*(PointTotal_Counter+iPointTotal)+(nVar+1)]  = su2double(jVertex);
              Buffer_Send_PrimVar[(buff_size)*(PointTotal_Counter+iPointTotal)+(nVar+2)]  = su2double(jMarker);
              Buffer_Send_PrimVar[(buff_size)*(PointTotal_Counter+iPointTotal)+(nVar+3)]  = geometry->node[iPoint]->GetVolume();
              Buffer_Send_PrimVar[(buff_size)*(PointTotal_Counter+iPointTotal)+(nVar+4)]  = node[iPoint]->GetDelta_Time();
              
              if (implicit) {
                
                for (iVar = 0; iVar < nVar; iVar++) {
                  for (jVar = 0; jVar < nVar; jVar++) {
                    jacMatrix[iVar][jVar] = Jacobian.GetBlock(iPoint, iPoint, iVar, jVar);
                    rotJacob[iVar][jVar]  = Jacobian.GetBlock(iPoint, iPoint, iVar, jVar);
                  }
                }
                
                //Rotate the Jacobian momentum components
                //              for (unsigned short jVar = 1; jVar <= nDim; jVar++) {
                //              //  for (unsigned short jVar = 0; jVar < nVar; jVar++) {
                //
                //                if (nDim == 2) {
                //                  rotJacob[1][jVar] = (rotMatrix[0][0]*jacMatrix[1][jVar] +
                //                                       rotMatrix[0][1]*jacMatrix[2][jVar]);
                //                  rotJacob[2][jVar] = (rotMatrix[1][0]*jacMatrix[1][jVar] +
                //                                       rotMatrix[1][1]*jacMatrix[2][jVar]);
                //                } else {
                //
                //                rotJacob[1][jVar] = (rotMatrix[0][0]*jacMatrix[1][jVar] +
                //                                     rotMatrix[0][1]*jacMatrix[2][jVar] +
                //                                     rotMatrix[0][2]*jacMatrix[3][jVar]);
                //                rotJacob[2][jVar] = (rotMatrix[1][0]*jacMatrix[1][jVar] +
                //                                     rotMatrix[1][1]*jacMatrix[2][jVar] +
                //                                     rotMatrix[1][2]*jacMatrix[3][jVar]);
                //                rotJacob[3][jVar] = (rotMatrix[2][0]*jacMatrix[1][jVar] +
                //                                     rotMatrix[2][1]*jacMatrix[2][jVar] +
                //                                     rotMatrix[2][2]*jacMatrix[3][jVar]);
                //              }
                //              }
                
                int ii = 0;
                for (iVar = 0; iVar < nVar; iVar++) {
                  for (jVar = 0; jVar < nVar; jVar++) {
                    Buffer_Send_PrimVar[(buff_size)*(PointTotal_Counter+iPointTotal)+(nVar+5)+ii] = rotJacob[iVar][jVar];
                    ii++;
                  }
                }
                
              }
              
              iPointTotal++;
              
            }
            
          }
          
        }
        
      }
      
    }
    
    /*--- Send the buffers with the geometrical information ---*/
    
    if (iDomain != rank) {
      
#ifdef HAVE_MPI
      
      /*--- Communicate the coordinates, global index, colors, and element
       date to iDomain with non-blocking sends. ---*/
      
      SU2_MPI::Bsend(&Buffer_Send_PrimVar[PointTotal_Counter*(buff_size)],
                     nPointTotal_s[iDomain]*(buff_size), MPI_DOUBLE, iDomain,
                     iDomain,  MPI_COMM_WORLD);
      
#endif
      
    }
    
    else {
      
      /*--- Allocate local memory for the local recv of the elements ---*/
      
      Buffer_Receive_PrimVar            = new su2double[nPointTotal_s[iDomain]*(buff_size)];
      
      for (iter = 0; iter < nPointTotal_s[iDomain]*(buff_size); iter++)
        Buffer_Receive_PrimVar[iter] = Buffer_Send_PrimVar[PointTotal_Counter*(buff_size)+iter];
      
      /*--- Recv the point data from ourselves (same procedure as above) ---*/
      
      for (iPoint = 0; iPoint < nPointTotal_r[iDomain]; iPoint++) {
        
        iGlobal      = SU2_TYPE::Int(Buffer_Receive_PrimVar[iPoint*(buff_size)+(nVar+0)]);
        iVertex      = SU2_TYPE::Int(Buffer_Receive_PrimVar[iPoint*(buff_size)+(nVar+1)]);
        iMarker      = SU2_TYPE::Int(Buffer_Receive_PrimVar[iPoint*(buff_size)+(nVar+2)]);
        for (iVar = 0; iVar < nVar; iVar++)
          iPrimVar[iVar] = Buffer_Receive_PrimVar[iPoint*(buff_size)+iVar];
        
        iPrimVar[nVar+3] = Buffer_Receive_PrimVar[iPoint*(buff_size)+nVar+3];
        iPrimVar[nVar+4] = Buffer_Receive_PrimVar[iPoint*(buff_size)+nVar+4];
        
        if (implicit){
          int ii = 0;
          for (iVar = 0; iVar < nVar; iVar++) {
            for (jVar = 0; jVar < nVar; jVar++) {
              Jacobian_i[iVar][jVar] = Buffer_Receive_PrimVar[iPoint*(buff_size)+(nVar+5)+ii];
              SetDonorJacobian(iMarker, iVertex, iVar, jVar, Buffer_Receive_PrimVar[iPoint*(buff_size)+(nVar+5)+ii]);
              ii++;
            }
          }
        }
        
        if (iVertex < 0.0) cout <<" Negative iVertex (receive)" << endl;
        if (iMarker < 0.0) cout <<" Negative iMarker (receive)" << endl;
        
        for (iVar = 0; iVar < nPrimVar; iVar++)
          SetDonorPrimVar(iMarker, iVertex, iVar, iPrimVar[iVar]);
        
        SetDonorGlobalIndex(iMarker, iVertex, iGlobal);
        
      }
      
      /*--- Delete memory for recv the point stuff ---*/
      
      delete [] Buffer_Receive_PrimVar;
      
    }
    
    /*--- Increment the counters for the send buffers (iDomain loop) ---*/
    
    PointTotal_Counter += iPointTotal;
    
  }
  
  /*--- Wait for the non-blocking sends to complete. ---*/
  
#ifdef HAVE_MPI
  SU2_MPI::Barrier(MPI_COMM_WORLD);
#endif
  
  /*--- The next section begins the recv of all data for the interior
   points/elements in the mesh. First, create the domain structures for
   the points on this rank. First, we recv all of the point data ---*/
  
  for (iDomain = 0; iDomain < size; iDomain++) {
    
    if (rank != iDomain) {
      
#ifdef HAVE_MPI
      
      /*--- Allocate the receive buffer vector. Send the colors so that we
       know whether what we recv is an owned or halo node. ---*/
      
      Buffer_Receive_PrimVar            = new su2double [nPointTotal_r[iDomain]*(buff_size)];
      
      /*--- Receive the buffers with the coords, global index, and colors ---*/
      
      SU2_MPI::Recv(Buffer_Receive_PrimVar, nPointTotal_r[iDomain]*(buff_size) , MPI_DOUBLE,
                    iDomain, rank, MPI_COMM_WORLD, &status_);
      
      /*--- Loop over all of the points that we have recv'd and store the
       coords, global index vertex and markers ---*/
      
      for (iPoint = 0; iPoint < nPointTotal_r[iDomain]; iPoint++) {
        
        iGlobal      = SU2_TYPE::Int(Buffer_Receive_PrimVar[iPoint*(buff_size)+(nVar+0)]);
        iVertex      = SU2_TYPE::Int(Buffer_Receive_PrimVar[iPoint*(buff_size)+(nVar+1)]);
        iMarker      = SU2_TYPE::Int(Buffer_Receive_PrimVar[iPoint*(buff_size)+(nVar+2)]);
        for (iVar = 0; iVar < nPrimVar; iVar++)
          iPrimVar[iVar] = Buffer_Receive_PrimVar[iPoint*(buff_size)+iVar];
        
        iPrimVar[nVar+3] = Buffer_Receive_PrimVar[iPoint*(buff_size)+nVar+3];
        iPrimVar[nVar+4] = Buffer_Receive_PrimVar[iPoint*(buff_size)+nVar+4];
        
        if (implicit){
          
          int ii = 0;
          for (iVar = 0; iVar < nVar; iVar++) {
            for (jVar = 0; jVar < nVar; jVar++) {
              Jacobian_i[iVar][jVar] = Buffer_Receive_PrimVar[iPoint*(buff_size)+(nVar+5)+ii];
              SetDonorJacobian(iMarker, iVertex, iVar, jVar, Buffer_Receive_PrimVar[iPoint*(buff_size)+(nVar+5)+ii]);
              ii++;
            }
          }
        }
        
        if (iVertex < 0.0) cout <<" Negative iVertex (receive)" << endl;
        if (iMarker < 0.0) cout <<" Negative iMarker (receive)" << endl;
        
        if (iMarker > nMarker) cout << "ERROR" <<  endl;
        if (iVertex > geometry->nVertex[iMarker]) cout << "ERROR" <<  endl;
        
        for (iVar = 0; iVar < nPrimVar; iVar++)
          SetDonorPrimVar(iMarker, iVertex, iVar, iPrimVar[iVar]);
        
        SetDonorGlobalIndex(iMarker, iVertex, iGlobal);
        
      }
      
      /*--- Delete memory for recv the point stuff ---*/
      
      delete [] Buffer_Receive_PrimVar;
      
#endif
      
    }
    
  }
  
  /*--- Wait for the non-blocking sends to complete. ---*/
  
#ifdef HAVE_MPI
  
  SU2_MPI::Barrier(MPI_COMM_WORLD);
  
#endif
  
  /*--- Free all of the memory used for communicating points and elements ---*/
  
  delete[] Buffer_Send_PrimVar;
  
  /*--- Release all of the temporary memory ---*/
  
  delete [] nPointTotal_s;
  delete [] nPointTotal_r;
  delete [] iPrimVar;
  
  unsigned long GlobalIndex_iPoint, GlobalIndex_jPoint;
  
  su2double *Normal    = new su2double[nDim];
  su2double *PrimVar_i = new su2double[nPrimVar];
  su2double *PrimVar_j = new su2double[nPrimVar];
  
  /*--- For the first pass through the periodic BC, make all nodes on
   the periodic surfaces act as point implicit so that we maintain a
   consistent implicit solution on both sides of the periodic boundary. ---*/
  
  if (val_periodic == 1) {
    for (iMarker = 0; iMarker < config->GetnMarker_All(); iMarker++) {
      if (config->GetMarker_All_KindBC(iMarker) == PERIODIC_BOUNDARY) {
        for (iVertex = 0; iVertex < geometry->nVertex[iMarker]; iVertex++) {
          iPoint = geometry->vertex[iMarker][iVertex]->GetNode();
          if (implicit) {
            for (iVar = 0; iVar < nVar; iVar++) {
              unsigned long total_index = iPoint*nVar+iVar;
              Jacobian.SetPointImplicit(total_index);
            }
          }
        }
      }
    }
  }
  
  /*--- Now perform the residual & Jacobian updates with the recv data. ---*/
  
  for (iMarker = 0; iMarker < config->GetnMarker_All(); iMarker++) {
    if (config->GetMarker_All_KindBC(iMarker) == PERIODIC_BOUNDARY) {
      
      iPeriodic = config->GetMarker_All_PerBound(iMarker);
      if ((iPeriodic == val_periodic) ||
          (iPeriodic == val_periodic + nPeriodic/2)) {
        
        for (iVertex = 0; iVertex < geometry->nVertex[iMarker]; iVertex++) {
          
          iPoint = geometry->vertex[iMarker][iVertex]->GetNode();
          GlobalIndex_iPoint = geometry->node[iPoint]->GetGlobalIndex();
          GlobalIndex_jPoint = GetDonorGlobalIndex(iMarker, iVertex);
          
          if ((geometry->node[iPoint]->GetDomain()) &&
              (GlobalIndex_iPoint != GlobalIndex_jPoint)) {
            
            /*--- Update the volume and time step using the donor info. ---*/
            
            for (iVar = 0; iVar < nPrimVar; iVar++) {
              PrimVar_j[iVar] = GetDonorPrimVar(iMarker, iVertex, iVar);
            }
            
            su2double Vol = geometry->node[iPoint]->GetVolume();
            geometry->node[iPoint]->SetVolume(Vol + GetDonorPrimVar(iMarker, iVertex, nVar+3));
            
//            su2double dt = node[iPoint]->GetDelta_Time();
//            if (PrimVar_j[nVar+4] < dt)
//              node[iPoint]->SetDelta_Time(PrimVar_j[nVar+4]);
            
            /*--- Access the residual from the donor. ---*/
            
            for (iVar = 0; iVar < nVar; iVar++) {
              Residual[iVar] = GetDonorPrimVar(iMarker, iVertex, iVar);
            }
            
            /*--- Access the Jacobian from the donor. ---*/
            
            if (implicit) {
              int ii = 0;
              for (iVar = 0; iVar < nVar; iVar++) {
                for (jVar = 0; jVar < nVar; jVar++) {
                  Jacobian_i[iVar][jVar] = GetDonorJacobian(iMarker, iVertex, iVar, jVar);
                  ii++;
                }
              }
            }
            
            /*--- Add contributions to total residual and Jacobian. ---*/
            
            LinSysRes.AddBlock(iPoint, Residual);
            if (implicit) Jacobian.AddBlock(iPoint, iPoint, Jacobian_i);
            
          }
        }
      }
    }
  }
  
  /*--- Free locally allocated memory ---*/
  
  delete [] Normal;
  delete [] PrimVar_i;
  delete [] PrimVar_j;
  
}

void CTurbSolver::BC_Periodic(CGeometry *geometry, CSolver **solver_container,
                                  CNumerics *numerics, CConfig *config) {
  
  /*--- Complete residuals for periodic boundary conditions. We loop over
   the periodic BCs in matching pairs so that, in the event that there are
   adjacent periodic markers, the repeated points will have their residuals
   accumulated corectly during the communications. For implicit calculations
   the Jacobians and linear system are also correctly adjusted here. ---*/
  
  for (unsigned short iPeriodic = 1; iPeriodic <= config->GetnMarker_Periodic()/2; iPeriodic++) {
    InitiatePeriodicComms(geometry, config, iPeriodic, PERIODIC_RESIDUAL);
    CompletePeriodicComms(geometry, config, iPeriodic, PERIODIC_RESIDUAL);
  }
  
}

void CTurbSolver::ImplicitEuler_Iteration(CGeometry *geometry, CSolver **solver_container, CConfig *config) {
  
  unsigned short iVar;
  unsigned long iPoint, total_index;
  su2double Delta, Vol, density_old = 0.0, density = 0.0;
  
  bool adjoint = config->GetContinuous_Adjoint() || (config->GetDiscrete_Adjoint() && config->GetFrozen_Visc_Disc());
  bool compressible = (config->GetKind_Regime() == COMPRESSIBLE);
  bool incompressible = (config->GetKind_Regime() == INCOMPRESSIBLE);
  
  /*--- Set maximum residual to zero ---*/
  
  for (iVar = 0; iVar < nVar; iVar++) {
    SetRes_RMS(iVar, 0.0);
    SetRes_Max(iVar, 0.0, 0);
  }
  
  /*--- Build implicit system ---*/
  
  for (iPoint = 0; iPoint < nPointDomain; iPoint++) {
    
    /*--- Read the volume ---*/
    
    Vol = (geometry->node[iPoint]->GetVolume() +
           geometry->node[iPoint]->GetPeriodicVolume());
    
    /*--- Modify matrix diagonal to assure diagonal dominance ---*/
    
    Delta = Vol / (config->GetCFLRedCoeff_Turb()*solver_container[FLOW_SOL]->node[iPoint]->GetDelta_Time());
    Jacobian.AddVal2Diag(iPoint, Delta);
    
    /*--- Right hand side of the system (-Residual) and initial guess (x = 0) ---*/
    
    for (iVar = 0; iVar < nVar; iVar++) {
      total_index = iPoint*nVar+iVar;
      LinSysRes[total_index] = - LinSysRes[total_index];
      LinSysSol[total_index] = 0.0;
      AddRes_RMS(iVar, LinSysRes[total_index]*LinSysRes[total_index]);
      AddRes_Max(iVar, fabs(LinSysRes[total_index]), geometry->node[iPoint]->GetGlobalIndex(), geometry->node[iPoint]->GetCoord());
    }
  }
  
  /*--- Initialize residual and solution at the ghost points ---*/
  
  for (iPoint = nPointDomain; iPoint < nPoint; iPoint++) {
    for (iVar = 0; iVar < nVar; iVar++) {
      total_index = iPoint*nVar + iVar;
      LinSysRes[total_index] = 0.0;
      LinSysSol[total_index] = 0.0;
    }
  }
  
  /*--- Solve or smooth the linear system ---*/
  
  CSysSolve system;
  system.Solve(Jacobian, LinSysRes, LinSysSol, geometry, config);
  
  /*--- Update solution (system written in terms of increments) ---*/
  
  if (!adjoint) {
    
    /*--- Update and clip trubulent solution ---*/
    
    switch (config->GetKind_Turb_Model()) {
        
      case SA: case SA_E: case SA_COMP: case SA_E_COMP: 
        
        for (iPoint = 0; iPoint < nPointDomain; iPoint++) {
          node[iPoint]->AddClippedSolution(0, config->GetRelaxation_Factor_Turb()*LinSysSol[iPoint], lowerlimit[0], upperlimit[0]);
        }
        
        break;
        
      case SA_NEG:
        
        for (iPoint = 0; iPoint < nPointDomain; iPoint++) {
          node[iPoint]->AddSolution(0, config->GetRelaxation_Factor_Turb()*LinSysSol[iPoint]);
        }
        
        break;

      case SST:
        
        for (iPoint = 0; iPoint < nPointDomain; iPoint++) {
          
          if (compressible) {
            density_old = solver_container[FLOW_SOL]->node[iPoint]->GetSolution_Old(0);
            density     = solver_container[FLOW_SOL]->node[iPoint]->GetDensity();
          }
          if (incompressible) {
            density_old = solver_container[FLOW_SOL]->node[iPoint]->GetDensity();
            density     = solver_container[FLOW_SOL]->node[iPoint]->GetDensity();
          }
          
          for (iVar = 0; iVar < nVar; iVar++) {
            node[iPoint]->AddConservativeSolution(iVar, config->GetRelaxation_Factor_Turb()*LinSysSol[iPoint*nVar+iVar], density, density_old, lowerlimit[iVar], upperlimit[iVar]);
          }
          
        }
        
        break;
        
    }
  }
  
  for (unsigned short iPeriodic = 1; iPeriodic <= config->GetnMarker_Periodic()/2; iPeriodic++) {
    InitiatePeriodicComms(geometry, config, iPeriodic, PERIODIC_IMPLICIT);
    CompletePeriodicComms(geometry, config, iPeriodic, PERIODIC_IMPLICIT);
  }
  
  /*--- MPI solution ---*/
  
  //Set_MPI_Solution(geometry, config);
  
  InitiateComms(geometry, config, SOLUTION_EDDY);
  CompleteComms(geometry, config, SOLUTION_EDDY);
  
  /*--- Compute the root mean square residual ---*/
  
  SetResidual_RMS(geometry, config);
  
}

void CTurbSolver::SetResidual_DualTime(CGeometry *geometry, CSolver **solver_container, CConfig *config,
                                       unsigned short iRKStep, unsigned short iMesh, unsigned short RunTime_EqSystem) {
  
  /*--- Local variables ---*/
  
  unsigned short iVar, jVar, iMarker, iDim;
  unsigned long iPoint, jPoint, iEdge, iVertex;
  
  su2double *U_time_nM1, *U_time_n, *U_time_nP1;
  su2double Volume_nM1, Volume_nP1, TimeStep;
  su2double Density_nM1, Density_n, Density_nP1;
  su2double *Normal = NULL, *GridVel_i = NULL, *GridVel_j = NULL, Residual_GCL;
  
  bool implicit      = (config->GetKind_TimeIntScheme_Turb() == EULER_IMPLICIT);
  bool grid_movement = config->GetGrid_Movement();
  
  bool incompressible = (config->GetKind_Regime() == INCOMPRESSIBLE);

  /*--- Store the physical time step ---*/
  
  TimeStep = config->GetDelta_UnstTimeND();
  
  /*--- Compute the dual time-stepping source term for static meshes ---*/
  
  if (!grid_movement) {
    
    /*--- Loop over all nodes (excluding halos) ---*/
    
    for (iPoint = 0; iPoint < nPointDomain; iPoint++) {
      
      /*--- Retrieve the solution at time levels n-1, n, and n+1. Note that
       we are currently iterating on U^n+1 and that U^n & U^n-1 are fixed,
       previous solutions that are stored in memory. ---*/
      
      U_time_nM1 = node[iPoint]->GetSolution_time_n1();
      U_time_n   = node[iPoint]->GetSolution_time_n();
      U_time_nP1 = node[iPoint]->GetSolution();
      
      /*--- CV volume at time n+1. As we are on a static mesh, the volume
       of the CV will remained fixed for all time steps. ---*/
      
      Volume_nP1 = geometry->node[iPoint]->GetVolume();
      
      /*--- Compute the dual time-stepping source term based on the chosen
       time discretization scheme (1st- or 2nd-order).---*/
      
      if (config->GetKind_Turb_Model() == SST) {
        
        /*--- If this is the SST model, we need to multiply by the density
         in order to get the conservative variables ---*/
        if (incompressible){
          /*--- This is temporary and only valid for constant-density problems:
          density could also be temperature dependent, but as it is not a part
          of the solution vector it's neither stored for previous time steps
          nor updated with the solution at the end of each iteration. */
          Density_nM1 = solver_container[FLOW_SOL]->node[iPoint]->GetDensity();
          Density_n   = solver_container[FLOW_SOL]->node[iPoint]->GetDensity();
          Density_nP1 = solver_container[FLOW_SOL]->node[iPoint]->GetDensity();
        }
        else{
          Density_nM1 = solver_container[FLOW_SOL]->node[iPoint]->GetSolution_time_n1()[0];
          Density_n   = solver_container[FLOW_SOL]->node[iPoint]->GetSolution_time_n()[0];
          Density_nP1 = solver_container[FLOW_SOL]->node[iPoint]->GetSolution()[0];
        }
        
        for (iVar = 0; iVar < nVar; iVar++) {
          if (config->GetUnsteady_Simulation() == DT_STEPPING_1ST)
            Residual[iVar] = ( Density_nP1*U_time_nP1[iVar] - Density_n*U_time_n[iVar])*Volume_nP1 / TimeStep;
          if (config->GetUnsteady_Simulation() == DT_STEPPING_2ND)
            Residual[iVar] = ( 3.0*Density_nP1*U_time_nP1[iVar] - 4.0*Density_n*U_time_n[iVar]
                              +1.0*Density_nM1*U_time_nM1[iVar])*Volume_nP1 / (2.0*TimeStep);
        }
        
      } else {
        
        for (iVar = 0; iVar < nVar; iVar++) {
          if (config->GetUnsteady_Simulation() == DT_STEPPING_1ST)
            Residual[iVar] = (U_time_nP1[iVar] - U_time_n[iVar])*Volume_nP1 / TimeStep;
          if (config->GetUnsteady_Simulation() == DT_STEPPING_2ND)
            Residual[iVar] = ( 3.0*U_time_nP1[iVar] - 4.0*U_time_n[iVar]
                              +1.0*U_time_nM1[iVar])*Volume_nP1 / (2.0*TimeStep);
        }
      }
      
      /*--- Store the residual and compute the Jacobian contribution due
       to the dual time source term. ---*/
      
      LinSysRes.AddBlock(iPoint, Residual);
      if (implicit) {
        for (iVar = 0; iVar < nVar; iVar++) {
          for (jVar = 0; jVar < nVar; jVar++) Jacobian_i[iVar][jVar] = 0.0;
          if (config->GetUnsteady_Simulation() == DT_STEPPING_1ST)
            Jacobian_i[iVar][iVar] = Volume_nP1 / TimeStep;
          if (config->GetUnsteady_Simulation() == DT_STEPPING_2ND)
            Jacobian_i[iVar][iVar] = (Volume_nP1*3.0)/(2.0*TimeStep);
        }
        Jacobian.AddBlock(iPoint, iPoint, Jacobian_i);
      }
    }
    
  } else {
    
    /*--- For unsteady flows on dynamic meshes (rigidly transforming or
     dynamically deforming), the Geometric Conservation Law (GCL) should be
     satisfied in conjunction with the ALE formulation of the governing
     equations. The GCL prevents accuracy issues caused by grid motion, i.e.
     a uniform free-stream should be preserved through a moving grid. First,
     we will loop over the edges and boundaries to compute the GCL component
     of the dual time source term that depends on grid velocities. ---*/
    
    for (iEdge = 0; iEdge < geometry->GetnEdge(); iEdge++) {
      
      /*--- Get indices for nodes i & j plus the face normal ---*/
      
      iPoint = geometry->edge[iEdge]->GetNode(0);
      jPoint = geometry->edge[iEdge]->GetNode(1);
      Normal = geometry->edge[iEdge]->GetNormal();
      
      /*--- Grid velocities stored at nodes i & j ---*/
      
      GridVel_i = geometry->node[iPoint]->GetGridVel();
      GridVel_j = geometry->node[jPoint]->GetGridVel();
      
      /*--- Compute the GCL term by averaging the grid velocities at the
       edge mid-point and dotting with the face normal. ---*/
      
      Residual_GCL = 0.0;
      for (iDim = 0; iDim < nDim; iDim++)
        Residual_GCL += 0.5*(GridVel_i[iDim]+GridVel_j[iDim])*Normal[iDim];
      
      /*--- Compute the GCL component of the source term for node i ---*/
      
      U_time_n = node[iPoint]->GetSolution_time_n();
      
      /*--- Multiply by density at node i for the SST model ---*/
      
      if (config->GetKind_Turb_Model() == SST) {
        if (incompressible) Density_n = solver_container[FLOW_SOL]->node[iPoint]->GetDensity(); // Temporary fix
        else Density_n = solver_container[FLOW_SOL]->node[iPoint]->GetSolution_time_n()[0];
        for (iVar = 0; iVar < nVar; iVar++)
          Residual[iVar] = Density_n*U_time_n[iVar]*Residual_GCL;
      } else {
        for (iVar = 0; iVar < nVar; iVar++)
          Residual[iVar] = U_time_n[iVar]*Residual_GCL;
      }
      LinSysRes.AddBlock(iPoint, Residual);
      
      /*--- Compute the GCL component of the source term for node j ---*/
      
      U_time_n = node[jPoint]->GetSolution_time_n();
      
      /*--- Multiply by density at node j for the SST model ---*/
      
      if (config->GetKind_Turb_Model() == SST) {
        if (incompressible) Density_n = solver_container[FLOW_SOL]->node[jPoint]->GetDensity(); // Temporary fix
        else Density_n = solver_container[FLOW_SOL]->node[jPoint]->GetSolution_time_n()[0];
        for (iVar = 0; iVar < nVar; iVar++)
          Residual[iVar] = Density_n*U_time_n[iVar]*Residual_GCL;
      } else {
        for (iVar = 0; iVar < nVar; iVar++)
          Residual[iVar] = U_time_n[iVar]*Residual_GCL;
      }
      LinSysRes.SubtractBlock(jPoint, Residual);
      
    }
    
    /*---  Loop over the boundary edges ---*/
    
    for (iMarker = 0; iMarker < geometry->GetnMarker(); iMarker++) {
      if ((config->GetMarker_All_KindBC(iMarker) != INTERNAL_BOUNDARY) &&
          (config->GetMarker_All_KindBC(iMarker) != PERIODIC_BOUNDARY)) {
      for (iVertex = 0; iVertex < geometry->GetnVertex(iMarker); iVertex++) {
        
        /*--- Get the index for node i plus the boundary face normal ---*/
        
        iPoint = geometry->vertex[iMarker][iVertex]->GetNode();
        Normal = geometry->vertex[iMarker][iVertex]->GetNormal();
        
        /*--- Grid velocities stored at boundary node i ---*/
        
        GridVel_i = geometry->node[iPoint]->GetGridVel();
        
        /*--- Compute the GCL term by dotting the grid velocity with the face
         normal. The normal is negated to match the boundary convention. ---*/
        
        Residual_GCL = 0.0;
        for (iDim = 0; iDim < nDim; iDim++)
          Residual_GCL -= 0.5*(GridVel_i[iDim]+GridVel_i[iDim])*Normal[iDim];
        
        /*--- Compute the GCL component of the source term for node i ---*/
        
        U_time_n = node[iPoint]->GetSolution_time_n();
        
        /*--- Multiply by density at node i for the SST model ---*/
        
        if (config->GetKind_Turb_Model() == SST) {
          if (incompressible) Density_n = solver_container[FLOW_SOL]->node[iPoint]->GetDensity(); // Temporary fix
          else Density_n = solver_container[FLOW_SOL]->node[iPoint]->GetSolution_time_n()[0];
          for (iVar = 0; iVar < nVar; iVar++)
            Residual[iVar] = Density_n*U_time_n[iVar]*Residual_GCL;
        } else {
          for (iVar = 0; iVar < nVar; iVar++)
            Residual[iVar] = U_time_n[iVar]*Residual_GCL;
        }
        LinSysRes.AddBlock(iPoint, Residual);
        
      }
      }
    }
    
    /*--- Loop over all nodes (excluding halos) to compute the remainder
     of the dual time-stepping source term. ---*/
    
    for (iPoint = 0; iPoint < nPointDomain; iPoint++) {
      
      /*--- Retrieve the solution at time levels n-1, n, and n+1. Note that
       we are currently iterating on U^n+1 and that U^n & U^n-1 are fixed,
       previous solutions that are stored in memory. ---*/
      
      U_time_nM1 = node[iPoint]->GetSolution_time_n1();
      U_time_n   = node[iPoint]->GetSolution_time_n();
      U_time_nP1 = node[iPoint]->GetSolution();
      
      /*--- CV volume at time n-1 and n+1. In the case of dynamically deforming
       grids, the volumes will change. On rigidly transforming grids, the
       volumes will remain constant. ---*/
      
      Volume_nM1 = geometry->node[iPoint]->GetVolume_nM1();
      Volume_nP1 = geometry->node[iPoint]->GetVolume();
      
      /*--- Compute the dual time-stepping source residual. Due to the
       introduction of the GCL term above, the remainder of the source residual
       due to the time discretization has a new form.---*/
      
      if (config->GetKind_Turb_Model() == SST) {
        
        /*--- If this is the SST model, we need to multiply by the density
         in order to get the conservative variables ---*/
        if (incompressible){
          /*--- This is temporary and only valid for constant-density problems:
          density could also be temperature dependent, but as it is not a part
          of the solution vector it's neither stored for previous time steps
          nor updated with the solution at the end of each iteration. */
          Density_nM1 = solver_container[FLOW_SOL]->node[iPoint]->GetDensity();
          Density_n   = solver_container[FLOW_SOL]->node[iPoint]->GetDensity();
          Density_nP1 = solver_container[FLOW_SOL]->node[iPoint]->GetDensity();
        }
        else{
          Density_nM1 = solver_container[FLOW_SOL]->node[iPoint]->GetSolution_time_n1()[0];
          Density_n   = solver_container[FLOW_SOL]->node[iPoint]->GetSolution_time_n()[0];
          Density_nP1 = solver_container[FLOW_SOL]->node[iPoint]->GetSolution()[0];
        }
        
        for (iVar = 0; iVar < nVar; iVar++) {
          if (config->GetUnsteady_Simulation() == DT_STEPPING_1ST)
            Residual[iVar] = (Density_nP1*U_time_nP1[iVar] - Density_n*U_time_n[iVar])*(Volume_nP1/TimeStep);
          if (config->GetUnsteady_Simulation() == DT_STEPPING_2ND)
            Residual[iVar] = (Density_nP1*U_time_nP1[iVar] - Density_n*U_time_n[iVar])*(3.0*Volume_nP1/(2.0*TimeStep))
            + (Density_nM1*U_time_nM1[iVar] - Density_n*U_time_n[iVar])*(Volume_nM1/(2.0*TimeStep));
        }
        
      } else {
        
        for (iVar = 0; iVar < nVar; iVar++) {
          if (config->GetUnsteady_Simulation() == DT_STEPPING_1ST)
            Residual[iVar] = (U_time_nP1[iVar] - U_time_n[iVar])*(Volume_nP1/TimeStep);
          if (config->GetUnsteady_Simulation() == DT_STEPPING_2ND)
            Residual[iVar] = (U_time_nP1[iVar] - U_time_n[iVar])*(3.0*Volume_nP1/(2.0*TimeStep))
            + (U_time_nM1[iVar] - U_time_n[iVar])*(Volume_nM1/(2.0*TimeStep));
        }
      }
      
      /*--- Store the residual and compute the Jacobian contribution due
       to the dual time source term. ---*/
      
      LinSysRes.AddBlock(iPoint, Residual);
      if (implicit) {
        for (iVar = 0; iVar < nVar; iVar++) {
          for (jVar = 0; jVar < nVar; jVar++) Jacobian_i[iVar][jVar] = 0.0;
          if (config->GetUnsteady_Simulation() == DT_STEPPING_1ST)
            Jacobian_i[iVar][iVar] = Volume_nP1/TimeStep;
          if (config->GetUnsteady_Simulation() == DT_STEPPING_2ND)
            Jacobian_i[iVar][iVar] = (3.0*Volume_nP1)/(2.0*TimeStep);
        }
        Jacobian.AddBlock(iPoint, iPoint, Jacobian_i);
      }
    }
  }
  
}


void CTurbSolver::LoadRestart(CGeometry **geometry, CSolver ***solver, CConfig *config, int val_iter, bool val_update_geo) {

  /*--- Restart the solution from file information ---*/
  
  unsigned short iVar, iMesh;
  unsigned long iPoint, index, iChildren, Point_Fine;
  su2double Area_Children, Area_Parent, *Solution_Fine;
  bool dual_time = ((config->GetUnsteady_Simulation() == DT_STEPPING_1ST) ||
                    (config->GetUnsteady_Simulation() == DT_STEPPING_2ND));
  bool time_stepping = (config->GetUnsteady_Simulation() == TIME_STEPPING);
  unsigned short iZone = config->GetiZone();
  unsigned short nZone = config->GetnZone();

  string UnstExt, text_line;
  ifstream restart_file;
  string restart_filename = config->GetSolution_FlowFileName();

  /*--- Modify file name for multizone problems ---*/
  if (nZone >1)
    restart_filename = config->GetMultizone_FileName(restart_filename, iZone);

  /*--- Modify file name for an unsteady restart ---*/
  
  if (dual_time|| time_stepping)
    restart_filename = config->GetUnsteady_FileName(restart_filename, val_iter);

  /*--- Read the restart data from either an ASCII or binary SU2 file. ---*/

  if (config->GetRead_Binary_Restart()) {
    Read_SU2_Restart_Binary(geometry[MESH_0], config, restart_filename);
  } else {
    Read_SU2_Restart_ASCII(geometry[MESH_0], config, restart_filename);
  }

  int counter = 0;
  long iPoint_Local = 0; unsigned long iPoint_Global = 0;
  unsigned long iPoint_Global_Local = 0;
  unsigned short rbuf_NotMatching = 0, sbuf_NotMatching = 0;

  /*--- Skip flow variables ---*/
  
  unsigned short skipVars = 0;

  if (nDim == 2) skipVars += 6;
  if (nDim == 3) skipVars += 8;

  /*--- Adjust the number of solution variables in the incompressible
   restart. We always carry a space in nVar for the energy equation in the
   mean flow solver, but we only write it to the restart if it is active.
   Therefore, we must reduce skipVars here if energy is inactive so that
   the turbulent variables are read correctly. ---*/
  
  bool incompressible       = (config->GetKind_Regime() == INCOMPRESSIBLE);
  bool energy               = config->GetEnergy_Equation();
  bool weakly_coupled_heat  = config->GetWeakly_Coupled_Heat();
  
  if (incompressible && ((!energy) && (!weakly_coupled_heat))) skipVars--;
  
  /*--- Load data from the restart into correct containers. ---*/

  counter = 0;
  for (iPoint_Global = 0; iPoint_Global < geometry[MESH_0]->GetGlobal_nPointDomain(); iPoint_Global++ ) {


    /*--- Retrieve local index. If this node from the restart file lives
     on the current processor, we will load and instantiate the vars. ---*/

    iPoint_Local = geometry[MESH_0]->GetGlobal_to_Local_Point(iPoint_Global);

    if (iPoint_Local > -1) {
      
      /*--- We need to store this point's data, so jump to the correct
       offset in the buffer of data from the restart file and load it. ---*/

      index = counter*Restart_Vars[1] + skipVars;
      for (iVar = 0; iVar < nVar; iVar++) Solution[iVar] = Restart_Data[index+iVar];
      node[iPoint_Local]->SetSolution(Solution);
      iPoint_Global_Local++;

      /*--- Increment the overall counter for how many points have been loaded. ---*/
      counter++;
    }

  }

  /*--- Detect a wrong solution file ---*/

  if (iPoint_Global_Local < nPointDomain) { sbuf_NotMatching = 1; }

#ifndef HAVE_MPI
  rbuf_NotMatching = sbuf_NotMatching;
#else
  SU2_MPI::Allreduce(&sbuf_NotMatching, &rbuf_NotMatching, 1, MPI_UNSIGNED_SHORT, MPI_SUM, MPI_COMM_WORLD);
#endif
  if (rbuf_NotMatching != 0) {
    SU2_MPI::Error(string("The solution file ") + restart_filename + string(" doesn't match with the mesh file!\n") +
                   string("It could be empty lines at the end of the file."), CURRENT_FUNCTION);
  }

  /*--- MPI solution and compute the eddy viscosity ---*/

//TODO fix order of comunication the periodic should be first otherwise you have wrong values on the halo cell after restart.
  //solver[MESH_0][TURB_SOL]->Set_MPI_Solution(geometry[MESH_0], config);
  //solver[MESH_0][TURB_SOL]->Set_MPI_Solution(geometry[MESH_0], config);

  solver[MESH_0][TURB_SOL]->InitiateComms(geometry[MESH_0], config, SOLUTION_EDDY);
  solver[MESH_0][TURB_SOL]->CompleteComms(geometry[MESH_0], config, SOLUTION_EDDY);
  
  solver[MESH_0][TURB_SOL]->InitiateComms(geometry[MESH_0], config, SOLUTION_EDDY);
  solver[MESH_0][TURB_SOL]->CompleteComms(geometry[MESH_0], config, SOLUTION_EDDY);
  
  solver[MESH_0][FLOW_SOL]->Preprocessing(geometry[MESH_0], solver[MESH_0], config, MESH_0, NO_RK_ITER, RUNTIME_FLOW_SYS, false);
  solver[MESH_0][TURB_SOL]->Postprocessing(geometry[MESH_0], solver[MESH_0], config, MESH_0);

  /*--- Interpolate the solution down to the coarse multigrid levels ---*/
  
  for (iMesh = 1; iMesh <= config->GetnMGLevels(); iMesh++) {
    for (iPoint = 0; iPoint < geometry[iMesh]->GetnPoint(); iPoint++) {
      Area_Parent = geometry[iMesh]->node[iPoint]->GetVolume();
      for (iVar = 0; iVar < nVar; iVar++) Solution[iVar] = 0.0;
      for (iChildren = 0; iChildren < geometry[iMesh]->node[iPoint]->GetnChildren_CV(); iChildren++) {
        Point_Fine = geometry[iMesh]->node[iPoint]->GetChildren_CV(iChildren);
        Area_Children = geometry[iMesh-1]->node[Point_Fine]->GetVolume();
        Solution_Fine = solver[iMesh-1][TURB_SOL]->node[Point_Fine]->GetSolution();
        for (iVar = 0; iVar < nVar; iVar++) {
          Solution[iVar] += Solution_Fine[iVar]*Area_Children/Area_Parent;
        }
      }
      solver[iMesh][TURB_SOL]->node[iPoint]->SetSolution(Solution);
    }
    //solver[iMesh][TURB_SOL]->Set_MPI_Solution(geometry[iMesh], config);
    
    solver[iMesh][TURB_SOL]->InitiateComms(geometry[iMesh], config, SOLUTION_EDDY);
    solver[iMesh][TURB_SOL]->CompleteComms(geometry[iMesh], config, SOLUTION_EDDY);
    
    solver[iMesh][FLOW_SOL]->Preprocessing(geometry[iMesh], solver[iMesh], config, iMesh, NO_RK_ITER, RUNTIME_FLOW_SYS, false);
    solver[iMesh][TURB_SOL]->Postprocessing(geometry[iMesh], solver[iMesh], config, iMesh);
  }

  /*--- Delete the class memory that is used to load the restart. ---*/

  if (Restart_Vars != NULL) delete [] Restart_Vars;
  if (Restart_Data != NULL) delete [] Restart_Data;
  Restart_Vars = NULL; Restart_Data = NULL;

}

CTurbSASolver::CTurbSASolver(void) : CTurbSolver() {

  Inlet_TurbVars = NULL;

}

CTurbSASolver::CTurbSASolver(CGeometry *geometry, CConfig *config, unsigned short iMesh, CFluidModel* FluidModel)
    : CTurbSolver(geometry, config) {
  unsigned short iVar, iDim, nLineLets;
  unsigned long iPoint, iVertex;
  su2double Density_Inf, Viscosity_Inf, Factor_nu_Inf, Factor_nu_Engine, Factor_nu_ActDisk;

  bool multizone = config->GetMultizone_Problem();

  Gamma = config->GetGamma();
  Gamma_Minus_One = Gamma - 1.0;
  
  /*--- Dimension of the problem --> dependent of the turbulent model ---*/
  
  nVar = 1;
  nPrimVar = 1;
  nPoint = geometry->GetnPoint();
  nPointDomain = geometry->GetnPointDomain();
  
  /*--- Initialize nVarGrad for deallocation ---*/
  
  nVarGrad = nVar;
  
  /*--- Define geometry constants in the solver structure ---*/
  
  nDim = geometry->GetnDim();
  node = new CVariable*[nPoint];
  
  /*--- Single grid simulation ---*/
  
  if (iMesh == MESH_0 || config->GetMGCycle() == FULLMG_CYCLE) {
    
    /*--- Define some auxiliar vector related with the residual ---*/
    
    Residual = new su2double[nVar];     for (iVar = 0; iVar < nVar; iVar++) Residual[iVar]  = 0.0;
    Residual_RMS = new su2double[nVar]; for (iVar = 0; iVar < nVar; iVar++) Residual_RMS[iVar]  = 0.0;
    Residual_i = new su2double[nVar];   for (iVar = 0; iVar < nVar; iVar++) Residual_i[iVar]  = 0.0;
    Residual_j = new su2double[nVar];   for (iVar = 0; iVar < nVar; iVar++) Residual_j[iVar]  = 0.0;
    Residual_Max = new su2double[nVar]; for (iVar = 0; iVar < nVar; iVar++) Residual_Max[iVar]  = 0.0;
    
    /*--- Define some structures for locating max residuals ---*/
    
    Point_Max = new unsigned long[nVar];
    for (iVar = 0; iVar < nVar; iVar++) Point_Max[iVar] = 0;
    Point_Max_Coord = new su2double*[nVar];
    for (iVar = 0; iVar < nVar; iVar++) {
      Point_Max_Coord[iVar] = new su2double[nDim];
      for (iDim = 0; iDim < nDim; iDim++) Point_Max_Coord[iVar][iDim] = 0.0;
    }
    
    /*--- Define some auxiliar vector related with the solution ---*/
    
    Solution = new su2double[nVar];
    Solution_i = new su2double[nVar]; Solution_j = new su2double[nVar];
    
    /*--- Define some auxiliar vector related with the geometry ---*/
    
    Vector_i = new su2double[nDim]; Vector_j = new su2double[nDim];
    
    /*--- Define some auxiliar vector related with the flow solution ---*/
    
    FlowPrimVar_i = new su2double [nDim+9]; FlowPrimVar_j = new su2double [nDim+9];
    
    /*--- Jacobians and vector structures for implicit computations ---*/
    
    Jacobian_i = new su2double* [nVar];
    Jacobian_j = new su2double* [nVar];
    for (iVar = 0; iVar < nVar; iVar++) {
      Jacobian_i[iVar] = new su2double [nVar];
      Jacobian_j[iVar] = new su2double [nVar];
    }
    
    /*--- Initialization of the structure of the whole Jacobian ---*/
    
    if (rank == MASTER_NODE) cout << "Initialize Jacobian structure (SA model)." << endl;
    Jacobian.Initialize(nPoint, nPointDomain, nVar, nVar, true, geometry, config);
    
    if ((config->GetKind_Linear_Solver_Prec() == LINELET) ||
        (config->GetKind_Linear_Solver() == SMOOTHER_LINELET)) {
      nLineLets = Jacobian.BuildLineletPreconditioner(geometry, config);
      if (rank == MASTER_NODE) cout << "Compute linelet structure. " << nLineLets << " elements in each line (average)." << endl;
    }
    
    LinSysSol.Initialize(nPoint, nPointDomain, nVar, 0.0);
    LinSysRes.Initialize(nPoint, nPointDomain, nVar, 0.0);
    
    if (config->GetExtraOutput()) {
      if (nDim == 2) { nOutputVariables = 13; }
      else if (nDim == 3) { nOutputVariables = 19; }
      OutputVariables.Initialize(nPoint, nPointDomain, nOutputVariables, 0.0);
      OutputHeadingNames = new string[nOutputVariables];
    }
    
    /*--- Computation of gradients by least squares ---*/
    
    if (config->GetKind_Gradient_Method() == WEIGHTED_LEAST_SQUARES) {
      /*--- S matrix := inv(R)*traspose(inv(R)) ---*/
      Smatrix = new su2double* [nDim];
      for (iDim = 0; iDim < nDim; iDim++)
        Smatrix[iDim] = new su2double [nDim];
      
      /*--- c vector := transpose(WA)*(Wb) ---*/
      
      Cvector = new su2double* [nVar];
      for (iVar = 0; iVar < nVar; iVar++)
        Cvector[iVar] = new su2double [nDim];
    }
    
    /*--- Initialize the BGS residuals in multizone problems. ---*/
    if (multizone){
      Residual_BGS      = new su2double[nVar];         for (iVar = 0; iVar < nVar; iVar++) Residual_BGS[iVar]  = 0.0;
      Residual_Max_BGS  = new su2double[nVar];         for (iVar = 0; iVar < nVar; iVar++) Residual_Max_BGS[iVar]  = 0.0;

      /*--- Define some structures for locating max residuals ---*/

      Point_Max_BGS       = new unsigned long[nVar];  for (iVar = 0; iVar < nVar; iVar++) Point_Max_BGS[iVar]  = 0;
      Point_Max_Coord_BGS = new su2double*[nVar];
      for (iVar = 0; iVar < nVar; iVar++) {
        Point_Max_Coord_BGS[iVar] = new su2double[nDim];
        for (iDim = 0; iDim < nDim; iDim++) Point_Max_Coord_BGS[iVar][iDim] = 0.0;
      }
    }

  }
  
  /*--- Initialize lower and upper limits---*/
  
  lowerlimit = new su2double[nVar];
  upperlimit = new su2double[nVar];
  
  lowerlimit[0] = 1.0e-10;
  upperlimit[0] = 1.0;
  

  /*--- Read farfield conditions from config ---*/
  
  Density_Inf   = config->GetDensity_FreeStreamND();
  Viscosity_Inf = config->GetViscosity_FreeStreamND();
  
  /*--- Factor_nu_Inf in [3.0, 5.0] ---*/

  Factor_nu_Inf = config->GetNuFactor_FreeStream();
  nu_tilde_Inf  = Factor_nu_Inf*Viscosity_Inf/Density_Inf;
  if (config->GetKind_Trans_Model() == BC) {
    nu_tilde_Inf  = 0.005*Factor_nu_Inf*Viscosity_Inf/Density_Inf;
  }

  /*--- Factor_nu_Engine ---*/
  Factor_nu_Engine = config->GetNuFactor_Engine();
  nu_tilde_Engine  = Factor_nu_Engine*Viscosity_Inf/Density_Inf;
  if (config->GetKind_Trans_Model() == BC) {
    nu_tilde_Engine  = 0.005*Factor_nu_Engine*Viscosity_Inf/Density_Inf;
  }

  /*--- Factor_nu_ActDisk ---*/
  Factor_nu_ActDisk = config->GetNuFactor_Engine();
  nu_tilde_ActDisk  = Factor_nu_ActDisk*Viscosity_Inf/Density_Inf;

  /*--- Eddy viscosity at infinity ---*/
  su2double Ji, Ji_3, fv1, cv1_3 = 7.1*7.1*7.1;
  su2double muT_Inf;
  Ji = nu_tilde_Inf/Viscosity_Inf*Density_Inf;
  Ji_3 = Ji*Ji*Ji;
  fv1 = Ji_3/(Ji_3+cv1_3);
  muT_Inf = Density_Inf*fv1*nu_tilde_Inf;

  /*--- Initialize the solution to the far-field state everywhere. ---*/

  for (iPoint = 0; iPoint < nPoint; iPoint++)
    node[iPoint] = new CTurbSAVariable(nu_tilde_Inf, muT_Inf, nDim, nVar, config);

  /*--- MPI solution ---*/

//TODO fix order of comunication the periodic should be first otherwise you have wrong values on the halo cell after restart
  //Set_MPI_Solution(geometry, config);
  //Set_MPI_Solution(geometry, config);

  InitiateComms(geometry, config, SOLUTION_EDDY);
  CompleteComms(geometry, config, SOLUTION_EDDY);
      
  /*--- Initializate quantities for SlidingMesh Interface ---*/

  unsigned long iMarker;

  SlidingState       = new su2double*** [nMarker];
  SlidingStateNodes  = new int*         [nMarker];
  
  for (iMarker = 0; iMarker < nMarker; iMarker++){

    SlidingState[iMarker]      = NULL;
    SlidingStateNodes[iMarker] = NULL;
    
    if (config->GetMarker_All_KindBC(iMarker) == FLUID_INTERFACE){

      SlidingState[iMarker]       = new su2double**[geometry->GetnVertex(iMarker)];
      SlidingStateNodes[iMarker]  = new int        [geometry->GetnVertex(iMarker)];

      for (iPoint = 0; iPoint < geometry->GetnVertex(iMarker); iPoint++){
        SlidingState[iMarker][iPoint] = new su2double*[nPrimVar+1];

        SlidingStateNodes[iMarker][iPoint] = 0;
        for (iVar = 0; iVar < nPrimVar+1; iVar++)
          SlidingState[iMarker][iPoint][iVar] = NULL;
      }

    }
  }

  /*-- Allocation of inlets has to happen in derived classes (not CTurbSolver),
   * due to arbitrary number of turbulence variables ---*/

  Inlet_TurbVars = new su2double**[nMarker];
  for (unsigned long iMarker = 0; iMarker < nMarker; iMarker++) {
      Inlet_TurbVars[iMarker] = new su2double*[nVertex[iMarker]];
      for(unsigned long iVertex=0; iVertex < nVertex[iMarker]; iVertex++){
        Inlet_TurbVars[iMarker][iVertex] = new su2double[nVar];
        Inlet_TurbVars[iMarker][iVertex][0] = nu_tilde_Inf;
      }
  }
      
<<<<<<< HEAD
  /*--- Store the value of the primitive variables for IO with a donor cell ---*/
  
  DonorPrimVar = new su2double** [nMarker];
  for (iMarker = 0; iMarker < nMarker; iMarker++) {
    DonorPrimVar[iMarker] = new su2double* [geometry->nVertex[iMarker]];
    for (iVertex = 0; iVertex < geometry->nVertex[iMarker]; iVertex++) {
      DonorPrimVar[iMarker][iVertex] = new su2double [20];
      for (iVar = 0; iVar < 20; iVar++) {
        DonorPrimVar[iMarker][iVertex][iVar] = 0.0;
      }
    }
  }
  
  /*--- Store the value of the Jacobian from the donor for the periodic
   boundary condition (point implicit). ---*/

  DonorJacobian = new su2double*** [nMarker];
  for (iMarker = 0; iMarker < nMarker; iMarker++) {
    DonorJacobian[iMarker] = new su2double** [geometry->nVertex[iMarker]];
    for (iVertex = 0; iVertex < geometry->nVertex[iMarker]; iVertex++) {
      DonorJacobian[iMarker][iVertex] = new su2double* [10*nDim];
      for (iVar = 0; iVar < 10*nDim; iVar++) {
        DonorJacobian[iMarker][iVertex][iVar] = new su2double [10*nDim];
        for (unsigned short jVar = 0; jVar < 10*nDim; jVar++) {
          DonorJacobian[iMarker][iVertex][iVar][jVar] = 0.0;
        }
      }
    }
  }
  
  /*--- Store the value of the characteristic primitive variables index at the boundaries ---*/
  
  DonorGlobalIndex = new unsigned long* [nMarker];
  for (iMarker = 0; iMarker < nMarker; iMarker++) {
    DonorGlobalIndex[iMarker] = new unsigned long [geometry->nVertex[iMarker]];
    for (iVertex = 0; iVertex < geometry->nVertex[iMarker]; iVertex++) {
      DonorGlobalIndex[iMarker][iVertex] = 0;
    }
  }

  /*--- Store volume for periodic if necessary (MG too). ---*/

  if (config->GetnMarker_Periodic() != 0) {
    for (unsigned long iPoint = 0; iPoint < nPoint; iPoint++)
      node[iPoint]->SetAuxVar(geometry->node[iPoint]->GetVolume());
  }
      
=======
>>>>>>> c128b3b6
}

CTurbSASolver::~CTurbSASolver(void) {
  
  unsigned long iMarker, iVertex;
  unsigned short iVar;
  
  if ( SlidingState != NULL ) {
    for (iMarker = 0; iMarker < nMarker; iMarker++) {
      if ( SlidingState[iMarker] != NULL ) {
        for (iVertex = 0; iVertex < nVertex[iMarker]; iVertex++)
          if ( SlidingState[iMarker][iVertex] != NULL ){
            for (iVar = 0; iVar < nPrimVar+1; iVar++)
              delete [] SlidingState[iMarker][iVertex][iVar];
            delete [] SlidingState[iMarker][iVertex];
          }
        delete [] SlidingState[iMarker];
      }
    }
    delete [] SlidingState;
  }
  
  if ( SlidingStateNodes != NULL ){
    for (iMarker = 0; iMarker < nMarker; iMarker++){
        if (SlidingStateNodes[iMarker] != NULL)
            delete [] SlidingStateNodes[iMarker];  
    }
    delete [] SlidingStateNodes;
  }

}

void CTurbSASolver::Preprocessing(CGeometry *geometry, CSolver **solver_container, CConfig *config, unsigned short iMesh, unsigned short iRKStep, unsigned short RunTime_EqSystem, bool Output) {
  
  unsigned long iPoint;
  unsigned long ExtIter = config->GetExtIter();
  bool disc_adjoint     = config->GetDiscrete_Adjoint();
  bool limiter_flow     = ((config->GetKind_SlopeLimit_Flow() != NO_LIMITER) && (ExtIter <= config->GetLimiterIter()) && !(disc_adjoint && config->GetFrozen_Limiter_Disc()));
  bool limiter_turb     = ((config->GetKind_SlopeLimit_Turb() != NO_LIMITER) && (ExtIter <= config->GetLimiterIter()) && !(disc_adjoint && config->GetFrozen_Limiter_Disc()));
  unsigned short kind_hybridRANSLES = config->GetKind_HybridRANSLES();
  su2double** PrimGrad_Flow = NULL;
  su2double* Vorticity = NULL;
  su2double Laminar_Viscosity = 0;
  
  /*--- Store the original volume for periodic cells on the boundaries,
   since this will be increased as we complete the CVs during our
   updates. ---*/
  
  for (unsigned short iMarker = 0; iMarker < config->GetnMarker_All(); iMarker++) {
    if (config->GetMarker_All_KindBC(iMarker) == PERIODIC_BOUNDARY) {
      for (unsigned long iVertex = 0; iVertex < geometry->nVertex[iMarker]; iVertex++) {
        unsigned long iPoint = geometry->vertex[iMarker][iVertex]->GetNode();
        
        /*--- Reset to the original volume. ---*/
        geometry->node[iPoint]->SetVolume(node[iPoint]->GetAuxVar());
        
      }
    }
  }
  
  for (iPoint = 0; iPoint < nPoint; iPoint ++) {
    
    /*--- Initialize the residual vector ---*/
    
    LinSysRes.SetBlock_Zero(iPoint);
    
  }
  
  /*--- Initialize the Jacobian matrices ---*/
  
  Jacobian.SetValZero();

  if (config->GetKind_Gradient_Method() == GREEN_GAUSS) SetSolution_Gradient_GG(geometry, config);
  if (config->GetKind_Gradient_Method() == WEIGHTED_LEAST_SQUARES) SetSolution_Gradient_LS(geometry, config);

  /*--- Upwind second order reconstruction ---*/

  if (limiter_turb) SetSolution_Limiter(geometry, config);

  if (limiter_flow) solver_container[FLOW_SOL]->SetPrimitive_Limiter(geometry, config);

  if (kind_hybridRANSLES != NO_HYBRIDRANSLES){
    
    /*--- Set the vortex tilting coefficient at every node if required ---*/
    
    if (kind_hybridRANSLES == SA_EDDES){
      for (iPoint = 0; iPoint < nPoint; iPoint++){
        PrimGrad_Flow      = solver_container[FLOW_SOL]->node[iPoint]->GetGradient_Primitive();
        Vorticity          = solver_container[FLOW_SOL]->node[iPoint]->GetVorticity();
        Laminar_Viscosity  = solver_container[FLOW_SOL]->node[iPoint]->GetLaminarViscosity();
        node[iPoint]->SetVortex_Tilting(PrimGrad_Flow, Vorticity, Laminar_Viscosity);
      }
    }
    
    /*--- Compute the DES length scale ---*/
    
    SetDES_LengthScale(solver_container, geometry, config);
    
  }
}

void CTurbSASolver::Postprocessing(CGeometry *geometry, CSolver **solver_container, CConfig *config, unsigned short iMesh) {
  
  su2double rho = 0.0, mu = 0.0, nu, *nu_hat, muT, Ji, Ji_3, fv1;
  su2double cv1_3 = 7.1*7.1*7.1;
  unsigned long iPoint;
  
  bool neg_spalart_allmaras = (config->GetKind_Turb_Model() == SA_NEG);
  
  /*--- Compute eddy viscosity ---*/
  
  for (iPoint = 0; iPoint < nPoint; iPoint ++) {
    
    rho = solver_container[FLOW_SOL]->node[iPoint]->GetDensity();
    mu  = solver_container[FLOW_SOL]->node[iPoint]->GetLaminarViscosity();
    
    nu  = mu/rho;
    nu_hat = node[iPoint]->GetSolution();
    
    Ji   = nu_hat[0]/nu;
    Ji_3 = Ji*Ji*Ji;
    fv1  = Ji_3/(Ji_3+cv1_3);
    
    muT = rho*fv1*nu_hat[0];
    
    if (neg_spalart_allmaras && (muT < 0.0)) muT = 0.0;
    
    node[iPoint]->SetmuT(muT);
    
  }
  
}

void CTurbSASolver::Source_Residual(CGeometry *geometry, CSolver **solver_container, CNumerics *numerics, CNumerics *second_numerics,
                                    CConfig *config, unsigned short iMesh) {
  unsigned long iPoint;
  
  bool harmonic_balance = (config->GetUnsteady_Simulation() == HARMONIC_BALANCE);
  bool transition    = (config->GetKind_Trans_Model() == LM);
  bool transition_BC = (config->GetKind_Trans_Model() == BC);
  
  for (iPoint = 0; iPoint < nPointDomain; iPoint++) {
    
    /*--- Conservative variables w/o reconstruction ---*/
    
    numerics->SetPrimitive(solver_container[FLOW_SOL]->node[iPoint]->GetPrimitive(), NULL);
    
    /*--- Gradient of the primitive and conservative variables ---*/
    
    numerics->SetPrimVarGradient(solver_container[FLOW_SOL]->node[iPoint]->GetGradient_Primitive(), NULL);
    
    /*--- Set vorticity and strain rate magnitude ---*/
    
    numerics->SetVorticity(solver_container[FLOW_SOL]->node[iPoint]->GetVorticity(), NULL);

    numerics->SetStrainMag(solver_container[FLOW_SOL]->node[iPoint]->GetStrainMag(), 0.0);
    
    /*--- Set intermittency ---*/
    
    if (transition) {
      numerics->SetIntermittency(solver_container[TRANS_SOL]->node[iPoint]->GetIntermittency());
    }
    
    /*--- Turbulent variables w/o reconstruction, and its gradient ---*/
    
    numerics->SetTurbVar(node[iPoint]->GetSolution(), NULL);
    numerics->SetTurbVarGradient(node[iPoint]->GetGradient(), NULL);
    
    /*--- Set volume ---*/
    
    numerics->SetVolume(geometry->node[iPoint]->GetVolume());

    /*--- Get Hybrid RANS/LES Type and set the appropriate wall distance ---*/     
    
    if (config->GetKind_HybridRANSLES() == NO_HYBRIDRANSLES) {
          
      /*--- Set distance to the surface ---*/
          
      numerics->SetDistance(geometry->node[iPoint]->GetWall_Distance(), 0.0);
    
    } else {
    
      /*--- Set DES length scale ---*/
      
      numerics->SetDistance(node[iPoint]->GetDES_LengthScale(), 0.0);
      
    }

    /*--- Compute the source term ---*/
    
    numerics->ComputeResidual(Residual, Jacobian_i, NULL, config);

    /*--- Store the intermittency ---*/

    if (transition_BC) {
      node[iPoint]->SetGammaBC(numerics->GetGammaBC());
    }
    
    /*--- Subtract residual and the Jacobian ---*/
    
    LinSysRes.SubtractBlock(iPoint, Residual);
    
    Jacobian.SubtractBlock(iPoint, iPoint, Jacobian_i);
    
  }
  
  if (harmonic_balance) {
    
    su2double Volume, Source;
    unsigned short nVar_Turb = solver_container[TURB_SOL]->GetnVar();
    
    /*--- Loop over points ---*/
    
    for (iPoint = 0; iPoint < nPointDomain; iPoint++) {
      
      /*--- Get control volume ---*/
      
      Volume = geometry->node[iPoint]->GetVolume();
      
      /*--- Access stored harmonic balance source term ---*/
      
      for (unsigned short iVar = 0; iVar < nVar_Turb; iVar++) {
        Source = node[iPoint]->GetHarmonicBalance_Source(iVar);
        Residual[iVar] = Source*Volume;
      }
      
      /*--- Add Residual ---*/
      
      LinSysRes.AddBlock(iPoint, Residual);
      
    }
  }
  
}

void CTurbSASolver::Source_Template(CGeometry *geometry, CSolver **solver_container, CNumerics *numerics,
                                    CConfig *config, unsigned short iMesh) {
  
}

void CTurbSASolver::BC_HeatFlux_Wall(CGeometry *geometry, CSolver **solver_container, CNumerics *conv_numerics, CNumerics *visc_numerics, CConfig *config, unsigned short val_marker) {
  unsigned long iPoint, iVertex;
  unsigned short iVar;
  
  /*--- The dirichlet condition is used only without wall function, otherwise the
   convergence is compromised as we are providing nu tilde values for the
   first point of the wall  ---*/
   
  if (!config->GetWall_Functions()) {
    
    for (iVertex = 0; iVertex < geometry->nVertex[val_marker]; iVertex++) {
      iPoint = geometry->vertex[val_marker][iVertex]->GetNode();
      
      /*--- Check if the node belongs to the domain (i.e, not a halo node) ---*/
      
      if (geometry->node[iPoint]->GetDomain()) {
        
        /*--- Get the velocity vector ---*/
        
        for (iVar = 0; iVar < nVar; iVar++)
          Solution[iVar] = 0.0;
        
        node[iPoint]->SetSolution_Old(Solution);
        LinSysRes.SetBlock_Zero(iPoint);
        
        /*--- Includes 1 in the diagonal ---*/
        
        Jacobian.DeleteValsRowi(iPoint);
      }
    }
  }
  else {
    
    /*--- Evaluate nu tilde at the closest point to the surface using the wall functions ---*/
    
    SetNuTilde_WF(geometry, solver_container, conv_numerics, visc_numerics, config, val_marker);
    
  }

}

void CTurbSASolver::BC_Isothermal_Wall(CGeometry *geometry, CSolver **solver_container, CNumerics *conv_numerics, CNumerics *visc_numerics, CConfig *config,
                                       unsigned short val_marker) {
  unsigned long iPoint, iVertex;
  unsigned short iVar;
  
  for (iVertex = 0; iVertex < geometry->nVertex[val_marker]; iVertex++) {
    iPoint = geometry->vertex[val_marker][iVertex]->GetNode();
    
    /*--- Check if the node belongs to the domain (i.e, not a halo node) ---*/
    
    if (geometry->node[iPoint]->GetDomain()) {
      
      /*--- Get the velocity vector ---*/
      for (iVar = 0; iVar < nVar; iVar++)
        Solution[iVar] = 0.0;
      
      node[iPoint]->SetSolution_Old(Solution);
      LinSysRes.SetBlock_Zero(iPoint);
      
      /*--- Includes 1 in the diagonal ---*/
      
      Jacobian.DeleteValsRowi(iPoint);
    }
  }
  
}

void CTurbSASolver::BC_Far_Field(CGeometry *geometry, CSolver **solver_container, CNumerics *conv_numerics, CNumerics *visc_numerics, CConfig *config, unsigned short val_marker) {
  
  unsigned long iPoint, iVertex;
  unsigned short iVar, iDim;
  su2double *Normal, *V_infty, *V_domain;
  
  bool grid_movement  = config->GetGrid_Movement();
  
  Normal = new su2double[nDim];
  
  for (iVertex = 0; iVertex < geometry->nVertex[val_marker]; iVertex++) {
    
    iPoint = geometry->vertex[val_marker][iVertex]->GetNode();
    
    /*--- Check if the node belongs to the domain (i.e, not a halo node) ---*/
    
    if (geometry->node[iPoint]->GetDomain()) {
      
      /*--- Allocate the value at the infinity ---*/
      
      V_infty = solver_container[FLOW_SOL]->GetCharacPrimVar(val_marker, iVertex);
      
      /*--- Retrieve solution at the farfield boundary node ---*/
      
      V_domain = solver_container[FLOW_SOL]->node[iPoint]->GetPrimitive();
      
      /*--- Grid Movement ---*/
      
      if (grid_movement)
        conv_numerics->SetGridVel(geometry->node[iPoint]->GetGridVel(), geometry->node[iPoint]->GetGridVel());
      
      conv_numerics->SetPrimitive(V_domain, V_infty);
      
      /*--- Set turbulent variable at the wall, and at infinity ---*/
      
      for (iVar = 0; iVar < nVar; iVar++)
        Solution_i[iVar] = node[iPoint]->GetSolution(iVar);
      Solution_j[0] = nu_tilde_Inf;
      conv_numerics->SetTurbVar(Solution_i, Solution_j);
      
      /*--- Set Normal (it is necessary to change the sign) ---*/
      
      geometry->vertex[val_marker][iVertex]->GetNormal(Normal);
      for (iDim = 0; iDim < nDim; iDim++)
        Normal[iDim] = -Normal[iDim];
      conv_numerics->SetNormal(Normal);
      
      /*--- Compute residuals and Jacobians ---*/
      
      conv_numerics->ComputeResidual(Residual, Jacobian_i, Jacobian_j, config);
      
      /*--- Add residuals and Jacobians ---*/
      
      LinSysRes.AddBlock(iPoint, Residual);
      Jacobian.AddBlock(iPoint, iPoint, Jacobian_i);
      
    }
  }
  
  delete [] Normal;
  
}

void CTurbSASolver::BC_Inlet(CGeometry *geometry, CSolver **solver_container, CNumerics *conv_numerics, CNumerics *visc_numerics, CConfig *config, unsigned short val_marker) {
  
  unsigned short iDim;
  unsigned long iVertex, iPoint;
  su2double *V_inlet, *V_domain, *Normal;
  
  Normal = new su2double[nDim];
  
  bool grid_movement  = config->GetGrid_Movement();
  string Marker_Tag = config->GetMarker_All_TagBound(val_marker);
  
  /*--- Loop over all the vertices on this boundary marker ---*/
  
  for (iVertex = 0; iVertex < geometry->nVertex[val_marker]; iVertex++) {
    
    iPoint = geometry->vertex[val_marker][iVertex]->GetNode();
    
    /*--- Check if the node belongs to the domain (i.e., not a halo node) ---*/
    
    if (geometry->node[iPoint]->GetDomain()) {
      
      /*--- Normal vector for this vertex (negate for outward convention) ---*/
      
      geometry->vertex[val_marker][iVertex]->GetNormal(Normal);
      for (iDim = 0; iDim < nDim; iDim++) Normal[iDim] = -Normal[iDim];
      
      /*--- Allocate the value at the inlet ---*/
      
      V_inlet = solver_container[FLOW_SOL]->GetCharacPrimVar(val_marker, iVertex);
      
      /*--- Retrieve solution at the farfield boundary node ---*/
      
      V_domain = solver_container[FLOW_SOL]->node[iPoint]->GetPrimitive();
      
      /*--- Set various quantities in the solver class ---*/
      
      conv_numerics->SetPrimitive(V_domain, V_inlet);
      
      /*--- Set the turbulent variable states (prescribed for an inflow) ---*/
      
      Solution_i[0] = node[iPoint]->GetSolution(0);

      /*--- Load the inlet turbulence variable (uniform by default). ---*/

      Solution_j[0] = Inlet_TurbVars[val_marker][iVertex][0];

      conv_numerics->SetTurbVar(Solution_i, Solution_j);
      
      /*--- Set various other quantities in the conv_numerics class ---*/
      
      conv_numerics->SetNormal(Normal);
      
      if (grid_movement)
        conv_numerics->SetGridVel(geometry->node[iPoint]->GetGridVel(),
                                  geometry->node[iPoint]->GetGridVel());
      
      /*--- Compute the residual using an upwind scheme ---*/
      
      conv_numerics->ComputeResidual(Residual, Jacobian_i, Jacobian_j, config);
      LinSysRes.AddBlock(iPoint, Residual);
      
      /*--- Jacobian contribution for implicit integration ---*/
      
      Jacobian.AddBlock(iPoint, iPoint, Jacobian_i);
      
//      /*--- Viscous contribution, commented out because serious convergence problems ---*/
//
//      visc_numerics->SetCoord(geometry->node[iPoint]->GetCoord(), geometry->node[Point_Normal]->GetCoord());
//      visc_numerics->SetNormal(Normal);
//
//      /*--- Conservative variables w/o reconstruction ---*/
//
//      visc_numerics->SetPrimitive(V_domain, V_inlet);
//
//      /*--- Turbulent variables w/o reconstruction, and its gradients ---*/
//
//      visc_numerics->SetTurbVar(Solution_i, Solution_j);
//      visc_numerics->SetTurbVarGradient(node[iPoint]->GetGradient(), node[iPoint]->GetGradient());
//
//      /*--- Compute residual, and Jacobians ---*/
//
//      visc_numerics->ComputeResidual(Residual, Jacobian_i, Jacobian_j, config);
//
//      /*--- Subtract residual, and update Jacobians ---*/
//
//      LinSysRes.SubtractBlock(iPoint, Residual);
//      Jacobian.SubtractBlock(iPoint, iPoint, Jacobian_i);
      
    }
  }
  
  /*--- Free locally allocated memory ---*/
  delete[] Normal;
  
}

void CTurbSASolver::BC_Outlet(CGeometry *geometry, CSolver **solver_container, CNumerics *conv_numerics, CNumerics *visc_numerics,
                              CConfig *config, unsigned short val_marker) {
  unsigned long iPoint, iVertex;
  unsigned short iVar, iDim;
  su2double *V_outlet, *V_domain, *Normal;
  
  bool grid_movement  = config->GetGrid_Movement();
  
  Normal = new su2double[nDim];
  
  /*--- Loop over all the vertices on this boundary marker ---*/
  
  for (iVertex = 0; iVertex < geometry->nVertex[val_marker]; iVertex++) {
    iPoint = geometry->vertex[val_marker][iVertex]->GetNode();
    
    /*--- Check if the node belongs to the domain (i.e., not a halo node) ---*/
    
    if (geometry->node[iPoint]->GetDomain()) {
      
      /*--- Allocate the value at the outlet ---*/
      
      V_outlet = solver_container[FLOW_SOL]->GetCharacPrimVar(val_marker, iVertex);
      
      /*--- Retrieve solution at the farfield boundary node ---*/
      
      V_domain = solver_container[FLOW_SOL]->node[iPoint]->GetPrimitive();
      
      /*--- Set various quantities in the solver class ---*/
      
      conv_numerics->SetPrimitive(V_domain, V_outlet);
      
      /*--- Set the turbulent variables. Here we use a Neumann BC such
       that the turbulent variable is copied from the interior of the
       domain to the outlet before computing the residual.
       Solution_i --> TurbVar_internal,
       Solution_j --> TurbVar_outlet ---*/
      
      for (iVar = 0; iVar < nVar; iVar++) {
        Solution_i[iVar] = node[iPoint]->GetSolution(iVar);
        Solution_j[iVar] = node[iPoint]->GetSolution(iVar);
      }
      conv_numerics->SetTurbVar(Solution_i, Solution_j);
      
      /*--- Set Normal (negate for outward convention) ---*/
      
      geometry->vertex[val_marker][iVertex]->GetNormal(Normal);
      for (iDim = 0; iDim < nDim; iDim++)
        Normal[iDim] = -Normal[iDim];
      conv_numerics->SetNormal(Normal);
      
      if (grid_movement)
        conv_numerics->SetGridVel(geometry->node[iPoint]->GetGridVel(),
                                  geometry->node[iPoint]->GetGridVel());
      
      /*--- Compute the residual using an upwind scheme ---*/
      
      conv_numerics->ComputeResidual(Residual, Jacobian_i, Jacobian_j, config);
      LinSysRes.AddBlock(iPoint, Residual);
      
      /*--- Jacobian contribution for implicit integration ---*/
      
      Jacobian.AddBlock(iPoint, iPoint, Jacobian_i);
      
//      /*--- Viscous contribution, commented out because serious convergence problems ---*/
//
//      visc_numerics->SetCoord(geometry->node[iPoint]->GetCoord(), geometry->node[Point_Normal]->GetCoord());
//      visc_numerics->SetNormal(Normal);
//
//      /*--- Conservative variables w/o reconstruction ---*/
//
//      visc_numerics->SetPrimitive(V_domain, V_outlet);
//
//      /*--- Turbulent variables w/o reconstruction, and its gradients ---*/
//
//      visc_numerics->SetTurbVar(Solution_i, Solution_j);
//      visc_numerics->SetTurbVarGradient(node[iPoint]->GetGradient(), node[iPoint]->GetGradient());
//
//      /*--- Compute residual, and Jacobians ---*/
//
//      visc_numerics->ComputeResidual(Residual, Jacobian_i, Jacobian_j, config);
//
//      /*--- Subtract residual, and update Jacobians ---*/
//
//      LinSysRes.SubtractBlock(iPoint, Residual);
//      Jacobian.SubtractBlock(iPoint, iPoint, Jacobian_i);
      
    }
  }
  
  /*--- Free locally allocated memory ---*/
  
  delete[] Normal;
  
}

void CTurbSASolver::BC_Engine_Inflow(CGeometry *geometry, CSolver **solver_container, CNumerics *conv_numerics, CNumerics *visc_numerics, CConfig *config, unsigned short val_marker) {
  
  unsigned long iPoint, iVertex;
  unsigned short iDim;
  su2double *V_inflow, *V_domain, *Normal;
  
  bool grid_movement  = config->GetGrid_Movement();

  Normal = new su2double[nDim];
  
  /*--- Loop over all the vertices on this boundary marker ---*/
  
  for (iVertex = 0; iVertex < geometry->nVertex[val_marker]; iVertex++) {
    
    iPoint = geometry->vertex[val_marker][iVertex]->GetNode();
    
    /*--- Check if the node belongs to the domain (i.e., not a halo node) ---*/
    
    if (geometry->node[iPoint]->GetDomain()) {
      
      /*--- Allocate the value at the infinity ---*/
      
      V_inflow = solver_container[FLOW_SOL]->GetCharacPrimVar(val_marker, iVertex);
      
      /*--- Retrieve solution at the farfield boundary node ---*/
      
      V_domain = solver_container[FLOW_SOL]->node[iPoint]->GetPrimitive();
      
      /*--- Set various quantities in the solver class ---*/
      
      conv_numerics->SetPrimitive(V_domain, V_inflow);
      
      /*--- Set the turbulent variables. Here we use a Neumann BC such
       that the turbulent variable is copied from the interior of the
       domain to the outlet before computing the residual. ---*/
      
      conv_numerics->SetTurbVar(node[iPoint]->GetSolution(), node[iPoint]->GetSolution());
      
      /*--- Set Normal (negate for outward convention) ---*/
      
      geometry->vertex[val_marker][iVertex]->GetNormal(Normal);
      for (iDim = 0; iDim < nDim; iDim++)
        Normal[iDim] = -Normal[iDim];
      conv_numerics->SetNormal(Normal);
      
      /*--- Set grid movement ---*/
      
      if (grid_movement)
        conv_numerics->SetGridVel(geometry->node[iPoint]->GetGridVel(),
                                  geometry->node[iPoint]->GetGridVel());

      /*--- Compute the residual using an upwind scheme ---*/
      
      conv_numerics->ComputeResidual(Residual, Jacobian_i, Jacobian_j, config);
      LinSysRes.AddBlock(iPoint, Residual);
      
      /*--- Jacobian contribution for implicit integration ---*/
      
      Jacobian.AddBlock(iPoint, iPoint, Jacobian_i);
      
//      /*--- Viscous contribution, commented out because serious convergence problems ---*/
//
//      visc_numerics->SetCoord(geometry->node[iPoint]->GetCoord(), geometry->node[iPoint]->GetCoord());
//      visc_numerics->SetNormal(Normal);
//
//      /*--- Conservative variables w/o reconstruction ---*/
//
//      visc_numerics->SetPrimitive(V_domain, V_inflow);
//
//      /*--- Turbulent variables w/o reconstruction, and its gradients ---*/
//
//      visc_numerics->SetTurbVar(node[iPoint]->GetSolution(), node[iPoint]->GetSolution());
//      visc_numerics->SetTurbVarGradient(node[iPoint]->GetGradient(), node[iPoint]->GetGradient());
//
//      /*--- Compute residual, and Jacobians ---*/
//
//      visc_numerics->ComputeResidual(Residual, Jacobian_i, Jacobian_j, config);
//
//      /*--- Subtract residual, and update Jacobians ---*/
//
//      LinSysRes.SubtractBlock(iPoint, Residual);
//      Jacobian.SubtractBlock(iPoint, iPoint, Jacobian_i);

    }

  }
  
  /*--- Free locally allocated memory ---*/
  
  delete[] Normal;
  
}

void CTurbSASolver::BC_Engine_Exhaust(CGeometry *geometry, CSolver **solver_container, CNumerics *conv_numerics, CNumerics *visc_numerics, CConfig *config, unsigned short val_marker) {
  
  unsigned short iDim;
  unsigned long iVertex, iPoint;
  su2double *V_exhaust, *V_domain, *Normal;
  
  Normal = new su2double[nDim];
  
  bool grid_movement  = config->GetGrid_Movement();

  string Marker_Tag = config->GetMarker_All_TagBound(val_marker);
  
  /*--- Loop over all the vertices on this boundary marker ---*/
  
  for (iVertex = 0; iVertex < geometry->nVertex[val_marker]; iVertex++) {
    
    iPoint = geometry->vertex[val_marker][iVertex]->GetNode();
    
    /*--- Check if the node belongs to the domain (i.e., not a halo node) ---*/
    
    if (geometry->node[iPoint]->GetDomain()) {
      
      /*--- Normal vector for this vertex (negate for outward convention) ---*/
      
      geometry->vertex[val_marker][iVertex]->GetNormal(Normal);
      for (iDim = 0; iDim < nDim; iDim++) Normal[iDim] = -Normal[iDim];
      
      /*--- Allocate the value at the infinity ---*/
      
      V_exhaust = solver_container[FLOW_SOL]->GetCharacPrimVar(val_marker, iVertex);
      
      /*--- Retrieve solution at the farfield boundary node ---*/
      
      V_domain = solver_container[FLOW_SOL]->node[iPoint]->GetPrimitive();
      
      /*--- Set various quantities in the solver class ---*/
      
      conv_numerics->SetPrimitive(V_domain, V_exhaust);
      
      /*--- Set the turbulent variable states (prescribed for an inflow) ---*/
      
      Solution_i[0] = node[iPoint]->GetSolution(0);
      Solution_j[0] = nu_tilde_Engine;
      
      conv_numerics->SetTurbVar(Solution_i, Solution_j);
      
      /*--- Set various other quantities in the conv_numerics class ---*/
      
      conv_numerics->SetNormal(Normal);

      /*--- Set grid movement ---*/
      
      if (grid_movement)
        conv_numerics->SetGridVel(geometry->node[iPoint]->GetGridVel(),
                                  geometry->node[iPoint]->GetGridVel());
      
      /*--- Compute the residual using an upwind scheme ---*/
      
      conv_numerics->ComputeResidual(Residual, Jacobian_i, Jacobian_j, config);
      LinSysRes.AddBlock(iPoint, Residual);
      
      /*--- Jacobian contribution for implicit integration ---*/
      
      Jacobian.AddBlock(iPoint, iPoint, Jacobian_i);
      
//      /*--- Viscous contribution, commented out because serious convergence problems ---*/
//
//      visc_numerics->SetCoord(geometry->node[iPoint]->GetCoord(), geometry->node[iPoint]->GetCoord());
//      visc_numerics->SetNormal(Normal);
//
//      /*--- Conservative variables w/o reconstruction ---*/
//
//      visc_numerics->SetPrimitive(V_domain, V_exhaust);
//
//      /*--- Turbulent variables w/o reconstruction, and its gradients ---*/
//
//      visc_numerics->SetTurbVar(Solution_i, Solution_j);
//      visc_numerics->SetTurbVarGradient(node[iPoint]->GetGradient(), node[iPoint]->GetGradient());
//
//      /*--- Compute residual, and Jacobians ---*/
//
//      visc_numerics->ComputeResidual(Residual, Jacobian_i, Jacobian_j, config);
//
//      /*--- Subtract residual, and update Jacobians ---*/
//
//      LinSysRes.SubtractBlock(iPoint, Residual);
//      Jacobian.SubtractBlock(iPoint, iPoint, Jacobian_i);
      
    }
  }
  
  /*--- Free locally allocated memory ---*/
  
  delete[] Normal;
  
}

void CTurbSASolver::BC_ActDisk_Inlet(CGeometry *geometry, CSolver **solver_container, CNumerics *conv_numerics,
                                     CNumerics *visc_numerics, CConfig *config, unsigned short val_marker) {
  
  BC_ActDisk(geometry, solver_container, conv_numerics, visc_numerics,
             config,  val_marker, true);
  
}

void CTurbSASolver::BC_ActDisk_Outlet(CGeometry *geometry, CSolver **solver_container, CNumerics *conv_numerics,
                                      CNumerics *visc_numerics, CConfig *config, unsigned short val_marker) {
  
  BC_ActDisk(geometry, solver_container, conv_numerics, visc_numerics,
             config,  val_marker, false);
  
}

void CTurbSASolver::BC_ActDisk(CGeometry *geometry, CSolver **solver_container, CNumerics *conv_numerics, CNumerics *visc_numerics,
                               CConfig *config, unsigned short val_marker, bool val_inlet_surface) {
  
  unsigned long iPoint, iVertex, GlobalIndex_donor, GlobalIndex;
  su2double *V_outlet, *V_inlet, *V_domain, *Normal, *UnitNormal, Area, Vn;
  bool ReverseFlow;
  unsigned short iDim;
  
  bool grid_movement = config->GetGrid_Movement();
  
  Normal = new su2double[nDim];
  UnitNormal = new su2double[nDim];
  
  /*--- Loop over all the vertices on this boundary marker ---*/
  
  for (iVertex = 0; iVertex < geometry->nVertex[val_marker]; iVertex++) {
    
    iPoint = geometry->vertex[val_marker][iVertex]->GetNode();
    GlobalIndex_donor = solver_container[FLOW_SOL]->GetDonorGlobalIndex(val_marker, iVertex);
    GlobalIndex = geometry->node[iPoint]->GetGlobalIndex();
    
    /*--- Check if the node belongs to the domain (i.e., not a halo node) ---*/
    
    if ((geometry->node[iPoint]->GetDomain()) && (GlobalIndex != GlobalIndex_donor)) {
      
      /*--- Normal vector for this vertex (negate for outward convention) ---*/
      
      geometry->vertex[val_marker][iVertex]->GetNormal(Normal);
      for (iDim = 0; iDim < nDim; iDim++) Normal[iDim] = -Normal[iDim];
      conv_numerics->SetNormal(Normal);
      
      Area = 0.0;
      for (iDim = 0; iDim < nDim; iDim++) Area += Normal[iDim]*Normal[iDim];
      Area = sqrt (Area);
      
      for (iDim = 0; iDim < nDim; iDim++)
        UnitNormal[iDim] = Normal[iDim]/Area;
      
      /*--- Retrieve solution at the farfield boundary node ---*/
      
      V_domain = solver_container[FLOW_SOL]->node[iPoint]->GetPrimitive();
      
      /*--- Check the flow direction. Project the flow into the normal to the inlet face ---*/
      
      Vn = 0.0; ReverseFlow = false;
      for (iDim = 0; iDim < nDim; iDim++) {  Vn += V_domain[iDim+1]*UnitNormal[iDim]; }
      
      if ((val_inlet_surface) && (Vn < 0.0)) { ReverseFlow = true; }
      if ((!val_inlet_surface) && (Vn > 0.0)) { ReverseFlow = true; }
      
      /*--- Do not anything if there is a
       reverse flow, Euler b.c. for the direct problem ---*/
      
      if (!ReverseFlow) {
        
        /*--- Allocate the value at the infinity ---*/
        
        if (val_inlet_surface) {
          V_inlet = solver_container[FLOW_SOL]->GetCharacPrimVar(val_marker, iVertex);
          V_outlet = solver_container[FLOW_SOL]->GetDonorPrimVar(val_marker, iVertex);
          conv_numerics->SetPrimitive(V_domain, V_inlet);
        }
        else {
          V_outlet = solver_container[FLOW_SOL]->GetCharacPrimVar(val_marker, iVertex);
          V_inlet = solver_container[FLOW_SOL]->GetDonorPrimVar(val_marker, iVertex);
          conv_numerics->SetPrimitive(V_domain, V_outlet);
        }
        
        /*--- Set the turb. variable solution
         set  the turbulent variables. Here we use a Neumann BC such
         that the turbulent variable is copied from the interior of the
         domain to the outlet before computing the residual.
         or set the turbulent variable states (prescribed for an inflow)  ----*/
        
        Solution_i[0] = node[iPoint]->GetSolution(0);
        
        //      if (val_inlet_surface) Solution_j[0] = 0.5*(node[iPoint]->GetSolution(0)+V_outlet [nDim+9]);
        //      else Solution_j[0] = 0.5*(node[iPoint]->GetSolution(0)+V_inlet [nDim+9]);
        
        //      /*--- Inflow analysis (interior extrapolation) ---*/
        //      if (((val_inlet_surface) && (!ReverseFlow)) || ((!val_inlet_surface) && (ReverseFlow))) {
        //        Solution_j[0] = 2.0*node[iPoint]->GetSolution(0) - node[iPoint_Normal]->GetSolution(0);
        //      }
        
        //      /*--- Outflow analysis ---*/
        //      else {
        //        if (val_inlet_surface) Solution_j[0] = Factor_nu_ActDisk*V_outlet [nDim+9];
        //        else { Solution_j[0] = Factor_nu_ActDisk*V_inlet [nDim+9]; }
        //      }
        
        /*--- Inflow analysis (interior extrapolation) ---*/
        if (((val_inlet_surface) && (!ReverseFlow)) || ((!val_inlet_surface) && (ReverseFlow))) {
          Solution_j[0] = node[iPoint]->GetSolution(0);
        }
        
        /*--- Outflow analysis ---*/
        else {
          Solution_j[0] = nu_tilde_ActDisk;
        }
        
        conv_numerics->SetTurbVar(Solution_i, Solution_j);
        
        /*--- Grid Movement ---*/
        
        if (grid_movement)
          conv_numerics->SetGridVel(geometry->node[iPoint]->GetGridVel(), geometry->node[iPoint]->GetGridVel());
        
        /*--- Compute the residual using an upwind scheme ---*/
        
        conv_numerics->ComputeResidual(Residual, Jacobian_i, Jacobian_j, config);
        LinSysRes.AddBlock(iPoint, Residual);
        
        /*--- Jacobian contribution for implicit integration ---*/
        
        Jacobian.AddBlock(iPoint, iPoint, Jacobian_i);
        
//        /*--- Viscous contribution, commented out because serious convergence problems ---*/
//
//        visc_numerics->SetNormal(Normal);
//        visc_numerics->SetCoord(geometry->node[iPoint]->GetCoord(), geometry->node[iPoint_Normal]->GetCoord());
//
//        /*--- Conservative variables w/o reconstruction ---*/
//
//        if (val_inlet_surface) visc_numerics->SetPrimitive(V_domain, V_inlet);
//        else visc_numerics->SetPrimitive(V_domain, V_outlet);
//
//        /*--- Turbulent variables w/o reconstruction, and its gradients ---*/
//
//        visc_numerics->SetTurbVar(Solution_i, Solution_j);
//
//        visc_numerics->SetTurbVarGradient(node[iPoint]->GetGradient(), node[iPoint]->GetGradient());
//
//        /*--- Compute residual, and Jacobians ---*/
//
//        visc_numerics->ComputeResidual(Residual, Jacobian_i, Jacobian_j, config);
//
//        /*--- Subtract residual, and update Jacobians ---*/
//
//        LinSysRes.SubtractBlock(iPoint, Residual);
//        Jacobian.SubtractBlock(iPoint, iPoint, Jacobian_i);
        
      }
    }
  }
  
  /*--- Free locally allocated memory ---*/
  
  delete[] Normal;
  delete[] UnitNormal;
  
}

void CTurbSASolver::BC_Inlet_MixingPlane(CGeometry *geometry, CSolver **solver_container, CNumerics *conv_numerics, CNumerics *visc_numerics, CConfig *config, unsigned short val_marker) {

  unsigned short iDim, iSpan;
  unsigned long  oldVertex, iPoint, Point_Normal;
  long iVertex;
  su2double *V_inlet, *V_domain, *Normal;
  su2double extAverageNu;
  Normal = new su2double[nDim];

  bool grid_movement  = config->GetGrid_Movement();
  string Marker_Tag = config->GetMarker_All_TagBound(val_marker);
  unsigned short nSpanWiseSections = config->GetnSpanWiseSections();

  /*--- Loop over all the vertices on this boundary marker ---*/
  for (iSpan= 0; iSpan < nSpanWiseSections ; iSpan++){
    extAverageNu = solver_container[FLOW_SOL]->GetExtAverageNu(val_marker, iSpan);

    /*--- Loop over all the vertices on this boundary marker ---*/

    for (iVertex = 0; iVertex < geometry->nVertexSpan[val_marker][iSpan]; iVertex++) {

      /*--- find the node related to the vertex ---*/
      iPoint = geometry->turbovertex[val_marker][iSpan][iVertex]->GetNode();

      /*--- using the other vertex information for retrieving some information ---*/
      oldVertex = geometry->turbovertex[val_marker][iSpan][iVertex]->GetOldVertex();

      /*--- Index of the closest interior node ---*/
      Point_Normal = geometry->vertex[val_marker][oldVertex]->GetNormal_Neighbor();

      /*--- Normal vector for this vertex (negate for outward convention) ---*/

      geometry->vertex[val_marker][oldVertex]->GetNormal(Normal);
      for (iDim = 0; iDim < nDim; iDim++) Normal[iDim] = -Normal[iDim];

      /*--- Allocate the value at the inlet ---*/
      V_inlet = solver_container[FLOW_SOL]->GetCharacPrimVar(val_marker, oldVertex);

      /*--- Retrieve solution at the farfield boundary node ---*/

      V_domain = solver_container[FLOW_SOL]->node[iPoint]->GetPrimitive();

      /*--- Set various quantities in the solver class ---*/

      conv_numerics->SetPrimitive(V_domain, V_inlet);

      /*--- Set the turbulent variable states (prescribed for an inflow) ---*/

      Solution_i[0] = node[iPoint]->GetSolution(0);
      Solution_j[0] = extAverageNu;

      conv_numerics->SetTurbVar(Solution_i, Solution_j);

      /*--- Set various other quantities in the conv_numerics class ---*/

      conv_numerics->SetNormal(Normal);

      conv_numerics->SetTurbVar(Solution_i, Solution_j);

      /*--- Set various other quantities in the conv_numerics class ---*/

      conv_numerics->SetNormal(Normal);

      if (grid_movement)
        conv_numerics->SetGridVel(geometry->node[iPoint]->GetGridVel(),
            geometry->node[iPoint]->GetGridVel());

      /*--- Compute the residual using an upwind scheme ---*/

      conv_numerics->ComputeResidual(Residual, Jacobian_i, Jacobian_j, config);
      LinSysRes.AddBlock(iPoint, Residual);

      /*--- Jacobian contribution for implicit integration ---*/

      Jacobian.AddBlock(iPoint, iPoint, Jacobian_i);

      /*--- Viscous contribution ---*/

      visc_numerics->SetCoord(geometry->node[iPoint]->GetCoord(), geometry->node[Point_Normal]->GetCoord());
      visc_numerics->SetNormal(Normal);

      /*--- Conservative variables w/o reconstruction ---*/

      visc_numerics->SetPrimitive(V_domain, V_inlet);

      /*--- Turbulent variables w/o reconstruction, and its gradients ---*/

      visc_numerics->SetTurbVar(Solution_i, Solution_j);
      visc_numerics->SetTurbVarGradient(node[iPoint]->GetGradient(), node[iPoint]->GetGradient());

      /*--- Compute residual, and Jacobians ---*/

      visc_numerics->ComputeResidual(Residual, Jacobian_i, Jacobian_j, config);

      /*--- Subtract residual, and update Jacobians ---*/

      LinSysRes.SubtractBlock(iPoint, Residual);
      Jacobian.SubtractBlock(iPoint, iPoint, Jacobian_i);

    }
  }

  /*--- Free locally allocated memory ---*/
  delete[] Normal;

}

void CTurbSASolver::BC_Inlet_Turbo(CGeometry *geometry, CSolver **solver_container, CNumerics *conv_numerics, CNumerics *visc_numerics, CConfig *config, unsigned short val_marker) {

  unsigned short iDim, iSpan;
  unsigned long  oldVertex, iPoint, Point_Normal;
  long iVertex;
  su2double *V_inlet, *V_domain, *Normal;

  su2double rho, pressure, muLam, Factor_nu_Inf, nu_tilde;
  Normal = new su2double[nDim];

  bool grid_movement  = config->GetGrid_Movement();
  unsigned short nSpanWiseSections = config->GetnSpanWiseSections();
  CFluidModel *FluidModel;

  FluidModel = solver_container[FLOW_SOL]->GetFluidModel();
  Factor_nu_Inf = config->GetNuFactor_FreeStream();


  /*--- Loop over all the spans on this boundary marker ---*/
  for (iSpan= 0; iSpan < nSpanWiseSections ; iSpan++){
    rho       = solver_container[FLOW_SOL]->GetAverageDensity(val_marker, iSpan);
    pressure  = solver_container[FLOW_SOL]->GetAveragePressure(val_marker, iSpan);

    FluidModel->SetTDState_Prho(pressure, rho);
    muLam = FluidModel->GetLaminarViscosity();

    nu_tilde  = Factor_nu_Inf*muLam/rho;


    /*--- Loop over all the vertices on this boundary marker ---*/
    for (iVertex = 0; iVertex < geometry->nVertexSpan[val_marker][iSpan]; iVertex++) {

      /*--- find the node related to the vertex ---*/
      iPoint = geometry->turbovertex[val_marker][iSpan][iVertex]->GetNode();

      /*--- using the other vertex information for retrieving some information ---*/
      oldVertex = geometry->turbovertex[val_marker][iSpan][iVertex]->GetOldVertex();

      /*--- Index of the closest interior node ---*/
      Point_Normal = geometry->vertex[val_marker][oldVertex]->GetNormal_Neighbor();

      /*--- Normal vector for this vertex (negate for outward convention) ---*/

      geometry->vertex[val_marker][oldVertex]->GetNormal(Normal);
      for (iDim = 0; iDim < nDim; iDim++) Normal[iDim] = -Normal[iDim];

      /*--- Allocate the value at the inlet ---*/
      V_inlet = solver_container[FLOW_SOL]->GetCharacPrimVar(val_marker, oldVertex);

      /*--- Retrieve solution at the farfield boundary node ---*/

      V_domain = solver_container[FLOW_SOL]->node[iPoint]->GetPrimitive();

      /*--- Set various quantities in the solver class ---*/

      conv_numerics->SetPrimitive(V_domain, V_inlet);

      /*--- Set the turbulent variable states (prescribed for an inflow) ---*/

      Solution_i[0] = node[iPoint]->GetSolution(0);
      Solution_j[0] =  nu_tilde;

      conv_numerics->SetTurbVar(Solution_i, Solution_j);

      /*--- Set various other quantities in the conv_numerics class ---*/

      conv_numerics->SetNormal(Normal);

      conv_numerics->SetTurbVar(Solution_i, Solution_j);

      /*--- Set various other quantities in the conv_numerics class ---*/

      conv_numerics->SetNormal(Normal);

      if (grid_movement)
        conv_numerics->SetGridVel(geometry->node[iPoint]->GetGridVel(),
            geometry->node[iPoint]->GetGridVel());

      /*--- Compute the residual using an upwind scheme ---*/

      conv_numerics->ComputeResidual(Residual, Jacobian_i, Jacobian_j, config);
      LinSysRes.AddBlock(iPoint, Residual);

      /*--- Jacobian contribution for implicit integration ---*/

      Jacobian.AddBlock(iPoint, iPoint, Jacobian_i);

      /*--- Viscous contribution ---*/

      visc_numerics->SetCoord(geometry->node[iPoint]->GetCoord(), geometry->node[Point_Normal]->GetCoord());
      visc_numerics->SetNormal(Normal);

      /*--- Conservative variables w/o reconstruction ---*/

      visc_numerics->SetPrimitive(V_domain, V_inlet);

      /*--- Turbulent variables w/o reconstruction, and its gradients ---*/

      visc_numerics->SetTurbVar(Solution_i, Solution_j);
      visc_numerics->SetTurbVarGradient(node[iPoint]->GetGradient(), node[iPoint]->GetGradient());

      /*--- Compute residual, and Jacobians ---*/

      visc_numerics->ComputeResidual(Residual, Jacobian_i, Jacobian_j, config);

      /*--- Subtract residual, and update Jacobians ---*/

      LinSysRes.SubtractBlock(iPoint, Residual);
      Jacobian.SubtractBlock(iPoint, iPoint, Jacobian_i);

    }
  }

  /*--- Free locally allocated memory ---*/
  delete[] Normal;

}

void CTurbSASolver::BC_Interface_Boundary(CGeometry *geometry, CSolver **solver_container, CNumerics *numerics,
                                          CConfig *config, unsigned short val_marker) {
  
  //  unsigned long iVertex, iPoint, jPoint;
  //  unsigned short iVar, iDim;
  //
  //  su2double *Vector = new su2double[nDim];
  //
  //#ifndef HAVE_MPI
  //
  //  for (iVertex = 0; iVertex < geometry->nVertex[val_marker]; iVertex++) {
  //    iPoint = geometry->vertex[val_marker][iVertex]->GetNode();
  //
  //    if (geometry->node[iPoint]->GetDomain()) {
  //
  //      /*--- Find the associate pair to the original node ---*/
  //      jPoint = geometry->vertex[val_marker][iVertex]->GetDonorPoint();
  //
  //      if (iPoint != jPoint) {
  //
  //        /*--- Store the solution for both points ---*/
  //        for (iVar = 0; iVar < nVar; iVar++) {
  //          Solution_i[iVar] = node[iPoint]->GetSolution(iVar);
  //          Solution_j[iVar] = node[jPoint]->GetSolution(iVar);
  //        }
  //
  //        /*--- Set Conservative Variables ---*/
  //        numerics->SetTurbVar(Solution_i, Solution_j);
  //
  //        /*--- Retrieve flow solution for both points ---*/
  //        for (iVar = 0; iVar < solver_container[FLOW_SOL]->GetnVar(); iVar++) {
  //          FlowPrimVar_i[iVar] = solver_container[FLOW_SOL]->node[iPoint]->GetSolution(iVar);
  //          FlowPrimVar_j[iVar] = solver_container[FLOW_SOL]->node[jPoint]->GetSolution(iVar);
  //        }
  //
  //        /*--- Set Flow Variables ---*/
  //        numerics->SetConservative(FlowPrimVar_i, FlowPrimVar_j);
  //
  //        /*--- Set the normal vector ---*/
  //        geometry->vertex[val_marker][iVertex]->GetNormal(Vector);
  //        for (iDim = 0; iDim < nDim; iDim++)
  //          Vector[iDim] = -Vector[iDim];
  //        numerics->SetNormal(Vector);
  //
  //        /*--- Add Residuals and Jacobians ---*/
  //        numerics->ComputeResidual(Residual, Jacobian_i, Jacobian_j, config);
  //        LinSysRes.AddBlock(iPoint, Residual);
  //        Jacobian.AddBlock(iPoint, iPoint, Jacobian_i);
  //
  //      }
  //    }
  //  }
  //
  //#else
  //
  //  int rank = MPI::COMM_WORLD.Get_rank(), jProcessor;
  //  su2double *Conserv_Var, *Flow_Var;
  //  bool compute;
  //
  //  unsigned short Buffer_Size = nVar+solver_container[FLOW_SOL]->GetnVar();
  //  su2double *Buffer_Send_U = new su2double [Buffer_Size];
  //  su2double *Buffer_Receive_U = new su2double [Buffer_Size];
  //
  //  /*--- Do the send process, by the moment we are sending each
  //   node individually, this must be changed ---*/
  //  for (iVertex = 0; iVertex < geometry->nVertex[val_marker]; iVertex++) {
  //    iPoint = geometry->vertex[val_marker][iVertex]->GetNode();
  //    if (geometry->node[iPoint]->GetDomain()) {
  //
  //      /*--- Find the associate pair to the original node ---*/
  //      jPoint = geometry->vertex[val_marker][iVertex]->GetPeriodicPointDomain()[0];
  //      jProcessor = geometry->vertex[val_marker][iVertex]->GetPeriodicPointDomain()[1];
  //
  //      if ((iPoint == jPoint) && (jProcessor == rank)) compute = false;
  //      else compute = true;
  //
  //      /*--- We only send the information that belong to other boundary ---*/
  //      if ((jProcessor != rank) && compute) {
  //
  //        Conserv_Var = node[iPoint]->GetSolution();
  //        Flow_Var = solver_container[FLOW_SOL]->node[iPoint]->GetSolution();
  //
  //        for (iVar = 0; iVar < nVar; iVar++)
  //          Buffer_Send_U[iVar] = Conserv_Var[iVar];
  //
  //        for (iVar = 0; iVar < solver_container[FLOW_SOL]->GetnVar(); iVar++)
  //          Buffer_Send_U[nVar+iVar] = Flow_Var[iVar];
  //
  //        MPI::COMM_WORLD.Bsend(Buffer_Send_U, Buffer_Size, MPI::DOUBLE, jProcessor, iPoint);
  //
  //      }
  //    }
  //  }
  //
  //  for (iVertex = 0; iVertex < geometry->nVertex[val_marker]; iVertex++) {
  //
  //    iPoint = geometry->vertex[val_marker][iVertex]->GetNode();
  //
  //    if (geometry->node[iPoint]->GetDomain()) {
  //
  //      /*--- Find the associate pair to the original node ---*/
  //      jPoint = geometry->vertex[val_marker][iVertex]->GetPeriodicPointDomain()[0];
  //      jProcessor = geometry->vertex[val_marker][iVertex]->GetPeriodicPointDomain()[1];
  //
  //      if ((iPoint == jPoint) && (jProcessor == rank)) compute = false;
  //      else compute = true;
  //
  //      if (compute) {
  //
  //        /*--- We only receive the information that belong to other boundary ---*/
  //        if (jProcessor != rank) {
  //          MPI::COMM_WORLD.Recv(Buffer_Receive_U, Buffer_Size, MPI::DOUBLE, jProcessor, jPoint);
  //        }
  //        else {
  //
  //          for (iVar = 0; iVar < nVar; iVar++)
  //            Buffer_Receive_U[iVar] = node[jPoint]->GetSolution(iVar);
  //
  //          for (iVar = 0; iVar < solver_container[FLOW_SOL]->GetnVar(); iVar++)
  //            Buffer_Send_U[nVar+iVar] = solver_container[FLOW_SOL]->node[jPoint]->GetSolution(iVar);
  //
  //        }
  //
  //        /*--- Store the solution for both points ---*/
  //        for (iVar = 0; iVar < nVar; iVar++) {
  //          Solution_i[iVar] = node[iPoint]->GetSolution(iVar);
  //          Solution_j[iVar] = Buffer_Receive_U[iVar];
  //        }
  //
  //        /*--- Set Turbulent Variables ---*/
  //        numerics->SetTurbVar(Solution_i, Solution_j);
  //
  //        /*--- Retrieve flow solution for both points ---*/
  //        for (iVar = 0; iVar < solver_container[FLOW_SOL]->GetnVar(); iVar++) {
  //          FlowPrimVar_i[iVar] = solver_container[FLOW_SOL]->node[iPoint]->GetSolution(iVar);
  //          FlowPrimVar_j[iVar] = Buffer_Receive_U[nVar + iVar];
  //        }
  //
  //        /*--- Set Flow Variables ---*/
  //        numerics->SetConservative(FlowPrimVar_i, FlowPrimVar_j);
  //
  //        geometry->vertex[val_marker][iVertex]->GetNormal(Vector);
  //        for (iDim = 0; iDim < nDim; iDim++)
  //          Vector[iDim] = -Vector[iDim];
  //        numerics->SetNormal(Vector);
  //
  //        numerics->ComputeResidual(Residual, Jacobian_i, Jacobian_j, config);
  //        LinSysRes.AddBlock(iPoint, Residual);
  //        Jacobian.AddBlock(iPoint, iPoint, Jacobian_i);
  //
  //      }
  //    }
  //  }
  //
  //  delete[] Buffer_Send_U;
  //  delete[] Buffer_Receive_U;
  //
  //#endif
  //
  //  delete[] Vector;
  //
}

void CTurbSASolver::BC_Fluid_Interface(CGeometry *geometry, CSolver **solver_container, CNumerics *conv_numerics,
    CNumerics *visc_numerics, CConfig *config){

  unsigned long iVertex, jVertex, iPoint, Point_Normal = 0;
  unsigned short iDim, iVar, iMarker;

  bool grid_movement = config->GetGrid_Movement();
  unsigned short nPrimVar = solver_container[FLOW_SOL]->GetnPrimVar();
  su2double *Normal = new su2double[nDim];
  su2double *PrimVar_i = new su2double[nPrimVar];
  su2double *PrimVar_j = new su2double[nPrimVar];
  su2double *tmp_residual = new su2double[nVar];
  
  unsigned long nDonorVertex;
  su2double weight;

  for (iMarker = 0; iMarker < config->GetnMarker_All(); iMarker++) {

    if (config->GetMarker_All_KindBC(iMarker) == FLUID_INTERFACE) {

      for (iVertex = 0; iVertex < geometry->nVertex[iMarker]; iVertex++) {

        iPoint = geometry->vertex[iMarker][iVertex]->GetNode();
        Point_Normal = geometry->vertex[iMarker][iVertex]->GetNormal_Neighbor();

        if (geometry->node[iPoint]->GetDomain()) {
          
          nDonorVertex = GetnSlidingStates(iMarker, iVertex);
          
          /*--- Initialize Residual, this will serve to accumulate the average ---*/

          for (iVar = 0; iVar < nVar; iVar++)
            Residual[iVar] = 0.0;

          /*--- Loop over the nDonorVertexes and compute the averaged flux ---*/

          for (jVertex = 0; jVertex < nDonorVertex; jVertex++){

            geometry->vertex[iMarker][iVertex]->GetNormal(Normal);
            for (iDim = 0; iDim < nDim; iDim++) Normal[iDim] = -Normal[iDim];

            for (iVar = 0; iVar < nPrimVar; iVar++) {
              PrimVar_i[iVar] = solver_container[FLOW_SOL]->node[iPoint]->GetPrimitive(iVar);
              PrimVar_j[iVar] = solver_container[FLOW_SOL]->GetSlidingState(iMarker, iVertex, iVar, jVertex);
            }

            /*--- Get the weight computed in the interpolator class for the j-th donor vertex ---*/

            weight = solver_container[FLOW_SOL]->GetSlidingState(iMarker, iVertex, nPrimVar, jVertex);

            /*--- Set primitive variables ---*/

            conv_numerics->SetPrimitive( PrimVar_i, PrimVar_j );

            /*--- Set the turbulent variable states ---*/
            Solution_i[0] = node[iPoint]->GetSolution(0);
            Solution_j[0] = GetSlidingState(iMarker, iVertex, 0, jVertex);

            conv_numerics->SetTurbVar(Solution_i, Solution_j);
            /*--- Set the normal vector ---*/

            conv_numerics->SetNormal(Normal);

            if (grid_movement)
              conv_numerics->SetGridVel(geometry->node[iPoint]->GetGridVel(), geometry->node[iPoint]->GetGridVel());

            /*--- Compute the convective residual using an upwind scheme ---*/

            conv_numerics->ComputeResidual(tmp_residual, Jacobian_i, Jacobian_j, config);

            /*--- Accumulate the residuals to compute the average ---*/
            
            for (iVar = 0; iVar < nVar; iVar++)
              Residual[iVar] += weight*tmp_residual[iVar];
            
          }

          /*--- Add Residuals and Jacobians ---*/

          LinSysRes.AddBlock(iPoint, Residual);

          Jacobian.AddBlock(iPoint, iPoint, Jacobian_i);

          /*--- Set the normal vector and the coordinates ---*/

          visc_numerics->SetNormal(Normal);
          visc_numerics->SetCoord(geometry->node[iPoint]->GetCoord(), geometry->node[Point_Normal]->GetCoord());

          /*--- Primitive variables, and gradient ---*/

          visc_numerics->SetPrimitive(PrimVar_i, PrimVar_j);
          //          visc_numerics->SetPrimVarGradient(node[iPoint]->GetGradient_Primitive(), node[iPoint]->GetGradient_Primitive());

          /*--- Turbulent variables and its gradients  ---*/

          visc_numerics->SetTurbVar(Solution_i, Solution_j);
          visc_numerics->SetTurbVarGradient(node[iPoint]->GetGradient(), node[iPoint]->GetGradient());

          /*--- Compute and update residual ---*/

          visc_numerics->ComputeResidual(Residual, Jacobian_i, Jacobian_j, config);

          LinSysRes.SubtractBlock(iPoint, Residual);

          /*--- Jacobian contribution for implicit integration ---*/

          Jacobian.SubtractBlock(iPoint, iPoint, Jacobian_i);

        }
      }
    }
  }

  /*--- Free locally allocated memory ---*/

  delete [] tmp_residual;
  delete [] Normal;
  delete [] PrimVar_i;
  delete [] PrimVar_j;

}

void CTurbSASolver::BC_NearField_Boundary(CGeometry *geometry, CSolver **solver_container, CNumerics *numerics,
                                          CConfig *config, unsigned short val_marker) {
  
  //  unsigned long iVertex, iPoint, jPoint;
  //  unsigned short iVar, iDim;
  //
  //  su2double *Vector = new su2double[nDim];
  //
  //#ifndef HAVE_MPI
  //
  //  for (iVertex = 0; iVertex < geometry->nVertex[val_marker]; iVertex++) {
  //    iPoint = geometry->vertex[val_marker][iVertex]->GetNode();
  //
  //    if (geometry->node[iPoint]->GetDomain()) {
  //
  //      /*--- Find the associate pair to the original node ---*/
  //      jPoint = geometry->vertex[val_marker][iVertex]->GetDonorPoint();
  //
  //      if (iPoint != jPoint) {
  //
  //        /*--- Store the solution for both points ---*/
  //        for (iVar = 0; iVar < nVar; iVar++) {
  //          Solution_i[iVar] = node[iPoint]->GetSolution(iVar);
  //          Solution_j[iVar] = node[jPoint]->GetSolution(iVar);
  //        }
  //
  //        /*--- Set Conservative Variables ---*/
  //        numerics->SetTurbVar(Solution_i, Solution_j);
  //
  //        /*--- Retrieve flow solution for both points ---*/
  //        for (iVar = 0; iVar < solver_container[FLOW_SOL]->GetnVar(); iVar++) {
  //          FlowPrimVar_i[iVar] = solver_container[FLOW_SOL]->node[iPoint]->GetSolution(iVar);
  //          FlowPrimVar_j[iVar] = solver_container[FLOW_SOL]->node[jPoint]->GetSolution(iVar);
  //        }
  //
  //        /*--- Set Flow Variables ---*/
  //        numerics->SetConservative(FlowPrimVar_i, FlowPrimVar_j);
  //
  //        /*--- Set the normal vector ---*/
  //        geometry->vertex[val_marker][iVertex]->GetNormal(Vector);
  //        for (iDim = 0; iDim < nDim; iDim++)
  //          Vector[iDim] = -Vector[iDim];
  //        numerics->SetNormal(Vector);
  //
  //        /*--- Add Residuals and Jacobians ---*/
  //        numerics->ComputeResidual(Residual, Jacobian_i, Jacobian_j, config);
  //        LinSysRes.AddBlock(iPoint, Residual);
  //        Jacobian.AddBlock(iPoint, iPoint, Jacobian_i);
  //
  //      }
  //    }
  //  }
  //
  //#else
  //
  //  int rank = MPI::COMM_WORLD.Get_rank(), jProcessor;
  //  su2double *Conserv_Var, *Flow_Var;
  //  bool compute;
  //
  //  unsigned short Buffer_Size = nVar+solver_container[FLOW_SOL]->GetnVar();
  //  su2double *Buffer_Send_U = new su2double [Buffer_Size];
  //  su2double *Buffer_Receive_U = new su2double [Buffer_Size];
  //
  //  /*--- Do the send process, by the moment we are sending each
  //   node individually, this must be changed ---*/
  //  for (iVertex = 0; iVertex < geometry->nVertex[val_marker]; iVertex++) {
  //    iPoint = geometry->vertex[val_marker][iVertex]->GetNode();
  //    if (geometry->node[iPoint]->GetDomain()) {
  //
  //      /*--- Find the associate pair to the original node ---*/
  //      jPoint = geometry->vertex[val_marker][iVertex]->GetPeriodicPointDomain()[0];
  //      jProcessor = geometry->vertex[val_marker][iVertex]->GetPeriodicPointDomain()[1];
  //
  //      if ((iPoint == jPoint) && (jProcessor == rank)) compute = false;
  //      else compute = true;
  //
  //      /*--- We only send the information that belong to other boundary ---*/
  //      if ((jProcessor != rank) && compute) {
  //
  //        Conserv_Var = node[iPoint]->GetSolution();
  //        Flow_Var = solver_container[FLOW_SOL]->node[iPoint]->GetSolution();
  //
  //        for (iVar = 0; iVar < nVar; iVar++)
  //          Buffer_Send_U[iVar] = Conserv_Var[iVar];
  //
  //        for (iVar = 0; iVar < solver_container[FLOW_SOL]->GetnVar(); iVar++)
  //          Buffer_Send_U[nVar+iVar] = Flow_Var[iVar];
  //
  //        MPI::COMM_WORLD.Bsend(Buffer_Send_U, Buffer_Size, MPI::DOUBLE, jProcessor, iPoint);
  //
  //      }
  //    }
  //  }
  //
  //  for (iVertex = 0; iVertex < geometry->nVertex[val_marker]; iVertex++) {
  //
  //    iPoint = geometry->vertex[val_marker][iVertex]->GetNode();
  //
  //    if (geometry->node[iPoint]->GetDomain()) {
  //
  //      /*--- Find the associate pair to the original node ---*/
  //      jPoint = geometry->vertex[val_marker][iVertex]->GetPeriodicPointDomain()[0];
  //      jProcessor = geometry->vertex[val_marker][iVertex]->GetPeriodicPointDomain()[1];
  //
  //      if ((iPoint == jPoint) && (jProcessor == rank)) compute = false;
  //      else compute = true;
  //
  //      if (compute) {
  //
  //        /*--- We only receive the information that belong to other boundary ---*/
  //        if (jProcessor != rank) {
  //          MPI::COMM_WORLD.Recv(Buffer_Receive_U, Buffer_Size, MPI::DOUBLE, jProcessor, jPoint);
  //        }
  //        else {
  //
  //          for (iVar = 0; iVar < nVar; iVar++)
  //            Buffer_Receive_U[iVar] = node[jPoint]->GetSolution(iVar);
  //
  //          for (iVar = 0; iVar < solver_container[FLOW_SOL]->GetnVar(); iVar++)
  //            Buffer_Send_U[nVar+iVar] = solver_container[FLOW_SOL]->node[jPoint]->GetSolution(iVar);
  //
  //        }
  //
  //        /*--- Store the solution for both points ---*/
  //        for (iVar = 0; iVar < nVar; iVar++) {
  //          Solution_i[iVar] = node[iPoint]->GetSolution(iVar);
  //          Solution_j[iVar] = Buffer_Receive_U[iVar];
  //        }
  //
  //        /*--- Set Turbulent Variables ---*/
  //        numerics->SetTurbVar(Solution_i, Solution_j);
  //
  //        /*--- Retrieve flow solution for both points ---*/
  //        for (iVar = 0; iVar < solver_container[FLOW_SOL]->GetnVar(); iVar++) {
  //          FlowPrimVar_i[iVar] = solver_container[FLOW_SOL]->node[iPoint]->GetSolution(iVar);
  //          FlowPrimVar_j[iVar] = Buffer_Receive_U[nVar + iVar];
  //        }
  //
  //        /*--- Set Flow Variables ---*/
  //        numerics->SetConservative(FlowPrimVar_i, FlowPrimVar_j);
  //
  //        geometry->vertex[val_marker][iVertex]->GetNormal(Vector);
  //        for (iDim = 0; iDim < nDim; iDim++)
  //          Vector[iDim] = -Vector[iDim];
  //        numerics->SetNormal(Vector);
  //
  //        numerics->ComputeResidual(Residual, Jacobian_i, Jacobian_j, config);
  //        LinSysRes.AddBlock(iPoint, Residual);
  //        Jacobian.AddBlock(iPoint, iPoint, Jacobian_i);
  //
  //      }
  //    }
  //  }
  //
  //  delete[] Buffer_Send_U;
  //  delete[] Buffer_Receive_U;
  //
  //#endif
  //
  //  delete[] Vector;
  //
}

void CTurbSASolver::SetNuTilde_WF(CGeometry *geometry, CSolver **solver_container, CNumerics *conv_numerics,
                                           CNumerics *visc_numerics, CConfig *config, unsigned short val_marker) {
  
  /*--- Local variables ---*/
  
  unsigned short iDim, jDim, iVar, iNode;
  unsigned long iVertex, iPoint, iPoint_Neighbor, counter;
  
  su2double func, func_prim;
  su2double *Normal, Area;
  su2double div_vel, UnitNormal[3];
  su2double **grad_primvar, tau[3][3];
  su2double Vel[3], VelNormal, VelTang[3], VelTangMod, VelInfMod, WallDist[3], WallDistMod;
  su2double Lam_Visc_Normal, Kin_Visc_Normal, dypw_dyp, Eddy_Visc, nu_til_old, nu_til, cv1_3;
  su2double T_Normal, P_Normal, Density_Normal;
  su2double Density_Wall, T_Wall, P_Wall, Lam_Visc_Wall, Tau_Wall, Tau_Wall_Old;
  su2double *Coord, *Coord_Normal;
  su2double diff, Delta;
  su2double U_Tau, U_Plus = 0.0, Gam = 0.0, Beta = 0.0, Phi, Q = 0.0, Y_Plus_White = 0.0, Y_Plus;
  su2double TauElem[3], TauNormal, TauTangent[3], WallShearStress;
  su2double Gas_Constant = config->GetGas_ConstantND();
  su2double Cp = (Gamma / Gamma_Minus_One) * Gas_Constant;
  
  unsigned short max_iter = 100;
  su2double tol = 1e-10;

  /*--- Get the freestream velocity magnitude for non-dim. purposes ---*/
  
  su2double *VelInf = config->GetVelocity_FreeStreamND();
  VelInfMod = 0.0;
  for (iDim = 0; iDim < nDim; iDim++)
    VelInfMod += VelInf[iDim];
  VelInfMod = sqrt(VelInfMod);
  
  /*--- Compute the recovery factor ---*/
  // su2double-check: laminar or turbulent Pr for this?
  su2double Recovery = pow(config->GetPrandtl_Lam(),(1.0/3.0));
  
  /*--- Typical constants from boundary layer theory ---*/
  
  su2double kappa = 0.4;
  su2double B = 5.5;
  
  /*--- Identify the boundary by string name ---*/
  
  string Marker_Tag = config->GetMarker_All_TagBound(val_marker);
  
  /*--- Get the specified wall heat flux from config ---*/
  
  // Wall_HeatFlux = config->GetWall_HeatFlux(Marker_Tag);
  
  /*--- Loop over all of the vertices on this boundary marker ---*/
  
  for(iVertex = 0; iVertex < geometry->nVertex[val_marker]; iVertex++) {
    iPoint = geometry->vertex[val_marker][iVertex]->GetNode();
    
    /*--- We can use also GetNormal_Neighbor, and eliminate the following loop ---*/
    
    iPoint_Neighbor = geometry->vertex[val_marker][iVertex]->GetNormal_Neighbor();

    for(iNode = 0; iNode < geometry->node[iPoint]->GetnPoint(); iNode++) {
      iPoint_Neighbor = geometry->node[iPoint]->GetPoint(iNode);
      
      /*--- Check if the node belongs to the domain (i.e, not a halo node)
       and the neighbor is not part of the physical boundary ---*/
      
      if (geometry->node[iPoint]->GetDomain() && (!geometry->node[iPoint_Neighbor]->GetBoundary())) {
        
        /*--- Get coordinates of the current vertex and nearest normal point ---*/
        
        Coord = geometry->node[iPoint]->GetCoord();
        Coord_Normal = geometry->node[iPoint_Neighbor]->GetCoord();
        
        /*--- Compute dual-grid area and boundary normal ---*/
        
        Normal = geometry->vertex[val_marker][iVertex]->GetNormal();
        
        Area = 0.0;
        for (iDim = 0; iDim < nDim; iDim++)
          Area += Normal[iDim]*Normal[iDim];
        Area = sqrt (Area);
        
        for (iDim = 0; iDim < nDim; iDim++)
          UnitNormal[iDim] = -Normal[iDim]/Area;
        
        /*--- Get the velocity, pressure, and temperature at the nearest
         (normal) interior point. ---*/
        
        for (iDim = 0; iDim < nDim; iDim++)
          Vel[iDim]    = solver_container[FLOW_SOL]->node[iPoint_Neighbor]->GetVelocity(iDim);
        P_Normal       = solver_container[FLOW_SOL]->node[iPoint_Neighbor]->GetPressure();
        T_Normal       = solver_container[FLOW_SOL]->node[iPoint_Neighbor]->GetTemperature();

        /*--- Compute the wall-parallel velocity at first point off the wall ---*/
        
        VelNormal = 0.0;
        for (iDim = 0; iDim < nDim; iDim++)
          VelNormal += Vel[iDim] * UnitNormal[iDim];
        for (iDim = 0; iDim < nDim; iDim++)
          VelTang[iDim] = Vel[iDim] - VelNormal*UnitNormal[iDim];
        
        VelTangMod = 0.0;
        for (iDim = 0; iDim < nDim; iDim++)
          VelTangMod += VelTang[iDim]*VelTang[iDim];
        VelTangMod = sqrt(VelTangMod);
        
        /*--- Compute normal distance of the interior point from the wall ---*/
        
        for (iDim = 0; iDim < nDim; iDim++)
          WallDist[iDim] = (Coord[iDim] - Coord_Normal[iDim]);
        
        WallDistMod = 0.0;
        for (iDim = 0; iDim < nDim; iDim++)
          WallDistMod += WallDist[iDim]*WallDist[iDim];
        WallDistMod = sqrt(WallDistMod);
        
        /*--- Compute mach number ---*/
        
        // M_Normal = VelTangMod / sqrt(Gamma * Gas_Constant * T_Normal);
        
        /*--- Compute the wall temperature using the Crocco-Buseman equation ---*/
        
        //T_Wall = T_Normal * (1.0 + 0.5*Gamma_Minus_One*Recovery*M_Normal*M_Normal);
        T_Wall = T_Normal + Recovery*pow(VelTangMod,2.0)/(2.0*Cp);
        
        /*--- Extrapolate the pressure from the interior & compute the
         wall density using the equation of state ---*/
        
        P_Wall = P_Normal;
        Density_Wall = P_Wall/(Gas_Constant*T_Wall);
        
        /*--- Compute the shear stress at the wall in the regular fashion
         by using the stress tensor on the surface ---*/
        
        Lam_Visc_Wall = solver_container[FLOW_SOL]->node[iPoint]->GetLaminarViscosity();
        grad_primvar  = solver_container[FLOW_SOL]->node[iPoint]->GetGradient_Primitive();
        
        div_vel = 0.0;
        for (iDim = 0; iDim < nDim; iDim++)
          div_vel += grad_primvar[iDim+1][iDim];
        
        for (iDim = 0; iDim < nDim; iDim++) {
          for (jDim = 0 ; jDim < nDim; jDim++) {
            Delta = 0.0; if (iDim == jDim) Delta = 1.0;
            tau[iDim][jDim] = Lam_Visc_Wall*(  grad_primvar[jDim+1][iDim]
                                             + grad_primvar[iDim+1][jDim]) -
            TWO3*Lam_Visc_Wall*div_vel*Delta;
          }
          TauElem[iDim] = 0.0;
          for (jDim = 0; jDim < nDim; jDim++)
            TauElem[iDim] += tau[iDim][jDim]*UnitNormal[jDim];
        }
        
        /*--- Compute wall shear stress as the magnitude of the wall-tangential
         component of the shear stress tensor---*/
        
        TauNormal = 0.0;
        for (iDim = 0; iDim < nDim; iDim++)
          TauNormal += TauElem[iDim] * UnitNormal[iDim];
        
        for (iDim = 0; iDim < nDim; iDim++)
          TauTangent[iDim] = TauElem[iDim] - TauNormal * UnitNormal[iDim];
        
        WallShearStress = 0.0;
        for (iDim = 0; iDim < nDim; iDim++)
          WallShearStress += TauTangent[iDim]*TauTangent[iDim];
        WallShearStress = sqrt(WallShearStress);
        
        /*--- Calculate the quantities from boundary layer theory and
         iteratively solve for a new wall shear stress. Use the current wall
         shear stress as a starting guess for the wall function. ---*/
        
        Tau_Wall_Old = WallShearStress;
        counter = 0; diff = 1.0;
        
        while (diff > tol) {
          
          /*--- Friction velocity and u+ ---*/
          
          U_Tau = sqrt(Tau_Wall_Old/Density_Wall);
          U_Plus = VelTangMod/U_Tau;
          
          /*--- Gamma, Beta, Q, and Phi, defined by Nichols & Nelson (2004) ---*/
          
          Gam  = Recovery*U_Tau*U_Tau/(2.0*Cp*T_Wall);
          Beta = 0.0; // For adiabatic flows only
          Q    = sqrt(Beta*Beta + 4.0*Gam);
          Phi  = asin(-1.0*Beta/Q);
          
          /*--- Y+ defined by White & Christoph (compressibility and heat transfer) ---*/
          
          Y_Plus_White = exp((kappa/sqrt(Gam))*(asin((2.0*Gam*U_Plus - Beta)/Q) - Phi))*exp(-1.0*kappa*B);
          
          /*--- Spalding's universal form for the BL velocity with the
           outer velocity form of White & Christoph above. ---*/
          
          Y_Plus = U_Plus + Y_Plus_White - (exp(-1.0*kappa*B)*
                                            (1.0 + kappa*U_Plus + kappa*kappa*U_Plus*U_Plus/2.0 +
                                             kappa*kappa*kappa*U_Plus*U_Plus*U_Plus/6.0));

          /*--- Calculate an updated value for the wall shear stress
           using the y+ value, the definition of y+, and the definition of
           the friction velocity. ---*/
          
          Tau_Wall = (1.0/Density_Wall)*pow(Y_Plus*Lam_Visc_Wall/WallDistMod,2.0);
          
          /*--- Difference between the old and new Tau. Update old value. ---*/
          
          diff = fabs(Tau_Wall-Tau_Wall_Old);
          Tau_Wall_Old += 0.25*(Tau_Wall-Tau_Wall_Old);
          
          counter++;
          if (counter > max_iter) {
            cout << "WARNING: Tau_Wall evaluation has not converged in solver_direct_turbulent" << endl;
            break;
          }

        }
        
        /*--- Now compute the Eddy viscosity at the first point off of the wall ---*/
        
        Lam_Visc_Normal = solver_container[FLOW_SOL]->node[iPoint_Neighbor]->GetLaminarViscosity();
        Density_Normal = solver_container[FLOW_SOL]->node[iPoint_Neighbor]->GetDensity();
        Kin_Visc_Normal = Lam_Visc_Normal/Density_Normal;

        dypw_dyp = 2.0*Y_Plus_White*(kappa*sqrt(Gam)/Q)*sqrt(1.0 - pow(2.0*Gam*U_Plus - Beta,2.0)/(Q*Q));
        Eddy_Visc = Lam_Visc_Wall*(1.0 + dypw_dyp - kappa*exp(-1.0*kappa*B)*
                                             (1.0 + kappa*U_Plus
                                              + kappa*kappa*U_Plus*U_Plus/2.0)
                                             - Lam_Visc_Normal/Lam_Visc_Wall);
        
        /*--- Eddy viscosity should be always a positive number ---*/
        
        Eddy_Visc = max(0.0, Eddy_Visc);
        
        /*--- Solve for the new value of nu_tilde given the eddy viscosity and using a Newton method ---*/
        
        nu_til_old = 0.0; nu_til = 0.0; cv1_3 = 7.1*7.1*7.1;
        nu_til_old = node[iPoint]->GetSolution(0);
        counter = 0; diff = 1.0;
        
        while (diff > tol) {
          
          func = nu_til_old*nu_til_old*nu_til_old*nu_til_old - (Eddy_Visc/Density_Normal)*(nu_til_old*nu_til_old*nu_til_old + Kin_Visc_Normal*Kin_Visc_Normal*Kin_Visc_Normal*cv1_3);
          func_prim = 4.0 * nu_til_old*nu_til_old*nu_til_old - 3.0*(Eddy_Visc/Density_Normal)*(nu_til_old*nu_til_old);
          nu_til = nu_til_old - func/func_prim;
          
          diff = fabs(nu_til-nu_til_old);
          nu_til_old = nu_til;
          
          counter++;
          if (counter > max_iter) {
            cout << "WARNING: Nu_tilde evaluation has not converged." << endl;
            break;
          }
          
        }
  
        for (iVar = 0; iVar < nVar; iVar++)
          Solution[iVar] = nu_til;
        
        node[iPoint_Neighbor]->SetSolution_Old(Solution);
        LinSysRes.SetBlock_Zero(iPoint_Neighbor);
        
        /*--- includes 1 in the diagonal ---*/
        
        Jacobian.DeleteValsRowi(iPoint_Neighbor);
        
      }
      
    }
  }
}

void CTurbSASolver::SetDES_LengthScale(CSolver **solver, CGeometry *geometry, CConfig *config){
  
  unsigned short kindHybridRANSLES = config->GetKind_HybridRANSLES();
  unsigned long iPoint = 0, jPoint = 0;
  unsigned short iDim = 0, jDim = 0, iNeigh = 0, nNeigh = 0;
  
  su2double constDES = config->GetConst_DES();
  
  su2double density = 0.0, laminarViscosity = 0.0, kinematicViscosity = 0.0,
      eddyViscosity = 0.0, kinematicViscosityTurb = 0.0, wallDistance = 0.0, lengthScale = 0.0;
  
  su2double maxDelta = 0.0, deltaAux = 0.0, distDES = 0.0, uijuij = 0.0, k2 = 0.0, r_d = 0.0, f_d = 0.0,
      deltaDDES = 0.0, omega = 0.0, ln_max = 0.0, ln[3] = {0.0, 0.0, 0.0},
      aux_ln = 0.0, f_kh = 0.0;
  
  su2double nu_hat, fw_star = 0.424, cv1_3 = pow(7.1, 3.0); k2 = pow(0.41, 2.0);
  su2double cb1   = 0.1355, ct3 = 1.2, ct4   = 0.5;
  su2double sigma = 2./3., cb2 = 0.622, f_max=1.0, f_min=0.1, a1=0.15, a2=0.3;
  su2double cw1 = 0.0, Ji = 0.0, Ji_2 = 0.0, Ji_3 = 0.0, fv1 = 0.0, fv2 = 0.0, ft2 = 0.0, psi_2 = 0.0;
  su2double *coord_i = NULL, *coord_j = NULL, **primVarGrad = NULL, *vorticity = NULL, delta[3] = {0.0,0.0,0.0},
      ratioOmega[3] = {0.0, 0.0, 0.0}, vortexTiltingMeasure = 0.0;

  for (iPoint = 0; iPoint < nPointDomain; iPoint++){
    
    coord_i                 = geometry->node[iPoint]->GetCoord();
    nNeigh                  = geometry->node[iPoint]->GetnPoint();
    wallDistance            = geometry->node[iPoint]->GetWall_Distance();
    primVarGrad             = solver[FLOW_SOL]->node[iPoint]->GetGradient_Primitive();
    vorticity               = solver[FLOW_SOL]->node[iPoint]->GetVorticity();    
    density                 = solver[FLOW_SOL]->node[iPoint]->GetDensity();
    laminarViscosity        = solver[FLOW_SOL]->node[iPoint]->GetLaminarViscosity();
    eddyViscosity           = solver[TURB_SOL]->node[iPoint]->GetmuT();
    kinematicViscosity      = laminarViscosity/density;
    kinematicViscosityTurb  = eddyViscosity/density;
    
    uijuij = 0.0;
    for(iDim = 0; iDim < nDim; iDim++){
      for(jDim = 0; jDim < nDim; jDim++){
        uijuij += primVarGrad[1+iDim][jDim]*primVarGrad[1+iDim][jDim];
      }
    }
    uijuij = sqrt(fabs(uijuij));
    uijuij = max(uijuij,1e-10);
    
    /*--- Low Reynolds number correction term ---*/
    
    nu_hat = node[iPoint]->GetSolution()[0];
    Ji   = nu_hat/kinematicViscosity;
    Ji_2 = Ji * Ji;
    Ji_3 = Ji*Ji*Ji;
    fv1  = Ji_3/(Ji_3+cv1_3);
    fv2 = 1.0 - Ji/(1.0+Ji*fv1);
    ft2 = ct3*exp(-ct4*Ji_2);
    cw1 = cb1/k2+(1.0+cb2)/sigma;
    
    psi_2 = (1.0 - (cb1/(cw1*k2*fw_star))*(ft2 + (1.0 - ft2)*fv2))/(fv1 * max(1.0e-10,1.0-ft2));
    psi_2 = min(100.0,psi_2);
    
    switch(kindHybridRANSLES){
      case SA_DES:
        /*--- Original Detached Eddy Simulation (DES97)
        Spalart
        1997
        ---*/
        
        maxDelta = geometry->node[iPoint]->GetMaxLength();
        distDES         = constDES * maxDelta;
        lengthScale = min(distDES,wallDistance);
                
        break;
        
      case SA_DDES:
        /*--- A New Version of Detached-eddy Simulation, Resistant to Ambiguous Grid Densities.
         Spalart et al.
         Theoretical and Computational Fluid Dynamics - 2006
         ---*/
            
        maxDelta = geometry->node[iPoint]->GetMaxLength();
        
        r_d = (kinematicViscosityTurb+kinematicViscosity)/(uijuij*k2*pow(wallDistance, 2.0));
        f_d = 1.0-tanh(pow(8.0*r_d,3.0));
        
        distDES = constDES * maxDelta;
        lengthScale = wallDistance-f_d*max(0.0,(wallDistance-distDES));
        
        break;
      case SA_ZDES:
        /*--- Recent improvements in the Zonal Detached Eddy Simulation (ZDES) formulation.
         Deck
         Theoretical and Computational Fluid Dynamics - 2012
         ---*/
        
        for (iNeigh = 0; iNeigh < nNeigh; iNeigh++){
            jPoint = geometry->node[iPoint]->GetPoint(iNeigh);
            coord_j = geometry->node[jPoint]->GetCoord();
            for ( iDim = 0; iDim < nDim; iDim++){
              deltaAux       = abs(coord_j[iDim] - coord_i[iDim]);
              delta[iDim]     = max(delta[iDim], deltaAux);
            }
            deltaDDES = geometry->node[iPoint]->GetMaxLength();
        }
        
        omega = sqrt(vorticity[0]*vorticity[0] + 
                     vorticity[1]*vorticity[1] +
                     vorticity[2]*vorticity[2]);
        
        for (iDim = 0; iDim < 3; iDim++){
          ratioOmega[iDim] = vorticity[iDim]/omega;
        }
  
        maxDelta = sqrt(pow(ratioOmega[0],2.0)*delta[1]*delta[2] +
                        pow(ratioOmega[1],2.0)*delta[0]*delta[2] +
                        pow(ratioOmega[2],2.0)*delta[0]*delta[1]);
            
        r_d = (kinematicViscosityTurb+kinematicViscosity)/(uijuij*k2*pow(wallDistance, 2.0));
        f_d = 1.0-tanh(pow(8.0*r_d,3.0));
        
        if (f_d < 0.99){
          maxDelta = deltaDDES;
        }
        
        distDES = constDES * maxDelta;
        lengthScale = wallDistance-f_d*max(0.0,(wallDistance-distDES));
        
        break;
        
      case SA_EDDES:
        
        /*--- An Enhanced Version of DES with Rapid Transition from RANS to LES in Separated Flows.
         Shur et al.
         Flow Turbulence Combust - 2015
         ---*/
        
        vortexTiltingMeasure = node[iPoint]->GetVortex_Tilting();
        
        omega = sqrt(vorticity[0]*vorticity[0] + 
                     vorticity[1]*vorticity[1] +
                     vorticity[2]*vorticity[2]);
        
        for (iDim = 0; iDim < 3; iDim++){
          ratioOmega[iDim] = vorticity[iDim]/omega;
        }
        
        ln_max = 0.0;
        deltaDDES = 0.0;
        for (iNeigh = 0;iNeigh < nNeigh; iNeigh++){
          jPoint = geometry->node[iPoint]->GetPoint(iNeigh);
          coord_j = geometry->node[jPoint]->GetCoord();
          for (iDim = 0; iDim < nDim; iDim++){
            delta[iDim] = fabs(coord_j[iDim] - coord_i[iDim]);            
          }
          deltaDDES = geometry->node[iPoint]->GetMaxLength();
          ln[0] = delta[1]*ratioOmega[2] - delta[2]*ratioOmega[1];
          ln[1] = delta[2]*ratioOmega[0] - delta[0]*ratioOmega[2];
          ln[2] = delta[0]*ratioOmega[1] - delta[1]*ratioOmega[0];
          aux_ln = sqrt(ln[0]*ln[0] + ln[1]*ln[1] + ln[2]*ln[2]);
          ln_max = max(ln_max,aux_ln);
          vortexTiltingMeasure += node[jPoint]->GetVortex_Tilting();
        }

        vortexTiltingMeasure = (vortexTiltingMeasure/fabs(nNeigh + 1.0));
        
        f_kh = max(f_min, min(f_max, f_min + ((f_max - f_min)/(a2 - a1)) * (vortexTiltingMeasure - a1)));
        
        r_d = (kinematicViscosityTurb+kinematicViscosity)/(uijuij*k2*pow(wallDistance, 2.0));
        f_d = 1.0-tanh(pow(8.0*r_d,3.0));

        maxDelta = (ln_max/sqrt(3.0)) * f_kh;
        if (f_d < 0.999){
          maxDelta = deltaDDES;
        }
        
        distDES = constDES * maxDelta;
        lengthScale=wallDistance-f_d*max(0.0,(wallDistance-distDES));
        
        break;
        
    }
    
    node[iPoint]->SetDES_LengthScale(lengthScale);
  
  }
}

void CTurbSASolver::SetInletAtVertex(su2double *val_inlet,
                                    unsigned short iMarker,
                                    unsigned long iVertex) {

  Inlet_TurbVars[iMarker][iVertex][0] = val_inlet[nDim+2+nDim];

}

su2double CTurbSASolver::GetInletAtVertex(su2double *val_inlet,
                                          unsigned long val_inlet_point,
                                          unsigned short val_kind_marker,
                                          string val_marker,
                                          CGeometry *geometry,
                                          CConfig *config) {

  /*--- Local variables ---*/

  unsigned short iMarker, iDim;
  unsigned long iPoint, iVertex;
  su2double Area = 0.0;
  su2double Normal[3] = {0.0,0.0,0.0};

  /*--- Alias positions within inlet file for readability ---*/

  if (val_kind_marker == INLET_FLOW) {

    unsigned short position = nDim+2+nDim;

    for (iMarker = 0; iMarker < config->GetnMarker_All(); iMarker++) {
      if ((config->GetMarker_All_KindBC(iMarker) == INLET_FLOW) &&
          (config->GetMarker_All_TagBound(iMarker) == val_marker)) {
        
        for (iVertex = 0; iVertex < nVertex[iMarker]; iVertex++){

          iPoint = geometry->vertex[iMarker][iVertex]->GetNode();

          if (iPoint == val_inlet_point) {

            /*-- Compute boundary face area for this vertex. ---*/

            geometry->vertex[iMarker][iVertex]->GetNormal(Normal);
            Area = 0.0;
            for (iDim = 0; iDim < nDim; iDim++)
              Area += Normal[iDim]*Normal[iDim];
            Area = sqrt(Area);

            /*--- Access and store the inlet variables for this vertex. ---*/

            val_inlet[position] = Inlet_TurbVars[iMarker][iVertex][0];

            /*--- Exit once we find the point. ---*/

            return Area;

          }
        }
      }
    }

  }

  /*--- If we don't find a match, then the child point is not on the
   current inlet boundary marker. Return zero area so this point does
   not contribute to the restriction operator and continue. ---*/
  
  return Area;
  
}

void CTurbSASolver::SetUniformInlet(CConfig* config, unsigned short iMarker) {

  for(unsigned long iVertex=0; iVertex < nVertex[iMarker]; iVertex++){
    Inlet_TurbVars[iMarker][iVertex][0] = nu_tilde_Inf;
  }
  
}

CTurbSSTSolver::CTurbSSTSolver(void) : CTurbSolver() {
  
  /*--- Array initialization ---*/
  constants = NULL;
  Inlet_TurbVars = NULL;
  
}

CTurbSSTSolver::CTurbSSTSolver(CGeometry *geometry, CConfig *config, unsigned short iMesh)
    : CTurbSolver(geometry, config) {
  unsigned short iVar, iDim, nLineLets;
  unsigned long iPoint, iVertex;
  ifstream restart_file;
  string text_line;

  bool multizone = config->GetMultizone_Problem();
  
  /*--- Array initialization ---*/
  
  constants = NULL;
  
  Gamma = config->GetGamma();
  Gamma_Minus_One = Gamma - 1.0;
  
  /*--- Dimension of the problem --> dependent on the turbulence model. ---*/
  
  nVar = 2;
  nPrimVar = 2;
  nPoint = geometry->GetnPoint();
  nPointDomain = geometry->GetnPointDomain();
  
  /*--- Initialize nVarGrad for deallocation ---*/
  
  nVarGrad = nVar;
  
  /*--- Define geometry constants in the solver structure ---*/
  
  nDim = geometry->GetnDim();
  node = new CVariable*[nPoint];
  
  /*--- Single grid simulation ---*/
  
  if (iMesh == MESH_0) {
    
    /*--- Define some auxiliary vector related with the residual ---*/
    
    Residual = new su2double[nVar];     for (iVar = 0; iVar < nVar; iVar++) Residual[iVar]  = 0.0;
    Residual_RMS = new su2double[nVar]; for (iVar = 0; iVar < nVar; iVar++) Residual_RMS[iVar]  = 0.0;
    Residual_i = new su2double[nVar];   for (iVar = 0; iVar < nVar; iVar++) Residual_i[iVar]  = 0.0;
    Residual_j = new su2double[nVar];   for (iVar = 0; iVar < nVar; iVar++) Residual_j[iVar]  = 0.0;
    Residual_Max = new su2double[nVar]; for (iVar = 0; iVar < nVar; iVar++) Residual_Max[iVar]  = 0.0;
    
    /*--- Define some structures for locating max residuals ---*/
    
    Point_Max = new unsigned long[nVar];
    for (iVar = 0; iVar < nVar; iVar++) Point_Max[iVar] = 0;
    Point_Max_Coord = new su2double*[nVar];
    for (iVar = 0; iVar < nVar; iVar++) {
      Point_Max_Coord[iVar] = new su2double[nDim];
      for (iDim = 0; iDim < nDim; iDim++) Point_Max_Coord[iVar][iDim] = 0.0;
    }
    
    /*--- Define some auxiliary vector related with the solution ---*/
    
    Solution = new su2double[nVar];
    Solution_i = new su2double[nVar]; Solution_j = new su2double[nVar];
    
    /*--- Define some auxiliary vector related with the geometry ---*/
    
    Vector_i = new su2double[nDim]; Vector_j = new su2double[nDim];
    
    /*--- Define some auxiliary vector related with the flow solution ---*/
    
    FlowPrimVar_i = new su2double [nDim+9]; FlowPrimVar_j = new su2double [nDim+9];
    
    /*--- Jacobians and vector structures for implicit computations ---*/
    
    Jacobian_i = new su2double* [nVar];
    Jacobian_j = new su2double* [nVar];
    for (iVar = 0; iVar < nVar; iVar++) {
      Jacobian_i[iVar] = new su2double [nVar];
      Jacobian_j[iVar] = new su2double [nVar];
    }
    
    /*--- Initialization of the structure of the whole Jacobian ---*/
    
    if (rank == MASTER_NODE) cout << "Initialize Jacobian structure (SST model)." << endl;
    Jacobian.Initialize(nPoint, nPointDomain, nVar, nVar, true, geometry, config);
    
    if ((config->GetKind_Linear_Solver_Prec() == LINELET) ||
        (config->GetKind_Linear_Solver() == SMOOTHER_LINELET)) {
      nLineLets = Jacobian.BuildLineletPreconditioner(geometry, config);
      if (rank == MASTER_NODE) cout << "Compute linelet structure. " << nLineLets << " elements in each line (average)." << endl;
    }
    
    LinSysSol.Initialize(nPoint, nPointDomain, nVar, 0.0);
    LinSysRes.Initialize(nPoint, nPointDomain, nVar, 0.0);

    /*--- Initialize the BGS residuals in multizone problems. ---*/
    if (multizone){
      Residual_BGS      = new su2double[nVar];         for (iVar = 0; iVar < nVar; iVar++) Residual_BGS[iVar]  = 0.0;
      Residual_Max_BGS  = new su2double[nVar];         for (iVar = 0; iVar < nVar; iVar++) Residual_Max_BGS[iVar]  = 0.0;

      /*--- Define some structures for locating max residuals ---*/

      Point_Max_BGS       = new unsigned long[nVar];  for (iVar = 0; iVar < nVar; iVar++) Point_Max_BGS[iVar]  = 0;
      Point_Max_Coord_BGS = new su2double*[nVar];
      for (iVar = 0; iVar < nVar; iVar++) {
        Point_Max_Coord_BGS[iVar] = new su2double[nDim];
        for (iDim = 0; iDim < nDim; iDim++) Point_Max_Coord_BGS[iVar][iDim] = 0.0;
      }
    }

  }
  
  /*--- Computation of gradients by least squares ---*/
  
  if (config->GetKind_Gradient_Method() == WEIGHTED_LEAST_SQUARES) {
    /*--- S matrix := inv(R)*traspose(inv(R)) ---*/
    Smatrix = new su2double* [nDim];
    for (iDim = 0; iDim < nDim; iDim++)
    Smatrix[iDim] = new su2double [nDim];
    /*--- c vector := transpose(WA)*(Wb) ---*/
    Cvector = new su2double* [nVar];
    for (iVar = 0; iVar < nVar; iVar++)
    Cvector[iVar] = new su2double [nDim];
  }
  
  /*--- Initialize value for model constants ---*/
  constants = new su2double[10];
  constants[0] = 0.85;   //sigma_k1
  constants[1] = 1.0;    //sigma_k2
  constants[2] = 0.5;    //sigma_om1
  constants[3] = 0.856;  //sigma_om2
  constants[4] = 0.075;  //beta_1
  constants[5] = 0.0828; //beta_2
  constants[6] = 0.09;   //betaStar
  constants[7] = 0.31;   //a1
  constants[8] = constants[4]/constants[6] - constants[2]*0.41*0.41/sqrt(constants[6]);  //alfa_1
  constants[9] = constants[5]/constants[6] - constants[3]*0.41*0.41/sqrt(constants[6]);  //alfa_2
  
  /*--- Initialize lower and upper limits---*/
  lowerlimit = new su2double[nVar];
  upperlimit = new su2double[nVar];
  
  lowerlimit[0] = 1.0e-10;
  upperlimit[0] = 1.0e10;
  
  lowerlimit[1] = 1.0e-4;
  upperlimit[1] = 1.0e15;
  
  /*--- Far-field flow state quantities and initialization. ---*/
  su2double rhoInf, *VelInf, muLamInf, Intensity, viscRatio, muT_Inf;

  rhoInf    = config->GetDensity_FreeStreamND();
  VelInf    = config->GetVelocity_FreeStreamND();
  muLamInf  = config->GetViscosity_FreeStreamND();
  Intensity = config->GetTurbulenceIntensity_FreeStream();
  viscRatio = config->GetTurb2LamViscRatio_FreeStream();

  su2double VelMag = 0;
  for (iDim = 0; iDim < nDim; iDim++)
    VelMag += VelInf[iDim]*VelInf[iDim];
  VelMag = sqrt(VelMag);

  kine_Inf  = 3.0/2.0*(VelMag*VelMag*Intensity*Intensity);
  omega_Inf = rhoInf*kine_Inf/(muLamInf*viscRatio);

  /*--- Eddy viscosity, initialized without stress limiter at the infinity ---*/
  muT_Inf = rhoInf*kine_Inf/omega_Inf;

  /*--- Initialize the solution to the far-field state everywhere. ---*/

  for (iPoint = 0; iPoint < nPoint; iPoint++)
    node[iPoint] = new CTurbSSTVariable(kine_Inf, omega_Inf, muT_Inf, nDim, nVar, constants, config);

  /*--- MPI solution ---*/

//TODO fix order of comunication the periodic should be first otherwise you have wrong values on the halo cell after restart
  //Set_MPI_Solution(geometry, config);
  //Set_MPI_Solution(geometry, config);

  InitiateComms(geometry, config, SOLUTION_EDDY);
  CompleteComms(geometry, config, SOLUTION_EDDY);
      
  /*--- Initializate quantities for SlidingMesh Interface ---*/

  unsigned long iMarker;

  SlidingState       = new su2double*** [nMarker];
  SlidingStateNodes  = new int*         [nMarker];
  
  for (iMarker = 0; iMarker < nMarker; iMarker++){

    SlidingState[iMarker]      = NULL;
    SlidingStateNodes[iMarker] = NULL;
    
    if (config->GetMarker_All_KindBC(iMarker) == FLUID_INTERFACE){

      SlidingState[iMarker]       = new su2double**[geometry->GetnVertex(iMarker)];
      SlidingStateNodes[iMarker]  = new int        [geometry->GetnVertex(iMarker)];

      for (iPoint = 0; iPoint < geometry->GetnVertex(iMarker); iPoint++){
        SlidingState[iMarker][iPoint] = new su2double*[nPrimVar+1];

        SlidingStateNodes[iMarker][iPoint] = 0;
        for (iVar = 0; iVar < nPrimVar+1; iVar++)
          SlidingState[iMarker][iPoint][iVar] = NULL;
      }

    }
  }

  /*-- Allocation of inlets has to happen in derived classes (not CTurbSolver),
    due to arbitrary number of turbulence variables ---*/

      Inlet_TurbVars = new su2double**[nMarker];
      for (unsigned long iMarker = 0; iMarker < nMarker; iMarker++) {
        Inlet_TurbVars[iMarker] = new su2double*[nVertex[iMarker]];
        for(unsigned long iVertex=0; iVertex < nVertex[iMarker]; iVertex++){
          Inlet_TurbVars[iMarker][iVertex] = new su2double[nVar];
          Inlet_TurbVars[iMarker][iVertex][0] = kine_Inf;
          Inlet_TurbVars[iMarker][iVertex][1] = omega_Inf;
        }
      }
      
  /*--- Store the value of the primitive variables for IO with a donor cell ---*/
  
  DonorPrimVar = new su2double** [nMarker];
  for (iMarker = 0; iMarker < nMarker; iMarker++) {
    DonorPrimVar[iMarker] = new su2double* [geometry->nVertex[iMarker]];
    for (iVertex = 0; iVertex < geometry->nVertex[iMarker]; iVertex++) {
      DonorPrimVar[iMarker][iVertex] = new su2double [20];
      for (iVar = 0; iVar < 20 ; iVar++) {
        DonorPrimVar[iMarker][iVertex][iVar] = 0.0;
      }
    }
  }
  
  /*--- Store the value of the Jacobian from the donor for the periodic
   boundary condition (point implicit). ---*/
  
  DonorJacobian = new su2double*** [nMarker];
  for (iMarker = 0; iMarker < nMarker; iMarker++) {
    DonorJacobian[iMarker] = new su2double** [geometry->nVertex[iMarker]];
    for (iVertex = 0; iVertex < geometry->nVertex[iMarker]; iVertex++) {
      DonorJacobian[iMarker][iVertex] = new su2double* [10*nDim];
      for (iVar = 0; iVar < 10*nDim; iVar++) {
        DonorJacobian[iMarker][iVertex][iVar] = new su2double [10*nDim];
        for (unsigned short jVar = 0; jVar < 10*nDim; jVar++) {
          DonorJacobian[iMarker][iVertex][iVar][jVar] = 0.0;
        }
      }
    }
  }
  
  /*--- Store the value of the characteristic primitive variables index at the boundaries ---*/
  
  DonorGlobalIndex = new unsigned long* [nMarker];
  for (iMarker = 0; iMarker < nMarker; iMarker++) {
    DonorGlobalIndex[iMarker] = new unsigned long [geometry->nVertex[iMarker]];
    for (iVertex = 0; iVertex < geometry->nVertex[iMarker]; iVertex++) {
      DonorGlobalIndex[iMarker][iVertex] = 0;
    }
  }

  /*--- Store volume for periodic if necessary (MG too). ---*/
  
  if (config->GetnMarker_Periodic() != 0) {
    for (unsigned long iPoint = 0; iPoint < nPoint; iPoint++)
      node[iPoint]->SetAuxVar(geometry->node[iPoint]->GetVolume());
  }
      
}

CTurbSSTSolver::~CTurbSSTSolver(void) {
  
  if (constants != NULL) delete [] constants;
  
  unsigned long iMarker, iVertex;
  unsigned short iVar;

  if ( SlidingState != NULL ) {
    for (iMarker = 0; iMarker < nMarker; iMarker++) {
      if ( SlidingState[iMarker] != NULL ) {
        for (iVertex = 0; iVertex < nVertex[iMarker]; iVertex++)
          if ( SlidingState[iMarker][iVertex] != NULL ){
            for (iVar = 0; iVar < nPrimVar+1; iVar++)
              delete [] SlidingState[iMarker][iVertex][iVar];
            delete [] SlidingState[iMarker][iVertex];
          }
        delete [] SlidingState[iMarker];
      }
    }
    delete [] SlidingState;
  }
  
  if ( SlidingStateNodes != NULL ){
    for (iMarker = 0; iMarker < nMarker; iMarker++){
        if (SlidingStateNodes[iMarker] != NULL)
            delete [] SlidingStateNodes[iMarker];  
    }
    delete [] SlidingStateNodes;
  }

}

void CTurbSSTSolver::Preprocessing(CGeometry *geometry, CSolver **solver_container, CConfig *config, unsigned short iMesh, unsigned short iRKStep, unsigned short RunTime_EqSystem, bool Output) {
  
  unsigned long iPoint;

  unsigned long ExtIter = config->GetExtIter();
  bool disc_adjoint     = config->GetDiscrete_Adjoint();
  bool limiter_flow     = ((config->GetKind_SlopeLimit_Flow() != NO_LIMITER) && (ExtIter <= config->GetLimiterIter()) && !(disc_adjoint && config->GetFrozen_Limiter_Disc()));
  bool limiter_turb     = ((config->GetKind_SlopeLimit_Turb() != NO_LIMITER) && (ExtIter <= config->GetLimiterIter()) && !(disc_adjoint && config->GetFrozen_Limiter_Disc()));

<<<<<<< HEAD
  /*--- Store the original volume for periodic cells on the boundaries,
   since this will be increased as we complete the CVs during our
   updates. ---*/
  
  for (unsigned short iMarker = 0; iMarker < config->GetnMarker_All(); iMarker++) {
    if (config->GetMarker_All_KindBC(iMarker) == PERIODIC_BOUNDARY) {
      for (unsigned long iVertex = 0; iVertex < geometry->nVertex[iMarker]; iVertex++) {
        unsigned long iPoint = geometry->vertex[iMarker][iVertex]->GetNode();
        
        /*--- Reset to the original volume. ---*/
        geometry->node[iPoint]->SetVolume(node[iPoint]->GetAuxVar());
        
      }
    }
  }
=======
>>>>>>> c128b3b6
  
  for (iPoint = 0; iPoint < nPoint; iPoint ++) {
    
    /*--- Initialize the residual vector ---*/
    
    LinSysRes.SetBlock_Zero(iPoint);
    
  }
  
  /*--- Initialize the Jacobian matrices ---*/
  
  Jacobian.SetValZero();

  /*--- Upwind second order reconstruction ---*/
  
  if (config->GetKind_Gradient_Method() == GREEN_GAUSS) SetSolution_Gradient_GG(geometry, config);
  if (config->GetKind_Gradient_Method() == WEIGHTED_LEAST_SQUARES) SetSolution_Gradient_LS(geometry, config);

  if (limiter_turb) SetSolution_Limiter(geometry, config);
  
  if (limiter_flow) solver_container[FLOW_SOL]->SetPrimitive_Limiter(geometry, config);

}

void CTurbSSTSolver::Postprocessing(CGeometry *geometry, CSolver **solver_container, CConfig *config, unsigned short iMesh) {
  su2double rho = 0.0, mu = 0.0, dist, omega, kine, strMag, F2, muT, zeta;
  su2double a1 = constants[7];
  unsigned long iPoint;
  
  /*--- Compute mean flow and turbulence gradients ---*/
  
  if (config->GetKind_Gradient_Method() == GREEN_GAUSS) {
    SetSolution_Gradient_GG(geometry, config);
  }
  if (config->GetKind_Gradient_Method() == WEIGHTED_LEAST_SQUARES) {
    SetSolution_Gradient_LS(geometry, config);
  }
  
  for (iPoint = 0; iPoint < nPoint; iPoint ++) {
    
    /*--- Compute blending functions and cross diffusion ---*/
    
    rho = solver_container[FLOW_SOL]->node[iPoint]->GetDensity();
    mu  = solver_container[FLOW_SOL]->node[iPoint]->GetLaminarViscosity();
    
    dist = geometry->node[iPoint]->GetWall_Distance();
    
    strMag = solver_container[FLOW_SOL]->node[iPoint]->GetStrainMag();

    node[iPoint]->SetBlendingFunc(mu, dist, rho);
    
    F2 = node[iPoint]->GetF2blending();
    
    /*--- Compute the eddy viscosity ---*/
    
    kine  = node[iPoint]->GetSolution(0);
    omega = node[iPoint]->GetSolution(1);
    zeta = min(1.0/omega, a1/(strMag*F2));
    muT = min(max(rho*kine*zeta,0.0),1.0);
    node[iPoint]->SetmuT(muT);
    
  }
  
}

void CTurbSSTSolver::Source_Residual(CGeometry *geometry, CSolver **solver_container, CNumerics *numerics, CNumerics *second_numerics, CConfig *config, unsigned short iMesh) {
  
  unsigned long iPoint;
  
  for (iPoint = 0; iPoint < nPointDomain; iPoint++) {
    
    /*--- Conservative variables w/o reconstruction ---*/
    
    numerics->SetPrimitive(solver_container[FLOW_SOL]->node[iPoint]->GetPrimitive(), NULL);
    
    /*--- Gradient of the primitive and conservative variables ---*/
    
    numerics->SetPrimVarGradient(solver_container[FLOW_SOL]->node[iPoint]->GetGradient_Primitive(), NULL);
    
    /*--- Turbulent variables w/o reconstruction, and its gradient ---*/
    
    numerics->SetTurbVar(node[iPoint]->GetSolution(), NULL);
    numerics->SetTurbVarGradient(node[iPoint]->GetGradient(), NULL);
    
    /*--- Set volume ---*/
    
    numerics->SetVolume(geometry->node[iPoint]->GetVolume());
    
    /*--- Set distance to the surface ---*/
    
    numerics->SetDistance(geometry->node[iPoint]->GetWall_Distance(), 0.0);
    
    /*--- Menter's first blending function ---*/
    
    numerics->SetF1blending(node[iPoint]->GetF1blending(),0.0);
    
    /*--- Menter's second blending function ---*/
    
    numerics->SetF2blending(node[iPoint]->GetF2blending(),0.0);
    
    /*--- Set vorticity and strain rate magnitude ---*/
    
    numerics->SetVorticity(solver_container[FLOW_SOL]->node[iPoint]->GetVorticity(), NULL);
    
    numerics->SetStrainMag(solver_container[FLOW_SOL]->node[iPoint]->GetStrainMag(), 0.0);
    
    /*--- Cross diffusion ---*/
    
    numerics->SetCrossDiff(node[iPoint]->GetCrossDiff(),0.0);
    
    /*--- Compute the source term ---*/
    
    numerics->ComputeResidual(Residual, Jacobian_i, NULL, config);
    
    /*--- Subtract residual and the Jacobian ---*/
    
    LinSysRes.SubtractBlock(iPoint, Residual);
    Jacobian.SubtractBlock(iPoint, iPoint, Jacobian_i);
    
  }
  
}

void CTurbSSTSolver::Source_Template(CGeometry *geometry, CSolver **solver_container, CNumerics *numerics,
                                     CConfig *config, unsigned short iMesh) {
  
}

void CTurbSSTSolver::BC_HeatFlux_Wall(CGeometry *geometry, CSolver **solver_container, CNumerics *conv_numerics, CNumerics *visc_numerics, CConfig *config, unsigned short val_marker) {
  
  unsigned long iPoint, jPoint, iVertex, total_index;
  unsigned short iDim, iVar;
  su2double distance, density = 0.0, laminar_viscosity = 0.0, beta_1;
  
  for (iVertex = 0; iVertex < geometry->nVertex[val_marker]; iVertex++) {
    iPoint = geometry->vertex[val_marker][iVertex]->GetNode();
    
    /*--- Check if the node belongs to the domain (i.e, not a halo node) ---*/
    if (geometry->node[iPoint]->GetDomain()) {
      
      /*--- distance to closest neighbor ---*/
      jPoint = geometry->vertex[val_marker][iVertex]->GetNormal_Neighbor();
      distance = 0.0;
      for (iDim = 0; iDim < nDim; iDim++) {
        distance += (geometry->node[iPoint]->GetCoord(iDim) - geometry->node[jPoint]->GetCoord(iDim))*
        (geometry->node[iPoint]->GetCoord(iDim) - geometry->node[jPoint]->GetCoord(iDim));
      }
      distance = sqrt(distance);
      
      /*--- Set wall values ---*/
      
      density = solver_container[FLOW_SOL]->node[jPoint]->GetDensity();
      laminar_viscosity = solver_container[FLOW_SOL]->node[jPoint]->GetLaminarViscosity();
      
      beta_1 = constants[4];
      
      Solution[0] = 0.0;
      Solution[1] = 60.0*laminar_viscosity/(density*beta_1*distance*distance);
      
      /*--- Set the solution values and zero the residual ---*/
      node[iPoint]->SetSolution_Old(Solution);
      node[iPoint]->SetSolution(Solution);
      LinSysRes.SetBlock_Zero(iPoint);
      
      /*--- Change rows of the Jacobian (includes 1 in the diagonal) ---*/
      for (iVar = 0; iVar < nVar; iVar++) {
        total_index = iPoint*nVar+iVar;
        Jacobian.DeleteValsRowi(total_index);
      }
      
    }
  }
  
}

void CTurbSSTSolver::BC_Isothermal_Wall(CGeometry *geometry, CSolver **solver_container, CNumerics *conv_numerics, CNumerics *visc_numerics, CConfig *config,
                                        unsigned short val_marker) {
  
  unsigned long iPoint, jPoint, iVertex, total_index;
  unsigned short iDim, iVar;
  su2double distance, density = 0.0, laminar_viscosity = 0.0, beta_1;
  
  for (iVertex = 0; iVertex < geometry->nVertex[val_marker]; iVertex++) {
    iPoint = geometry->vertex[val_marker][iVertex]->GetNode();
    
    /*--- Check if the node belongs to the domain (i.e, not a halo node) ---*/
    if (geometry->node[iPoint]->GetDomain()) {
      
      /*--- distance to closest neighbor ---*/
      jPoint = geometry->vertex[val_marker][iVertex]->GetNormal_Neighbor();
      distance = 0.0;
      for (iDim = 0; iDim < nDim; iDim++) {
        distance += (geometry->node[iPoint]->GetCoord(iDim) - geometry->node[jPoint]->GetCoord(iDim))*
        (geometry->node[iPoint]->GetCoord(iDim) - geometry->node[jPoint]->GetCoord(iDim));
      }
      distance = sqrt(distance);
      
      /*--- Set wall values ---*/
      
      density = solver_container[FLOW_SOL]->node[jPoint]->GetDensity();
      laminar_viscosity = solver_container[FLOW_SOL]->node[jPoint]->GetLaminarViscosity();
      
      beta_1 = constants[4];
      
      Solution[0] = 0.0;
      Solution[1] = 60.0*laminar_viscosity/(density*beta_1*distance*distance);
      
      /*--- Set the solution values and zero the residual ---*/
      node[iPoint]->SetSolution_Old(Solution);
      node[iPoint]->SetSolution(Solution);
      LinSysRes.SetBlock_Zero(iPoint);
      
      /*--- Change rows of the Jacobian (includes 1 in the diagonal) ---*/
      for (iVar = 0; iVar < nVar; iVar++) {
        total_index = iPoint*nVar+iVar;
        Jacobian.DeleteValsRowi(total_index);
      }
      
    }
  }
  
}

void CTurbSSTSolver::BC_Far_Field(CGeometry *geometry, CSolver **solver_container, CNumerics *conv_numerics, CNumerics *visc_numerics, CConfig *config, unsigned short val_marker) {
  
  unsigned long iPoint, iVertex;
  su2double *Normal, *V_infty, *V_domain;
  unsigned short iVar, iDim;
  
  bool grid_movement = config->GetGrid_Movement();
  
  Normal = new su2double[nDim];
  
  for (iVertex = 0; iVertex < geometry->nVertex[val_marker]; iVertex++) {
    
    iPoint = geometry->vertex[val_marker][iVertex]->GetNode();
    
    /*--- Check if the node belongs to the domain (i.e, not a halo node) ---*/
    
    if (geometry->node[iPoint]->GetDomain()) {
      
      /*--- Allocate the value at the infinity ---*/
      
      V_infty = solver_container[FLOW_SOL]->GetCharacPrimVar(val_marker, iVertex);
      
      /*--- Retrieve solution at the farfield boundary node ---*/
      
      V_domain = solver_container[FLOW_SOL]->node[iPoint]->GetPrimitive();
      
      conv_numerics->SetPrimitive(V_domain, V_infty);
      
      /*--- Set turbulent variable at the wall, and at infinity ---*/
      
      for (iVar = 0; iVar < nVar; iVar++)
      Solution_i[iVar] = node[iPoint]->GetSolution(iVar);
      
      Solution_j[0] = kine_Inf;
      Solution_j[1] = omega_Inf;
      
      conv_numerics->SetTurbVar(Solution_i, Solution_j);
      
      /*--- Set Normal (it is necessary to change the sign) ---*/
      
      geometry->vertex[val_marker][iVertex]->GetNormal(Normal);
      for (iDim = 0; iDim < nDim; iDim++)
      Normal[iDim] = -Normal[iDim];
      conv_numerics->SetNormal(Normal);
      
      /*--- Grid Movement ---*/
      
      if (grid_movement)
      conv_numerics->SetGridVel(geometry->node[iPoint]->GetGridVel(), geometry->node[iPoint]->GetGridVel());
      
      /*--- Compute residuals and Jacobians ---*/
      
      conv_numerics->ComputeResidual(Residual, Jacobian_i, Jacobian_j, config);
      
      /*--- Add residuals and Jacobians ---*/
      
      LinSysRes.AddBlock(iPoint, Residual);
      Jacobian.AddBlock(iPoint, iPoint, Jacobian_i);
      
    }
  }
  
  delete [] Normal;
  
}

void CTurbSSTSolver::BC_Inlet(CGeometry *geometry, CSolver **solver_container, CNumerics *conv_numerics, CNumerics *visc_numerics, CConfig *config,
                              unsigned short val_marker) {

  unsigned short iVar, iDim;
  unsigned long iVertex, iPoint;
  su2double *V_inlet, *V_domain, *Normal;

  Normal = new su2double[nDim];

  bool grid_movement  = config->GetGrid_Movement();

  string Marker_Tag = config->GetMarker_All_TagBound(val_marker);

  /*--- Loop over all the vertices on this boundary marker ---*/

  for (iVertex = 0; iVertex < geometry->nVertex[val_marker]; iVertex++) {

    iPoint = geometry->vertex[val_marker][iVertex]->GetNode();

    /*--- Check if the node belongs to the domain (i.e., not a halo node) ---*/

    if (geometry->node[iPoint]->GetDomain()) {

      /*--- Normal vector for this vertex (negate for outward convention) ---*/

      geometry->vertex[val_marker][iVertex]->GetNormal(Normal);
      for (iDim = 0; iDim < nDim; iDim++) Normal[iDim] = -Normal[iDim];

      /*--- Allocate the value at the inlet ---*/

      V_inlet = solver_container[FLOW_SOL]->GetCharacPrimVar(val_marker, iVertex);

      /*--- Retrieve solution at the farfield boundary node ---*/

      V_domain = solver_container[FLOW_SOL]->node[iPoint]->GetPrimitive();

      /*--- Set various quantities in the solver class ---*/

      conv_numerics->SetPrimitive(V_domain, V_inlet);

      /*--- Set the turbulent variable states. Use free-stream SST
       values for the turbulent state at the inflow. ---*/

      for (iVar = 0; iVar < nVar; iVar++)
        Solution_i[iVar] = node[iPoint]->GetSolution(iVar);

      /*--- Load the inlet turbulence variables (uniform by default). ---*/

      Solution_j[0] = Inlet_TurbVars[val_marker][iVertex][0];
      Solution_j[1] = Inlet_TurbVars[val_marker][iVertex][1];

      conv_numerics->SetTurbVar(Solution_i, Solution_j);

      /*--- Set various other quantities in the solver class ---*/

      conv_numerics->SetNormal(Normal);

      if (grid_movement)
        conv_numerics->SetGridVel(geometry->node[iPoint]->GetGridVel(),
                                  geometry->node[iPoint]->GetGridVel());

      /*--- Compute the residual using an upwind scheme ---*/

      conv_numerics->ComputeResidual(Residual, Jacobian_i, Jacobian_j, config);
      LinSysRes.AddBlock(iPoint, Residual);

      /*--- Jacobian contribution for implicit integration ---*/

      Jacobian.AddBlock(iPoint, iPoint, Jacobian_i);

      //      /*--- Viscous contribution, commented out because serious convergence problems ---*/
      //
      //      visc_numerics->SetCoord(geometry->node[iPoint]->GetCoord(), geometry->node[Point_Normal]->GetCoord());
      //      visc_numerics->SetNormal(Normal);
      //
      //      /*--- Conservative variables w/o reconstruction ---*/
      //
      //      visc_numerics->SetPrimitive(V_domain, V_inlet);
      //
      //      /*--- Turbulent variables w/o reconstruction, and its gradients ---*/
      //
      //     visc_numerics->SetTurbVar(Solution_i, Solution_j);
      //      visc_numerics->SetTurbVarGradient(node[iPoint]->GetGradient(), node[iPoint]->GetGradient());
      //
      //      /*--- Menter's first blending function ---*/
      //
      //      visc_numerics->SetF1blending(node[iPoint]->GetF1blending(), node[iPoint]->GetF1blending());
      //
      //      /*--- Compute residual, and Jacobians ---*/
      //
      //      visc_numerics->ComputeResidual(Residual, Jacobian_i, Jacobian_j, config);
      //
      //      /*--- Subtract residual, and update Jacobians ---*/
      //
      //      LinSysRes.SubtractBlock(iPoint, Residual);
      //      Jacobian.SubtractBlock(iPoint, iPoint, Jacobian_i);
      
    }
    
  }
  
  /*--- Free locally allocated memory ---*/
  
  delete [] Normal;
  
}

void CTurbSSTSolver::BC_Outlet(CGeometry *geometry, CSolver **solver_container, CNumerics *conv_numerics, CNumerics *visc_numerics, CConfig *config, unsigned short val_marker) {
  
  unsigned long iPoint, iVertex;
  unsigned short iVar, iDim;
  su2double *V_outlet, *V_domain, *Normal;
  
  bool grid_movement  = config->GetGrid_Movement();
  
  Normal = new su2double[nDim];
  
  /*--- Loop over all the vertices on this boundary marker ---*/
  
  for (iVertex = 0; iVertex < geometry->nVertex[val_marker]; iVertex++) {
    iPoint = geometry->vertex[val_marker][iVertex]->GetNode();
    
    /*--- Check if the node belongs to the domain (i.e., not a halo node) ---*/
    
    if (geometry->node[iPoint]->GetDomain()) {
      
      /*--- Allocate the value at the outlet ---*/
      
      V_outlet = solver_container[FLOW_SOL]->GetCharacPrimVar(val_marker, iVertex);
      
      /*--- Retrieve solution at the farfield boundary node ---*/
      
      V_domain = solver_container[FLOW_SOL]->node[iPoint]->GetPrimitive();
      
      /*--- Set various quantities in the solver class ---*/
      
      conv_numerics->SetPrimitive(V_domain, V_outlet);
      
      /*--- Set the turbulent variables. Here we use a Neumann BC such
       that the turbulent variable is copied from the interior of the
       domain to the outlet before computing the residual.
       Solution_i --> TurbVar_internal,
       Solution_j --> TurbVar_outlet ---*/
      
      for (iVar = 0; iVar < nVar; iVar++) {
        Solution_i[iVar] = node[iPoint]->GetSolution(iVar);
        Solution_j[iVar] = node[iPoint]->GetSolution(iVar);
      }
      conv_numerics->SetTurbVar(Solution_i, Solution_j);
      
      /*--- Set Normal (negate for outward convention) ---*/
      
      geometry->vertex[val_marker][iVertex]->GetNormal(Normal);
      for (iDim = 0; iDim < nDim; iDim++)
      Normal[iDim] = -Normal[iDim];
      conv_numerics->SetNormal(Normal);
      
      if (grid_movement)
      conv_numerics->SetGridVel(geometry->node[iPoint]->GetGridVel(),
                                geometry->node[iPoint]->GetGridVel());
      
      /*--- Compute the residual using an upwind scheme ---*/
      
      conv_numerics->ComputeResidual(Residual, Jacobian_i, Jacobian_j, config);
      LinSysRes.AddBlock(iPoint, Residual);
      
      /*--- Jacobian contribution for implicit integration ---*/
      
      Jacobian.AddBlock(iPoint, iPoint, Jacobian_i);
      
//      /*--- Viscous contribution, commented out because serious convergence problems ---*/
//
//      visc_numerics->SetCoord(geometry->node[iPoint]->GetCoord(), geometry->node[Point_Normal]->GetCoord());
//      visc_numerics->SetNormal(Normal);
//
//      /*--- Conservative variables w/o reconstruction ---*/
//
//      visc_numerics->SetPrimitive(V_domain, V_outlet);
//
//      /*--- Turbulent variables w/o reconstruction, and its gradients ---*/
//
//      visc_numerics->SetTurbVar(Solution_i, Solution_j);
//      visc_numerics->SetTurbVarGradient(node[iPoint]->GetGradient(), node[iPoint]->GetGradient());
//
//      /*--- Menter's first blending function ---*/
//
//      visc_numerics->SetF1blending(node[iPoint]->GetF1blending(), node[iPoint]->GetF1blending());
//
//      /*--- Compute residual, and Jacobians ---*/
//
//      visc_numerics->ComputeResidual(Residual, Jacobian_i, Jacobian_j, config);
//
//      /*--- Subtract residual, and update Jacobians ---*/
//
//      LinSysRes.SubtractBlock(iPoint, Residual);
//      Jacobian.SubtractBlock(iPoint, iPoint, Jacobian_i);
      
    }
  }
  
  /*--- Free locally allocated memory ---*/
  delete[] Normal;
  
}


void CTurbSSTSolver::BC_Inlet_MixingPlane(CGeometry *geometry, CSolver **solver_container, CNumerics *conv_numerics, CNumerics *visc_numerics, CConfig *config,
                              unsigned short val_marker) {

  unsigned short iVar, iSpan, iDim;
  unsigned long  oldVertex, iPoint, Point_Normal;
  long iVertex;
  su2double *V_inlet, *V_domain, *Normal;
  su2double extAverageKine, extAverageOmega;
  unsigned short nSpanWiseSections = config->GetnSpanWiseSections();

  Normal = new su2double[nDim];

  bool grid_movement  = config->GetGrid_Movement();

  string Marker_Tag = config->GetMarker_All_TagBound(val_marker);

  /*--- Loop over all the vertices on this boundary marker ---*/
  for (iSpan= 0; iSpan < nSpanWiseSections ; iSpan++){
    extAverageKine = solver_container[FLOW_SOL]->GetExtAverageKine(val_marker, iSpan);
    extAverageOmega = solver_container[FLOW_SOL]->GetExtAverageOmega(val_marker, iSpan);


    /*--- Loop over all the vertices on this boundary marker ---*/

    for (iVertex = 0; iVertex < geometry->nVertexSpan[val_marker][iSpan]; iVertex++) {

      /*--- find the node related to the vertex ---*/
      iPoint = geometry->turbovertex[val_marker][iSpan][iVertex]->GetNode();

      /*--- using the other vertex information for retrieving some information ---*/
      oldVertex = geometry->turbovertex[val_marker][iSpan][iVertex]->GetOldVertex();

      /*--- Index of the closest interior node ---*/
      Point_Normal = geometry->vertex[val_marker][oldVertex]->GetNormal_Neighbor();

      /*--- Normal vector for this vertex (negate for outward convention) ---*/

      geometry->vertex[val_marker][oldVertex]->GetNormal(Normal);
      for (iDim = 0; iDim < nDim; iDim++) Normal[iDim] = -Normal[iDim];

      /*--- Allocate the value at the inlet ---*/
      V_inlet = solver_container[FLOW_SOL]->GetCharacPrimVar(val_marker, oldVertex);

      /*--- Retrieve solution at the farfield boundary node ---*/

      V_domain = solver_container[FLOW_SOL]->node[iPoint]->GetPrimitive();

      /*--- Set various quantities in the solver class ---*/

      conv_numerics->SetPrimitive(V_domain, V_inlet);

      /*--- Set the turbulent variable states (prescribed for an inflow) ---*/

      for (iVar = 0; iVar < nVar; iVar++)
        Solution_i[iVar] = node[iPoint]->GetSolution(iVar);

      Solution_j[0]= extAverageKine;
      Solution_j[1]= extAverageOmega;

      conv_numerics->SetTurbVar(Solution_i, Solution_j);

      /*--- Set various other quantities in the solver class ---*/
      conv_numerics->SetNormal(Normal);

      if (grid_movement)
        conv_numerics->SetGridVel(geometry->node[iPoint]->GetGridVel(),
            geometry->node[iPoint]->GetGridVel());

      /*--- Compute the residual using an upwind scheme ---*/
      conv_numerics->ComputeResidual(Residual, Jacobian_i, Jacobian_j, config);
      LinSysRes.AddBlock(iPoint, Residual);

      /*--- Jacobian contribution for implicit integration ---*/
      Jacobian.AddBlock(iPoint, iPoint, Jacobian_i);

      /*--- Viscous contribution ---*/
      visc_numerics->SetCoord(geometry->node[iPoint]->GetCoord(), geometry->node[Point_Normal]->GetCoord());
      visc_numerics->SetNormal(Normal);

      /*--- Conservative variables w/o reconstruction ---*/
      visc_numerics->SetPrimitive(V_domain, V_inlet);

      /*--- Turbulent variables w/o reconstruction, and its gradients ---*/
      visc_numerics->SetTurbVar(Solution_i, Solution_j);
      visc_numerics->SetTurbVarGradient(node[iPoint]->GetGradient(), node[iPoint]->GetGradient());

      /*--- Menter's first blending function ---*/
      visc_numerics->SetF1blending(node[iPoint]->GetF1blending(), node[iPoint]->GetF1blending());

      /*--- Compute residual, and Jacobians ---*/
      visc_numerics->ComputeResidual(Residual, Jacobian_i, Jacobian_j, config);

      /*--- Subtract residual, and update Jacobians ---*/
      LinSysRes.SubtractBlock(iPoint, Residual);
      Jacobian.SubtractBlock(iPoint, iPoint, Jacobian_i);

    }
  }

  /*--- Free locally allocated memory ---*/
  delete[] Normal;

}

void CTurbSSTSolver::BC_Inlet_Turbo(CGeometry *geometry, CSolver **solver_container, CNumerics *conv_numerics, CNumerics *visc_numerics, CConfig *config,
                              unsigned short val_marker) {

  unsigned short iVar, iSpan, iDim;
  unsigned long  oldVertex, iPoint, Point_Normal;
  long iVertex;
  su2double *V_inlet, *V_domain, *Normal;
  unsigned short nSpanWiseSections = config->GetnSpanWiseSections();

  /*--- Quantities for computing the  kine and omega to impose at the inlet boundary. ---*/
  su2double rho, pressure, *Vel, VelMag, muLam, Intensity, viscRatio, kine_b, omega_b, kine;
  CFluidModel *FluidModel;

  FluidModel = solver_container[FLOW_SOL]->GetFluidModel();
  Intensity = config->GetTurbulenceIntensity_FreeStream();
  viscRatio = config->GetTurb2LamViscRatio_FreeStream();

  Normal = new su2double[nDim];
  Vel = new su2double[nDim];

  bool grid_movement  = config->GetGrid_Movement();

  string Marker_Tag = config->GetMarker_All_TagBound(val_marker);


  for (iSpan= 0; iSpan < nSpanWiseSections ; iSpan++){

    /*--- Compute the inflow kine and omega using the span wise averge quntities---*/
    for (iDim = 0; iDim < nDim; iDim++)
      Vel[iDim] = solver_container[FLOW_SOL]->GetAverageTurboVelocity(val_marker, iSpan)[iDim];

    rho       = solver_container[FLOW_SOL]->GetAverageDensity(val_marker, iSpan);
    pressure  = solver_container[FLOW_SOL]->GetAveragePressure(val_marker, iSpan);
    kine      = solver_container[FLOW_SOL]->GetAverageKine(val_marker, iSpan);

    FluidModel->SetTDState_Prho(pressure, rho);
    muLam = FluidModel->GetLaminarViscosity();

    VelMag = 0;
    for (iDim = 0; iDim < nDim; iDim++)
      VelMag += Vel[iDim]*Vel[iDim];
    VelMag = sqrt(VelMag);

    kine_b  = 3.0/2.0*(VelMag*VelMag*Intensity*Intensity);
    omega_b = rho*kine/(muLam*viscRatio);

    /*--- Loop over all the vertices on this boundary marker ---*/
    for (iVertex = 0; iVertex < geometry->nVertexSpan[val_marker][iSpan]; iVertex++) {

      /*--- find the node related to the vertex ---*/
      iPoint = geometry->turbovertex[val_marker][iSpan][iVertex]->GetNode();

      /*--- using the other vertex information for retrieving some information ---*/
      oldVertex = geometry->turbovertex[val_marker][iSpan][iVertex]->GetOldVertex();

      /*--- Index of the closest interior node ---*/
      Point_Normal = geometry->vertex[val_marker][oldVertex]->GetNormal_Neighbor();

      /*--- Normal vector for this vertex (negate for outward convention) ---*/

      geometry->vertex[val_marker][oldVertex]->GetNormal(Normal);
      for (iDim = 0; iDim < nDim; iDim++) Normal[iDim] = -Normal[iDim];

      /*--- Allocate the value at the inlet ---*/
      V_inlet = solver_container[FLOW_SOL]->GetCharacPrimVar(val_marker, oldVertex);

      /*--- Retrieve solution at the farfield boundary node ---*/

      V_domain = solver_container[FLOW_SOL]->node[iPoint]->GetPrimitive();

      /*--- Set various quantities in the solver class ---*/

      conv_numerics->SetPrimitive(V_domain, V_inlet);

      for (iVar = 0; iVar < nVar; iVar++)
        Solution_i[iVar] = node[iPoint]->GetSolution(iVar);

      /*--- Set the turbulent variable states. Use average span-wise values
             values for the turbulent state at the inflow. ---*/

      Solution_j[0]= kine_b;
      Solution_j[1]= omega_b;

      conv_numerics->SetTurbVar(Solution_i, Solution_j);

      /*--- Set various other quantities in the solver class ---*/
      conv_numerics->SetNormal(Normal);

      if (grid_movement)
        conv_numerics->SetGridVel(geometry->node[iPoint]->GetGridVel(),
            geometry->node[iPoint]->GetGridVel());

      /*--- Compute the residual using an upwind scheme ---*/
      conv_numerics->ComputeResidual(Residual, Jacobian_i, Jacobian_j, config);
      LinSysRes.AddBlock(iPoint, Residual);

      /*--- Jacobian contribution for implicit integration ---*/
      Jacobian.AddBlock(iPoint, iPoint, Jacobian_i);

      /*--- Viscous contribution ---*/
      visc_numerics->SetCoord(geometry->node[iPoint]->GetCoord(), geometry->node[Point_Normal]->GetCoord());
      visc_numerics->SetNormal(Normal);

      /*--- Conservative variables w/o reconstruction ---*/
      visc_numerics->SetPrimitive(V_domain, V_inlet);

      /*--- Turbulent variables w/o reconstruction, and its gradients ---*/
      visc_numerics->SetTurbVar(Solution_i, Solution_j);
      visc_numerics->SetTurbVarGradient(node[iPoint]->GetGradient(), node[iPoint]->GetGradient());

      /*--- Menter's first blending function ---*/
      visc_numerics->SetF1blending(node[iPoint]->GetF1blending(), node[iPoint]->GetF1blending());

      /*--- Compute residual, and Jacobians ---*/
      visc_numerics->ComputeResidual(Residual, Jacobian_i, Jacobian_j, config);

      /*--- Subtract residual, and update Jacobians ---*/
      LinSysRes.SubtractBlock(iPoint, Residual);
      Jacobian.SubtractBlock(iPoint, iPoint, Jacobian_i);

    }
  }

  /*--- Free locally allocated memory ---*/
  delete[] Normal;
  delete[] Vel;

}


void CTurbSSTSolver::BC_Fluid_Interface(CGeometry *geometry, CSolver **solver_container, CNumerics *conv_numerics,
    CNumerics *visc_numerics, CConfig *config){

  unsigned long iVertex, jVertex, iPoint, Point_Normal = 0;
  unsigned short iDim, iVar, iMarker;

  bool grid_movement = config->GetGrid_Movement();
  unsigned short nPrimVar = solver_container[FLOW_SOL]->GetnPrimVar();
  su2double *Normal = new su2double[nDim];
  su2double *PrimVar_i = new su2double[nPrimVar];
  su2double *PrimVar_j = new su2double[nPrimVar];
  su2double *tmp_residual = new su2double[nVar];
  
  unsigned long nDonorVertex;
  su2double weight;
  
  for (iMarker = 0; iMarker < config->GetnMarker_All(); iMarker++) {

    if (config->GetMarker_All_KindBC(iMarker) == FLUID_INTERFACE) {

      for (iVertex = 0; iVertex < geometry->nVertex[iMarker]; iVertex++) {
        
        iPoint = geometry->vertex[iMarker][iVertex]->GetNode();
        Point_Normal = geometry->vertex[iMarker][iVertex]->GetNormal_Neighbor();

        if (geometry->node[iPoint]->GetDomain()) {

          nDonorVertex = GetnSlidingStates(iMarker, iVertex);

          /*--- Initialize Residual, this will serve to accumulate the average ---*/
          
          for (iVar = 0; iVar < nVar; iVar++)
            Residual[iVar] = 0.0;

          /*--- Loop over the nDonorVertexes and compute the averaged flux ---*/
          
          for (jVertex = 0; jVertex < nDonorVertex; jVertex++){
            
            geometry->vertex[iMarker][iVertex]->GetNormal(Normal);
            for (iDim = 0; iDim < nDim; iDim++) Normal[iDim] = -Normal[iDim];

            for (iVar = 0; iVar < nPrimVar; iVar++) {
              PrimVar_i[iVar] = solver_container[FLOW_SOL]->node[iPoint]->GetPrimitive(iVar);
              PrimVar_j[iVar] = solver_container[FLOW_SOL]->GetSlidingState(iMarker, iVertex, iVar, jVertex);
            }

            /*--- Get the weight computed in the interpolator class for the j-th donor vertex ---*/
            
            weight = solver_container[FLOW_SOL]->GetSlidingState(iMarker, iVertex, nPrimVar, jVertex);

            /*--- Set primitive variables ---*/

            conv_numerics->SetPrimitive( PrimVar_i, PrimVar_j );

            /*--- Set the turbulent variable states ---*/
            Solution_i[0] = node[iPoint]->GetSolution(0);
            Solution_i[1] = node[iPoint]->GetSolution(1);

            Solution_j[0] = GetSlidingState(iMarker, iVertex, 0, jVertex);
            Solution_j[1] = GetSlidingState(iMarker, iVertex, 1, jVertex);

            conv_numerics->SetTurbVar(Solution_i, Solution_j);
    
            /*--- Set the normal vector ---*/

            conv_numerics->SetNormal(Normal);

            if (grid_movement)
              conv_numerics->SetGridVel(geometry->node[iPoint]->GetGridVel(), geometry->node[iPoint]->GetGridVel());

            conv_numerics->ComputeResidual(tmp_residual, Jacobian_i, Jacobian_j, config);

            /*--- Accumulate the residuals to compute the average ---*/
            
            for (iVar = 0; iVar < nVar; iVar++)
              Residual[iVar] += weight*tmp_residual[iVar];
          }
          
          /*--- Add Residuals and Jacobians ---*/

          LinSysRes.AddBlock(iPoint, Residual);

          Jacobian.AddBlock(iPoint, iPoint, Jacobian_i);

          /*--- Set the normal vector and the coordinates ---*/

          visc_numerics->SetNormal(Normal);
          visc_numerics->SetCoord(geometry->node[iPoint]->GetCoord(), geometry->node[Point_Normal]->GetCoord());

          /*--- Primitive variables, and gradient ---*/

          visc_numerics->SetPrimitive(PrimVar_i, PrimVar_j);
          //          visc_numerics->SetPrimVarGradient(node[iPoint]->GetGradient_Primitive(), node[iPoint]->GetGradient_Primitive());

          /*--- Turbulent variables and its gradients  ---*/

          visc_numerics->SetTurbVar(Solution_i, Solution_j);
          visc_numerics->SetTurbVarGradient(node[iPoint]->GetGradient(), node[iPoint]->GetGradient());

          /*--- Compute and update residual ---*/

          visc_numerics->ComputeResidual(Residual, Jacobian_i, Jacobian_j, config);

          LinSysRes.SubtractBlock(iPoint, Residual);

          /*--- Jacobian contribution for implicit integration ---*/

          Jacobian.SubtractBlock(iPoint, iPoint, Jacobian_i);

        }
      }
    }
  }

  /*--- Free locally allocated memory ---*/

  delete [] tmp_residual;
  delete [] Normal;
  delete [] PrimVar_i;
  delete [] PrimVar_j;

}

su2double* CTurbSSTSolver::GetConstants() {
  return constants;
}

void CTurbSSTSolver::SetInletAtVertex(su2double *val_inlet,
                                     unsigned short iMarker,
                                     unsigned long iVertex) {

  Inlet_TurbVars[iMarker][iVertex][0] = val_inlet[nDim+2+nDim];
  Inlet_TurbVars[iMarker][iVertex][1] = val_inlet[nDim+2+nDim+1];

}

su2double CTurbSSTSolver::GetInletAtVertex(su2double *val_inlet,
                                           unsigned long val_inlet_point,
                                           unsigned short val_kind_marker,
                                           string val_marker,
                                           CGeometry *geometry,
                                           CConfig *config) {

  /*--- Local variables ---*/

  unsigned short iMarker, iDim;
  unsigned long iPoint, iVertex;
  su2double Area = 0.0;
  su2double Normal[3] = {0.0,0.0,0.0};

  /*--- Alias positions within inlet file for readability ---*/

  if (val_kind_marker == INLET_FLOW) {

    unsigned short tke_position   = nDim+2+nDim;
    unsigned short omega_position = nDim+2+nDim+1;

    for (iMarker = 0; iMarker < config->GetnMarker_All(); iMarker++) {
      if ((config->GetMarker_All_KindBC(iMarker) == INLET_FLOW) &&
          (config->GetMarker_All_TagBound(iMarker) == val_marker)) {
        
        for (iVertex = 0; iVertex < nVertex[iMarker]; iVertex++){

          iPoint = geometry->vertex[iMarker][iVertex]->GetNode();

          if (iPoint == val_inlet_point) {

            /*-- Compute boundary face area for this vertex. ---*/

            geometry->vertex[iMarker][iVertex]->GetNormal(Normal);
            Area = 0.0;
            for (iDim = 0; iDim < nDim; iDim++)
              Area += Normal[iDim]*Normal[iDim];
            Area = sqrt(Area);

            /*--- Access and store the inlet variables for this vertex. ---*/

            val_inlet[tke_position]   = Inlet_TurbVars[iMarker][iVertex][0];
            val_inlet[omega_position] = Inlet_TurbVars[iMarker][iVertex][1];

            /*--- Exit once we find the point. ---*/

            return Area;

          }
        }
      }
    }

  }

  /*--- If we don't find a match, then the child point is not on the
   current inlet boundary marker. Return zero area so this point does
   not contribute to the restriction operator and continue. ---*/
  
  return Area;
  
}

void CTurbSSTSolver::SetUniformInlet(CConfig* config, unsigned short iMarker) {

  for(unsigned long iVertex=0; iVertex < nVertex[iMarker]; iVertex++){
    Inlet_TurbVars[iMarker][iVertex][0] = kine_Inf;
    Inlet_TurbVars[iMarker][iVertex][1] = omega_Inf;
  }

}<|MERGE_RESOLUTION|>--- conflicted
+++ resolved
@@ -68,18 +68,9 @@
 }
 
 CTurbSolver::~CTurbSolver(void) {
-<<<<<<< HEAD
-
-  unsigned short iMarker, iVar;
-  unsigned long  iVertex;
-  
-  if (Inlet_TurbVars != NULL) {
-    for (iMarker = 0; iMarker < nMarker; iMarker++) {
-=======
   
   if (Inlet_TurbVars != NULL) {
     for (unsigned short iMarker = 0; iMarker < nMarker; iMarker++) {
->>>>>>> c128b3b6
       if (Inlet_TurbVars[iMarker] != NULL) {
         for (unsigned long iVertex = 0; iVertex < nVertex[iMarker]; iVertex++) {
           delete [] Inlet_TurbVars[iMarker][iVertex];
@@ -90,33 +81,6 @@
     delete [] Inlet_TurbVars;
   }
 
-  if (DonorPrimVar != NULL) {
-    for (iMarker = 0; iMarker < nMarker; iMarker++) {
-      for (iVertex = 0; iVertex < nVertex[iMarker]; iVertex++)
-        delete [] DonorPrimVar[iMarker][iVertex];
-      delete [] DonorPrimVar[iMarker];
-    }
-    delete [] DonorPrimVar;
-  }
-  
-  if (DonorJacobian != NULL) {
-    for (iMarker = 0; iMarker < nMarker; iMarker++) {
-      for (iVertex = 0; iVertex < nVertex[iMarker]; iVertex++) {
-        for (iVar = 0; iVar < 10*nDim; iVar++)
-          delete [] DonorJacobian[iMarker][iVertex][iVar];
-        delete [] DonorJacobian[iMarker][iVertex];
-      }
-      delete [] DonorJacobian[iMarker];
-    }
-    delete [] DonorJacobian;
-  }
-  
-  if (DonorGlobalIndex != NULL) {
-    for (iMarker = 0; iMarker < nMarker; iMarker++)
-      delete [] DonorGlobalIndex[iMarker];
-    delete [] DonorGlobalIndex;
-  }
-  
   if (FlowPrimVar_i != NULL) delete [] FlowPrimVar_i;
   if (FlowPrimVar_j != NULL) delete [] FlowPrimVar_j;
   if (lowerlimit != NULL) delete [] lowerlimit;
@@ -719,2571 +683,6 @@
     BC_Outlet(geometry, solver_container, conv_numerics, visc_numerics, config, val_marker);
     break;
   }
-}
-
-void CTurbSolver::BC_Periodic_GG(CGeometry *geometry, CConfig *config, unsigned short val_periodic) {
-  
-  unsigned long iter,  iPoint, iVertex, jVertex, iPointTotal,
-  Buffer_Send_nPointTotal = 0, iGlobalIndex, iGlobal;
-  unsigned short iVar, jVar, iMarker, jMarker, iPeriodic, nPeriodic = 0;
-  long nDomain = 0, iDomain, jDomain;
-  
-  
-  su2double *center, *angles, rotMatrix[3][3] = {{0.0, 0.0, 0.0}, {0.0, 0.0, 0.0}, {0.0, 0.0, 0.0}},
-  translation[3], *trans, theta, phi, psi, cosTheta, sinTheta, cosPhi, sinPhi, cosPsi, sinPsi,
-  jacMatrix[15][5] ,
-  rotJacob[15][5];
-  
-  unsigned long buff_size = 10*nDim + 5;
-  
-  /*--- Evaluate the number of periodic boundary conditions ---*/
-  
-  nPeriodic = config->GetnMarker_Periodic();
-  
-#ifdef HAVE_MPI
-  
-  /*--- MPI status and request arrays for non-blocking communications ---*/
-  
-  SU2_MPI::Status status, status_;
-  
-#endif
-  
-  /*--- Define buffer vector interior domain ---*/
-  
-  su2double        *Buffer_Send_PrimVar          = NULL;
-  su2double        *iPrimVar          = new su2double [buff_size];
-  
-  unsigned long *nPointTotal_s = new unsigned long[size];
-  unsigned long *nPointTotal_r = new unsigned long[size];
-  
-  unsigned long Buffer_Size_PrimVar          = 0;
-  unsigned long PointTotal_Counter = 0;
-  
-  /*--- Allocate the memory that we only need if we have MPI support ---*/
-  
-  su2double        *Buffer_Receive_PrimVar          = NULL;
-  
-  /*--- Basic dimensionalization ---*/
-  
-  nDomain = size;
-  
-  /*--- This loop gets the array sizes of points for each
-   rank to send to each other rank. ---*/
-  
-  for (iDomain = 0; iDomain < nDomain; iDomain++) {
-    
-    /*--- Loop over the markers to perform the dimensionalizaton
-     of the domain variables ---*/
-    
-    Buffer_Send_nPointTotal = 0;
-    
-    /*--- Loop over all of the markers and count the number of each
-     type of point and element that needs to be sent. ---*/
-    
-    for (iMarker = 0; iMarker < config->GetnMarker_All(); iMarker++) {
-      if (config->GetMarker_All_KindBC(iMarker) == PERIODIC_BOUNDARY) {
-        iPeriodic = config->GetMarker_All_PerBound(iMarker);
-        if ((iPeriodic == val_periodic) ||
-            (iPeriodic == val_periodic + nPeriodic/2)) {
-          for (iVertex = 0; iVertex < geometry->nVertex[iMarker]; iVertex++) {
-            iPoint = geometry->vertex[iMarker][iVertex]->GetNode();
-            jDomain = geometry->vertex[iMarker][iVertex]->GetDonorProcessor();
-            if ((iDomain == jDomain) && (geometry->node[iPoint]->GetDomain())) {
-              Buffer_Send_nPointTotal++;
-            }
-          }
-        }
-      }
-    }
-    
-    /*--- Store the counts on a partition by partition basis. ---*/
-    
-    nPointTotal_s[iDomain] = Buffer_Send_nPointTotal;
-    
-    /*--- Total counts for allocating send buffers below ---*/
-    
-    Buffer_Size_PrimVar          += nPointTotal_s[iDomain]*(buff_size);
-    
-  }
-  
-  /*--- Allocate the buffer vectors in the appropiate domain (master, iDomain) ---*/
-  
-  Buffer_Send_PrimVar          = new su2double[Buffer_Size_PrimVar];
-  
-  /*--- Now that we know the sizes of the point, we can
-   allocate and send the information in large chunks to all processors. ---*/
-  
-  for (iDomain = 0; iDomain < nDomain; iDomain++) {
-    
-    /*--- A rank does not communicate with itself through MPI ---*/
-    
-    if (rank != iDomain) {
-      
-#ifdef HAVE_MPI
-      
-      /*--- Communicate the counts to iDomain with non-blocking sends ---*/
-      
-      SU2_MPI::Bsend(&nPointTotal_s[iDomain], 1, MPI_UNSIGNED_LONG, iDomain, iDomain, MPI_COMM_WORLD);
-      
-#endif
-      
-    } else {
-      
-      /*--- If iDomain = rank, we simply copy values into place in memory ---*/
-      
-      nPointTotal_r[iDomain] = nPointTotal_s[iDomain];
-      
-    }
-    
-    /*--- Receive the counts. All processors are sending their counters to
-     iDomain up above, so only iDomain needs to perform the recv here from
-     all other ranks. ---*/
-    
-    if (rank == iDomain) {
-      
-      for (jDomain = 0; jDomain < size; jDomain++) {
-        
-        /*--- A rank does not communicate with itself through MPI ---*/
-        
-        if (rank != jDomain) {
-          
-#ifdef HAVE_MPI
-          
-          /*--- Recv the data by probing for the current sender, jDomain,
-           first and then receiving the values from it. ---*/
-          
-          SU2_MPI::Recv(&nPointTotal_r[jDomain], 1, MPI_UNSIGNED_LONG, jDomain, rank, MPI_COMM_WORLD, &status);
-          
-#endif
-          
-        }
-      }
-      
-    }
-  }
-  
-  /*--- Wait for the non-blocking sends to complete. ---*/
-  
-#ifdef HAVE_MPI
-  
-  SU2_MPI::Barrier(MPI_COMM_WORLD);
-  
-#endif
-  
-  /*--- Initialize the counters for the larger send buffers (by domain) ---*/
-  
-  PointTotal_Counter  = 0;
-  
-  for (iDomain = 0; iDomain < nDomain; iDomain++) {
-    
-    /*--- Set the value of the interior geometry. Initialize counters. ---*/
-    
-    iPointTotal = 0;
-    
-    /*--- Load up the actual values into the buffers for sending. ---*/
-    
-    for (iMarker = 0; iMarker < config->GetnMarker_All(); iMarker++) {
-      
-      if (config->GetMarker_All_KindBC(iMarker) == PERIODIC_BOUNDARY) {
-        
-        iPeriodic = config->GetMarker_All_PerBound(iMarker);
-        if ((iPeriodic == val_periodic) ||
-            (iPeriodic == val_periodic + nPeriodic/2)) {
-          
-          /*--- Retrieve the supplied periodic information. ---*/
-          
-          center = config->GetPeriodicRotCenter(config->GetMarker_All_TagBound(iMarker));
-          angles = config->GetPeriodicRotAngles(config->GetMarker_All_TagBound(iMarker));
-          trans  = config->GetPeriodicTranslation(config->GetMarker_All_TagBound(iMarker));
-          
-          /*--- Store (center+trans) as it is constant and will be added on. ---*/
-          
-          translation[0] = center[0] + trans[0];
-          translation[1] = center[1] + trans[1];
-          translation[2] = center[2] + trans[2];
-          
-          /*--- Store angles separately for clarity. Compute sines/cosines. ---*/
-          
-          theta = angles[0];
-          phi   = angles[1];
-          psi   = angles[2];
-          
-          cosTheta = cos(theta);  cosPhi = cos(phi);  cosPsi = cos(psi);
-          sinTheta = sin(theta);  sinPhi = sin(phi);  sinPsi = sin(psi);
-          
-          /*--- Compute the rotation matrix. Note that the implicit
-           ordering is rotation about the x-axis, y-axis, then z-axis. ---*/
-          
-          rotMatrix[0][0] = cosPhi*cosPsi;
-          rotMatrix[1][0] = cosPhi*sinPsi;
-          rotMatrix[2][0] = -sinPhi;
-          
-          rotMatrix[0][1] = sinTheta*sinPhi*cosPsi - cosTheta*sinPsi;
-          rotMatrix[1][1] = sinTheta*sinPhi*sinPsi + cosTheta*cosPsi;
-          rotMatrix[2][1] = sinTheta*cosPhi;
-          
-          rotMatrix[0][2] = cosTheta*sinPhi*cosPsi + sinTheta*sinPsi;
-          rotMatrix[1][2] = cosTheta*sinPhi*sinPsi - sinTheta*cosPsi;
-          rotMatrix[2][2] = cosTheta*cosPhi;
-          
-          for (iVertex = 0; iVertex < geometry->nVertex[iMarker]; iVertex++) {
-            
-            iPoint = geometry->vertex[iMarker][iVertex]->GetNode();
-            jDomain = geometry->vertex[iMarker][iVertex]->GetDonorProcessor();
-            
-            if ((iDomain == jDomain) && (geometry->node[iPoint]->GetDomain())) {
-              
-              iGlobalIndex = geometry->node[iPoint]->GetGlobalIndex();
-              jVertex = geometry->vertex[iMarker][iVertex]->GetDonorVertex();
-              jMarker = geometry->vertex[iMarker][iVertex]->GetDonorMarker();
-              
-              
-              for (iVar = 0; iVar < nVarGrad; iVar++) {
-                for (jVar = 0; jVar < nDim; jVar++) {
-                  jacMatrix[iVar][jVar]  = node[iPoint]->GetAuxVar()* node[iPoint]->GetGradient(iVar, jVar);
-                  rotJacob[iVar][jVar]  = node[iPoint]->GetAuxVar()* node[iPoint]->GetGradient(iVar, jVar);
-                  
-                }
-              }
-              
-              /*--- Rotate the Jacobian momentum components. ---*/
-              
-              for (unsigned short iVar = 0; iVar < nVarGrad; iVar++) {
-                
-                if (nDim == 2) {
-                  rotJacob[iVar][0] = (rotMatrix[0][0]*jacMatrix[iVar][0] +
-                                       rotMatrix[0][1]*jacMatrix[iVar][1]);
-                  rotJacob[iVar][1] = (rotMatrix[1][0]*jacMatrix[iVar][0] +
-                                       rotMatrix[1][1]*jacMatrix[iVar][1]);
-                } else {
-                  
-                  rotJacob[iVar][0] = (rotMatrix[0][0]*jacMatrix[iVar][0] +
-                                       rotMatrix[0][1]*jacMatrix[iVar][1] +
-                                       rotMatrix[0][2]*jacMatrix[iVar][2]);
-                  rotJacob[iVar][1] = (rotMatrix[1][0]*jacMatrix[iVar][0] +
-                                       rotMatrix[1][1]*jacMatrix[iVar][1] +
-                                       rotMatrix[1][2]*jacMatrix[iVar][2]);
-                  rotJacob[iVar][2] = (rotMatrix[2][0]*jacMatrix[iVar][0] +
-                                       rotMatrix[2][1]*jacMatrix[iVar][1] +
-                                       rotMatrix[2][2]*jacMatrix[iVar][2]);
-                }
-              }
-              
-              int ii = 0;
-              for (iVar = 0; iVar < nVarGrad; iVar++) {
-                for (jVar = 0; jVar < nDim; jVar++) {
-                  Buffer_Send_PrimVar[(buff_size)*(PointTotal_Counter+iPointTotal)+ii] = rotJacob[iVar][jVar];
-                  ii++;
-                }
-              }
-              
-              Buffer_Send_PrimVar[(buff_size)*(PointTotal_Counter+iPointTotal)+(nVarGrad*nDim+0)]  = su2double(iGlobalIndex);
-              Buffer_Send_PrimVar[(buff_size)*(PointTotal_Counter+iPointTotal)+(nVarGrad*nDim+1)]  = su2double(jVertex);
-              Buffer_Send_PrimVar[(buff_size)*(PointTotal_Counter+iPointTotal)+(nVarGrad*nDim+2)]  = su2double(jMarker);
-              Buffer_Send_PrimVar[(buff_size)*(PointTotal_Counter+iPointTotal)+(nVarGrad*nDim+3)]  = node[iPoint]->GetAuxVar();
-              
-              
-              iPointTotal++;
-              
-            }
-            
-          }
-          
-        }
-        
-      }
-      
-    }
-    
-    /*--- Send the buffers with the geometrical information ---*/
-    
-    if (iDomain != rank) {
-      
-#ifdef HAVE_MPI
-      
-      /*--- Communicate the coordinates, global index, colors, and element
-       date to iDomain with non-blocking sends. ---*/
-      
-      SU2_MPI::Bsend(&Buffer_Send_PrimVar[PointTotal_Counter*(buff_size)],
-                     nPointTotal_s[iDomain]*(buff_size), MPI_DOUBLE, iDomain,
-                     iDomain,  MPI_COMM_WORLD);
-      
-#endif
-      
-    }
-    
-    else {
-      
-      /*--- Allocate local memory for the local recv of the elements ---*/
-      
-      Buffer_Receive_PrimVar            = new su2double[nPointTotal_s[iDomain]*(buff_size)];
-      
-      for (iter = 0; iter < nPointTotal_s[iDomain]*(buff_size); iter++)
-        Buffer_Receive_PrimVar[iter] = Buffer_Send_PrimVar[PointTotal_Counter*(buff_size)+iter];
-      
-      /*--- Recv the point data from ourselves (same procedure as above) ---*/
-      
-      for (iPoint = 0; iPoint < nPointTotal_r[iDomain]; iPoint++) {
-        
-        
-        iGlobal      = SU2_TYPE::Int(Buffer_Receive_PrimVar[iPoint*(buff_size)+(nVarGrad*nDim+0)]);
-        iVertex      = SU2_TYPE::Int(Buffer_Receive_PrimVar[iPoint*(buff_size)+(nVarGrad*nDim+1)]);
-        iMarker      = SU2_TYPE::Int(Buffer_Receive_PrimVar[iPoint*(buff_size)+(nVarGrad*nDim+2)]);
-        
-        iPrimVar[0] = Buffer_Receive_PrimVar[iPoint*(buff_size)+nVarGrad*nDim+3];
-        SetDonorPrimVar(iMarker, iVertex, 0, iPrimVar[0]);
-        
-        int ii = 0;
-        for (iVar = 0; iVar < nVarGrad; iVar++) {
-          for (jVar = 0; jVar < nDim; jVar++) {
-            SetDonorJacobian(iMarker, iVertex, iVar, jVar, Buffer_Receive_PrimVar[iPoint*(buff_size)+ii]);
-            ii++;
-          }
-        }
-        
-        if (iVertex < 0.0) cout <<" Negative iVertex (receive)" << endl;
-        if (iMarker < 0.0) cout <<" Negative iMarker (receive)" << endl;
-        
-        
-        SetDonorGlobalIndex(iMarker, iVertex, iGlobal);
-        
-      }
-      
-      /*--- Delete memory for recv the point stuff ---*/
-      
-      delete [] Buffer_Receive_PrimVar;
-      
-    }
-    
-    /*--- Increment the counters for the send buffers (iDomain loop) ---*/
-    
-    PointTotal_Counter += iPointTotal;
-    
-  }
-  
-  /*--- Wait for the non-blocking sends to complete. ---*/
-  
-#ifdef HAVE_MPI
-  SU2_MPI::Barrier(MPI_COMM_WORLD);
-#endif
-  
-  /*--- The next section begins the recv of all data for the interior
-   points/elements in the mesh. First, create the domain structures for
-   the points on this rank. First, we recv all of the point data ---*/
-  
-  for (iDomain = 0; iDomain < size; iDomain++) {
-    
-    if (rank != iDomain) {
-      
-#ifdef HAVE_MPI
-      
-      /*--- Allocate the receive buffer vector. Send the colors so that we
-       know whether what we recv is an owned or halo node. ---*/
-      
-      Buffer_Receive_PrimVar            = new su2double [nPointTotal_r[iDomain]*(buff_size)];
-      
-      /*--- Receive the buffers with the coords, global index, and colors ---*/
-      
-      SU2_MPI::Recv(Buffer_Receive_PrimVar, nPointTotal_r[iDomain]*(buff_size) , MPI_DOUBLE,
-                    iDomain, rank, MPI_COMM_WORLD, &status_);
-      
-      /*--- Loop over all of the points that we have recv'd and store the
-       coords, global index vertex and markers ---*/
-      
-      for (iPoint = 0; iPoint < nPointTotal_r[iDomain]; iPoint++) {
-        
-        iGlobal      = SU2_TYPE::Int(Buffer_Receive_PrimVar[iPoint*(buff_size)+(nVarGrad*nDim+0)]);
-        iVertex      = SU2_TYPE::Int(Buffer_Receive_PrimVar[iPoint*(buff_size)+(nVarGrad*nDim+1)]);
-        iMarker      = SU2_TYPE::Int(Buffer_Receive_PrimVar[iPoint*(buff_size)+(nVarGrad*nDim+2)]);
-        
-        iPrimVar[0] = Buffer_Receive_PrimVar[iPoint*(buff_size)+nVarGrad*nDim+3];
-        SetDonorPrimVar(iMarker, iVertex, 0, iPrimVar[0]);
-        
-        int ii = 0;
-        for (iVar = 0; iVar < nVarGrad; iVar++) {
-          for (jVar = 0; jVar < nDim; jVar++) {
-            SetDonorJacobian(iMarker, iVertex, iVar, jVar, Buffer_Receive_PrimVar[iPoint*(buff_size)+ii]);
-            ii++;
-          }
-        }
-        
-        if (iVertex < 0.0) cout <<" Negative iVertex (receive)" << endl;
-        if (iMarker < 0.0) cout <<" Negative iMarker (receive)" << endl;
-        
-        if (iMarker > nMarker) cout << "ERROR" <<  endl;
-        if (iVertex > geometry->nVertex[iMarker]) cout << "ERROR" <<  endl;
-        
-        SetDonorGlobalIndex(iMarker, iVertex, iGlobal);
-        
-      }
-      
-      /*--- Delete memory for recv the point stuff ---*/
-      
-      delete [] Buffer_Receive_PrimVar;
-      
-#endif
-      
-    }
-    
-  }
-  
-  /*--- Wait for the non-blocking sends to complete. ---*/
-  
-#ifdef HAVE_MPI
-  
-  SU2_MPI::Barrier(MPI_COMM_WORLD);
-  
-#endif
-  
-  /*--- Free all of the memory used for communicating points and elements ---*/
-  
-  delete[] Buffer_Send_PrimVar;
-  
-  /*--- Release all of the temporary memory ---*/
-  
-  delete [] nPointTotal_s;
-  delete [] nPointTotal_r;
-  delete [] iPrimVar;
-  
-  unsigned long GlobalIndex_iPoint, GlobalIndex_jPoint;
-  
-  su2double *Normal    = new su2double[nDim];
-  su2double *PrimVar_i = new su2double[nPrimVar];
-  su2double *PrimVar_j = new su2double[nPrimVar];
-  
-  
-  /*--- Now perform the residual & Jacobian updates with the recv data. ---*/
-  
-  for (iMarker = 0; iMarker < config->GetnMarker_All(); iMarker++) {
-    if (config->GetMarker_All_KindBC(iMarker) == PERIODIC_BOUNDARY) {
-      
-      iPeriodic = config->GetMarker_All_PerBound(iMarker);
-      if ((iPeriodic == val_periodic) ||
-          (iPeriodic == val_periodic + nPeriodic/2)) {
-        
-        for (iVertex = 0; iVertex < geometry->nVertex[iMarker]; iVertex++) {
-          
-          iPoint = geometry->vertex[iMarker][iVertex]->GetNode();
-          GlobalIndex_iPoint = geometry->node[iPoint]->GetGlobalIndex();
-          GlobalIndex_jPoint = GetDonorGlobalIndex(iMarker, iVertex);
-          
-          if ((geometry->node[iPoint]->GetDomain()) &&
-              (GlobalIndex_iPoint != GlobalIndex_jPoint)) {
-            
-            /*--- Update the volume and time step using the donor info. ---*/
-            
-            
-            su2double Vol = geometry->node[iPoint]->GetVolume() + GetDonorPrimVar(iMarker, iVertex, 0);
-            
-            
-            /*--- Access the Jacobian from the donor. ---*/
-            
-            su2double Grad[20][10];
-            for (iVar = 0; iVar < nVarGrad; iVar++) {
-              for (jVar = 0; jVar < nDim; jVar++) {
-                Grad[iVar][jVar] = (GetDonorJacobian(iMarker, iVertex, iVar, jVar) +
-                                    node[iPoint]->GetAuxVar()* node[iPoint]->GetGradient(iVar, jVar))/Vol;
-              }
-            }
-            
-            // Store grad full
-            
-            for (iVar = 0; iVar < nVarGrad; iVar++) {
-              for (jVar = 0; jVar < nDim; jVar++) {
-                node[iPoint]->SetGradient(iVar,jVar,Grad[iVar][jVar]);
-              }
-            }
-            
-            
-          }
-        }
-      }
-    }
-  }
-  /*--- Free locally allocated memory ---*/
-  
-  delete [] Normal;
-  delete [] PrimVar_i;
-  delete [] PrimVar_j;
-  
-}
-
-void CTurbSolver::BC_Periodic_LS(CGeometry *geometry, CConfig *config, unsigned short val_periodic) {
-  
-  unsigned long iter,  iPoint, jPoint, iVertex, jVertex, iPointTotal,
-  Buffer_Send_nPointTotal = 0, iGlobalIndex, iGlobal;
-  unsigned short iDim, jDim, iNeigh, iVar, jVar, iMarker, jMarker, iPeriodic, nPeriodic = 0;
-  long nDomain = 0, iDomain, jDomain;
-  
-  
-  su2double *center, *angles, rotMatrix[3][3] = {{0.0, 0.0, 0.0}, {0.0, 0.0, 0.0}, {0.0, 0.0, 0.0}},
-  translation[3], *trans, theta, phi, psi, cosTheta, sinTheta, cosPhi, sinPhi, cosPsi, sinPsi,
-  jacMatrix[15][5] ,
-  rotJacob[15][5];
-  
-  unsigned long buff_size = 10*nDim + 13;
-  
-  /*--- Evaluate the number of periodic boundary conditions ---*/
-  
-  nPeriodic = config->GetnMarker_Periodic();
-  
-#ifdef HAVE_MPI
-  
-  /*--- MPI status and request arrays for non-blocking communications ---*/
-  
-  SU2_MPI::Status status, status_;
-  
-#endif
-  
-  /*--- Define buffer vector interior domain ---*/
-  
-  su2double        *Buffer_Send_PrimVar          = NULL;
-  su2double        *iPrimVar          = new su2double [buff_size];
-  
-  unsigned long *nPointTotal_s = new unsigned long[size];
-  unsigned long *nPointTotal_r = new unsigned long[size];
-  
-  unsigned long Buffer_Size_PrimVar          = 0;
-  unsigned long PointTotal_Counter = 0;
-  
-  /*--- Allocate the memory that we only need if we have MPI support ---*/
-  
-  su2double        *Buffer_Receive_PrimVar          = NULL;
-  
-  /*--- Basic dimensionalization ---*/
-  
-  nDomain = size;
-  
-  /*--- This loop gets the array sizes of points for each
-   rank to send to each other rank. ---*/
-  
-  for (iDomain = 0; iDomain < nDomain; iDomain++) {
-    
-    /*--- Loop over the markers to perform the dimensionalizaton
-     of the domain variables ---*/
-    
-    Buffer_Send_nPointTotal = 0;
-    
-    /*--- Loop over all of the markers and count the number of each
-     type of point and element that needs to be sent. ---*/
-    
-    for (iMarker = 0; iMarker < config->GetnMarker_All(); iMarker++) {
-      if (config->GetMarker_All_KindBC(iMarker) == PERIODIC_BOUNDARY) {
-        iPeriodic = config->GetMarker_All_PerBound(iMarker);
-        if ((iPeriodic == val_periodic) ||
-            (iPeriodic == val_periodic + nPeriodic/2)) {
-          for (iVertex = 0; iVertex < geometry->nVertex[iMarker]; iVertex++) {
-            iPoint = geometry->vertex[iMarker][iVertex]->GetNode();
-            jDomain = geometry->vertex[iMarker][iVertex]->GetDonorProcessor();
-            if ((iDomain == jDomain) && (geometry->node[iPoint]->GetDomain())) {
-              Buffer_Send_nPointTotal++;
-            }
-          }
-        }
-      }
-    }
-    
-    /*--- Store the counts on a partition by partition basis. ---*/
-    
-    nPointTotal_s[iDomain] = Buffer_Send_nPointTotal;
-    
-    /*--- Total counts for allocating send buffers below ---*/
-    
-    Buffer_Size_PrimVar          += nPointTotal_s[iDomain]*(buff_size);
-    
-  }
-  
-  /*--- Allocate the buffer vectors in the appropiate domain (master, iDomain) ---*/
-  
-  Buffer_Send_PrimVar          = new su2double[Buffer_Size_PrimVar];
-  
-  /*--- Now that we know the sizes of the point, we can
-   allocate and send the information in large chunks to all processors. ---*/
-  
-  for (iDomain = 0; iDomain < nDomain; iDomain++) {
-    
-    /*--- A rank does not communicate with itself through MPI ---*/
-    
-    if (rank != iDomain) {
-      
-#ifdef HAVE_MPI
-      
-      /*--- Communicate the counts to iDomain with non-blocking sends ---*/
-      
-      SU2_MPI::Bsend(&nPointTotal_s[iDomain], 1, MPI_UNSIGNED_LONG, iDomain, iDomain, MPI_COMM_WORLD);
-      
-#endif
-      
-    } else {
-      
-      /*--- If iDomain = rank, we simply copy values into place in memory ---*/
-      
-      nPointTotal_r[iDomain] = nPointTotal_s[iDomain];
-      
-    }
-    
-    /*--- Receive the counts. All processors are sending their counters to
-     iDomain up above, so only iDomain needs to perform the recv here from
-     all other ranks. ---*/
-    
-    if (rank == iDomain) {
-      
-      for (jDomain = 0; jDomain < size; jDomain++) {
-        
-        /*--- A rank does not communicate with itself through MPI ---*/
-        
-        if (rank != jDomain) {
-          
-#ifdef HAVE_MPI
-          
-          /*--- Recv the data by probing for the current sender, jDomain,
-           first and then receiving the values from it. ---*/
-          
-          SU2_MPI::Recv(&nPointTotal_r[jDomain], 1, MPI_UNSIGNED_LONG, jDomain, rank, MPI_COMM_WORLD, &status);
-          
-#endif
-          
-        }
-      }
-      
-    }
-  }
-  
-  /*--- Wait for the non-blocking sends to complete. ---*/
-  
-#ifdef HAVE_MPI
-  
-  SU2_MPI::Barrier(MPI_COMM_WORLD);
-  
-#endif
-  
-  /*--- Initialize the counters for the larger send buffers (by domain) ---*/
-  
-  PointTotal_Counter  = 0;
-  
-  for (iDomain = 0; iDomain < nDomain; iDomain++) {
-    
-    /*--- Set the value of the interior geometry. Initialize counters. ---*/
-    
-    iPointTotal = 0;
-    
-    /*--- Load up the actual values into the buffers for sending. ---*/
-    
-    for (iMarker = 0; iMarker < config->GetnMarker_All(); iMarker++) {
-      
-      if (config->GetMarker_All_KindBC(iMarker) == PERIODIC_BOUNDARY) {
-        
-        iPeriodic = config->GetMarker_All_PerBound(iMarker);
-        if ((iPeriodic == val_periodic) ||
-            (iPeriodic == val_periodic + nPeriodic/2)) {
-          
-          /*--- Retrieve the supplied periodic information. ---*/
-          
-          center = config->GetPeriodicRotCenter(config->GetMarker_All_TagBound(iMarker));
-          angles = config->GetPeriodicRotAngles(config->GetMarker_All_TagBound(iMarker));
-          trans  = config->GetPeriodicTranslation(config->GetMarker_All_TagBound(iMarker));
-          
-          /*--- Store (center+trans) as it is constant and will be added on. ---*/
-          
-          translation[0] = center[0] + trans[0];
-          translation[1] = center[1] + trans[1];
-          translation[2] = center[2] + trans[2];
-          
-          /*--- Store angles separately for clarity. Compute sines/cosines. ---*/
-          
-          theta = angles[0];
-          phi   = angles[1];
-          psi   = angles[2];
-          
-          cosTheta = cos(theta);  cosPhi = cos(phi);  cosPsi = cos(psi);
-          sinTheta = sin(theta);  sinPhi = sin(phi);  sinPsi = sin(psi);
-          
-          /*--- Compute the rotation matrix. Note that the implicit
-           ordering is rotation about the x-axis, y-axis, then z-axis. ---*/
-          
-          rotMatrix[0][0] = cosPhi*cosPsi;
-          rotMatrix[1][0] = cosPhi*sinPsi;
-          rotMatrix[2][0] = -sinPhi;
-          
-          rotMatrix[0][1] = sinTheta*sinPhi*cosPsi - cosTheta*sinPsi;
-          rotMatrix[1][1] = sinTheta*sinPhi*sinPsi + cosTheta*cosPsi;
-          rotMatrix[2][1] = sinTheta*cosPhi;
-          
-          rotMatrix[0][2] = cosTheta*sinPhi*cosPsi + sinTheta*sinPsi;
-          rotMatrix[1][2] = cosTheta*sinPhi*sinPsi - sinTheta*cosPsi;
-          rotMatrix[2][2] = cosTheta*cosPhi;
-          
-          for (iVertex = 0; iVertex < geometry->nVertex[iMarker]; iVertex++) {
-            
-            iPoint = geometry->vertex[iMarker][iVertex]->GetNode();
-            jDomain = geometry->vertex[iMarker][iVertex]->GetDonorProcessor();
-            
-            if ((iDomain == jDomain) && (geometry->node[iPoint]->GetDomain())) {
-              
-              iGlobalIndex = geometry->node[iPoint]->GetGlobalIndex();
-              jVertex = geometry->vertex[iMarker][iVertex]->GetDonorVertex();
-              jMarker = geometry->vertex[iMarker][iVertex]->GetDonorMarker();
-              
-              su2double *PrimVar_i, *PrimVar_j, *Coord_i, *Coord_j, r11, r12,
-              r13, r22, r23, r23_a, r23_b, r33, weight;
-              
-              /*--- Get coordinates ---*/
-              
-              Coord_i = geometry->node[iPoint]->GetCoord();
-              
-              /*--- Get primitives from CVariable ---*/
-              
-              // TDE switch to conservative
-              PrimVar_i = node[iPoint]->GetSolution();
-              
-              /*--- Inizialization of variables ---*/
-              
-              for (iVar = 0; iVar < nVarGrad; iVar++)
-                for (iDim = 0; iDim < nDim; iDim++)
-                  Cvector[iVar][iDim] = 0.0;
-              
-              r11 = 0.0; r12 = 0.0;   r13 = 0.0;    r22 = 0.0;
-              r23 = 0.0; r23_a = 0.0; r23_b = 0.0;  r33 = 0.0;
-              
-              AD::StartPreacc();
-              AD::SetPreaccIn(PrimVar_i, nVarGrad);
-              AD::SetPreaccIn(Coord_i, nDim);
-              
-              for (iNeigh = 0; iNeigh < geometry->node[iPoint]->GetnPoint(); iNeigh++) {
-                jPoint = geometry->node[iPoint]->GetPoint(iNeigh);
-                
-                /*--- avoid halos and boundary points so that we don't duplicate edges ---*/
-                
-                if (geometry->node[jPoint]->GetDomain() && (!geometry->node[jPoint]->GetBoundary())) {
-                  
-                  Coord_j = geometry->node[jPoint]->GetCoord();
-                  
-                  PrimVar_j = node[jPoint]->GetSolution();
-                  
-                  AD::SetPreaccIn(Coord_j, nDim);
-                  AD::SetPreaccIn(PrimVar_j, nVarGrad);
-                  
-                  weight = 0.0;
-                  for (iDim = 0; iDim < nDim; iDim++)
-                    weight += (Coord_j[iDim]-Coord_i[iDim])*(Coord_j[iDim]-Coord_i[iDim]);
-                  
-                  /*--- Sumations for entries of upper triangular matrix R ---*/
-                  
-                  if (weight != 0.0) {
-                    
-                    r11 += (Coord_j[0]-Coord_i[0])*(Coord_j[0]-Coord_i[0])/weight;
-                    r12 += (Coord_j[0]-Coord_i[0])*(Coord_j[1]-Coord_i[1])/weight;
-                    r22 += (Coord_j[1]-Coord_i[1])*(Coord_j[1]-Coord_i[1])/weight;
-                    
-                    if (nDim == 3) {
-                      r13 += (Coord_j[0]-Coord_i[0])*(Coord_j[2]-Coord_i[2])/weight;
-                      r23_a += (Coord_j[1]-Coord_i[1])*(Coord_j[2]-Coord_i[2])/weight;
-                      r23_b += (Coord_j[0]-Coord_i[0])*(Coord_j[2]-Coord_i[2])/weight;
-                      r33 += (Coord_j[2]-Coord_i[2])*(Coord_j[2]-Coord_i[2])/weight;
-                    }
-                    
-                    /*--- Entries of c:= transpose(A)*b ---*/
-                    
-                    for (iVar = 0; iVar < nVarGrad; iVar++)
-                      for (iDim = 0; iDim < nDim; iDim++)
-                        Cvector[iVar][iDim] += (Coord_j[iDim]-Coord_i[iDim])*(PrimVar_j[iVar]-PrimVar_i[iVar])/weight;
-                    
-                  }
-                }
-              }
-              
-              /*--- Store the Cvector for this point. ---*/
-              
-              for (iVar = 0; iVar < nVarGrad; iVar++) {
-                for (jVar = 0; jVar < nDim; jVar++) {
-                  jacMatrix[iVar][jVar]  = Cvector[iVar][jVar];
-                  rotJacob[iVar][jVar]   = Cvector[iVar][jVar];
-                  
-                }
-              }
-              
-              /*--- Rotate the Jacobian momentum components. ---*/
-              
-              for (unsigned short iVar = 0; iVar < nVarGrad; iVar++) {
-                
-                if (nDim == 2) {
-                  rotJacob[iVar][0] = (rotMatrix[0][0]*jacMatrix[iVar][0] +
-                                       rotMatrix[0][1]*jacMatrix[iVar][1]);
-                  rotJacob[iVar][1] = (rotMatrix[1][0]*jacMatrix[iVar][0] +
-                                       rotMatrix[1][1]*jacMatrix[iVar][1]);
-                } else {
-                  
-                  rotJacob[iVar][0] = (rotMatrix[0][0]*jacMatrix[iVar][0] +
-                                       rotMatrix[0][1]*jacMatrix[iVar][1] +
-                                       rotMatrix[0][2]*jacMatrix[iVar][2]);
-                  rotJacob[iVar][1] = (rotMatrix[1][0]*jacMatrix[iVar][0] +
-                                       rotMatrix[1][1]*jacMatrix[iVar][1] +
-                                       rotMatrix[1][2]*jacMatrix[iVar][2]);
-                  rotJacob[iVar][2] = (rotMatrix[2][0]*jacMatrix[iVar][0] +
-                                       rotMatrix[2][1]*jacMatrix[iVar][1] +
-                                       rotMatrix[2][2]*jacMatrix[iVar][2]);
-                }
-              }
-              
-              int ii = 0;
-              for (iVar = 0; iVar < nVarGrad; iVar++) {
-                for (jVar = 0; jVar < nDim; jVar++) {
-                  Buffer_Send_PrimVar[(buff_size)*(PointTotal_Counter+iPointTotal)+ii] = rotJacob[iVar][jVar];
-                  ii++;
-                }
-              }
-              
-              Buffer_Send_PrimVar[(buff_size)*(PointTotal_Counter+iPointTotal)+(nVarGrad*nDim+0)]  = su2double(iGlobalIndex);
-              Buffer_Send_PrimVar[(buff_size)*(PointTotal_Counter+iPointTotal)+(nVarGrad*nDim+1)]  = su2double(jVertex);
-              Buffer_Send_PrimVar[(buff_size)*(PointTotal_Counter+iPointTotal)+(nVarGrad*nDim+2)]  = su2double(jMarker);
-              Buffer_Send_PrimVar[(buff_size)*(PointTotal_Counter+iPointTotal)+(nVarGrad*nDim+3)]  = node[iPoint]->GetAuxVar();
-              
-              // send the other matrix terms
-              Buffer_Send_PrimVar[(buff_size)*(PointTotal_Counter+iPointTotal)+(nVarGrad*nDim+4)]  = r11;
-              Buffer_Send_PrimVar[(buff_size)*(PointTotal_Counter+iPointTotal)+(nVarGrad*nDim+5)]  = r12;
-              Buffer_Send_PrimVar[(buff_size)*(PointTotal_Counter+iPointTotal)+(nVarGrad*nDim+6)]  = r22;
-              Buffer_Send_PrimVar[(buff_size)*(PointTotal_Counter+iPointTotal)+(nVarGrad*nDim+7)]  = r13;
-              Buffer_Send_PrimVar[(buff_size)*(PointTotal_Counter+iPointTotal)+(nVarGrad*nDim+8)]  = r23_a;
-              Buffer_Send_PrimVar[(buff_size)*(PointTotal_Counter+iPointTotal)+(nVarGrad*nDim+9)]  = r23_b;
-              Buffer_Send_PrimVar[(buff_size)*(PointTotal_Counter+iPointTotal)+(nVarGrad*nDim+10)]  = r33;
-              
-              
-              iPointTotal++;
-              
-            }
-            
-          }
-          
-        }
-        
-      }
-      
-    }
-    
-    /*--- Send the buffers with the geometrical information ---*/
-    
-    if (iDomain != rank) {
-      
-#ifdef HAVE_MPI
-      
-      /*--- Communicate the coordinates, global index, colors, and element
-       date to iDomain with non-blocking sends. ---*/
-      
-      SU2_MPI::Bsend(&Buffer_Send_PrimVar[PointTotal_Counter*(buff_size)],
-                     nPointTotal_s[iDomain]*(buff_size), MPI_DOUBLE, iDomain,
-                     iDomain,  MPI_COMM_WORLD);
-      
-#endif
-      
-    }
-    
-    else {
-      
-      /*--- Allocate local memory for the local recv of the elements ---*/
-      
-      Buffer_Receive_PrimVar            = new su2double[nPointTotal_s[iDomain]*(buff_size)];
-      
-      for (iter = 0; iter < nPointTotal_s[iDomain]*(buff_size); iter++)
-        Buffer_Receive_PrimVar[iter] = Buffer_Send_PrimVar[PointTotal_Counter*(buff_size)+iter];
-      
-      /*--- Recv the point data from ourselves (same procedure as above) ---*/
-      
-      for (iPoint = 0; iPoint < nPointTotal_r[iDomain]; iPoint++) {
-        
-        
-        iGlobal      = SU2_TYPE::Int(Buffer_Receive_PrimVar[iPoint*(buff_size)+(nVarGrad*nDim+0)]);
-        iVertex      = SU2_TYPE::Int(Buffer_Receive_PrimVar[iPoint*(buff_size)+(nVarGrad*nDim+1)]);
-        iMarker      = SU2_TYPE::Int(Buffer_Receive_PrimVar[iPoint*(buff_size)+(nVarGrad*nDim+2)]);
-        
-        for (iVar = 0; iVar < 7; iVar++) {
-          iPrimVar[iVar] = Buffer_Receive_PrimVar[iPoint*(buff_size)+nVarGrad*nDim+4+iVar];
-          SetDonorPrimVar(iMarker, iVertex, iVar, iPrimVar[iVar]);
-        }
-        
-        int ii = 0;
-        for (iVar = 0; iVar < nVarGrad; iVar++) {
-          for (jVar = 0; jVar < nDim; jVar++) {
-            SetDonorJacobian(iMarker, iVertex, iVar, jVar, Buffer_Receive_PrimVar[iPoint*(buff_size)+ii]);
-            ii++;
-          }
-        }
-        
-        if (iVertex < 0.0) cout <<" Negative iVertex (receive)" << endl;
-        if (iMarker < 0.0) cout <<" Negative iMarker (receive)" << endl;
-        
-        
-        SetDonorGlobalIndex(iMarker, iVertex, iGlobal);
-        
-      }
-      
-      /*--- Delete memory for recv the point stuff ---*/
-      
-      delete [] Buffer_Receive_PrimVar;
-      
-    }
-    
-    /*--- Increment the counters for the send buffers (iDomain loop) ---*/
-    
-    PointTotal_Counter += iPointTotal;
-    
-  }
-  
-  /*--- Wait for the non-blocking sends to complete. ---*/
-  
-#ifdef HAVE_MPI
-  SU2_MPI::Barrier(MPI_COMM_WORLD);
-#endif
-  
-  /*--- The next section begins the recv of all data for the interior
-   points/elements in the mesh. First, create the domain structures for
-   the points on this rank. First, we recv all of the point data ---*/
-  
-  for (iDomain = 0; iDomain < size; iDomain++) {
-    
-    if (rank != iDomain) {
-      
-#ifdef HAVE_MPI
-      
-      /*--- Allocate the receive buffer vector. Send the colors so that we
-       know whether what we recv is an owned or halo node. ---*/
-      
-      Buffer_Receive_PrimVar            = new su2double [nPointTotal_r[iDomain]*(buff_size)];
-      
-      /*--- Receive the buffers with the coords, global index, and colors ---*/
-      
-      SU2_MPI::Recv(Buffer_Receive_PrimVar, nPointTotal_r[iDomain]*(buff_size) , MPI_DOUBLE,
-                    iDomain, rank, MPI_COMM_WORLD, &status_);
-      
-      /*--- Loop over all of the points that we have recv'd and store the
-       coords, global index vertex and markers ---*/
-      
-      for (iPoint = 0; iPoint < nPointTotal_r[iDomain]; iPoint++) {
-        
-        iGlobal      = SU2_TYPE::Int(Buffer_Receive_PrimVar[iPoint*(buff_size)+(nVarGrad*nDim+0)]);
-        iVertex      = SU2_TYPE::Int(Buffer_Receive_PrimVar[iPoint*(buff_size)+(nVarGrad*nDim+1)]);
-        iMarker      = SU2_TYPE::Int(Buffer_Receive_PrimVar[iPoint*(buff_size)+(nVarGrad*nDim+2)]);
-        
-        for (iVar = 0; iVar < 7; iVar++) {
-          iPrimVar[iVar] = Buffer_Receive_PrimVar[iPoint*(buff_size)+nVarGrad*nDim+4+iVar];
-          SetDonorPrimVar(iMarker, iVertex, iVar, iPrimVar[iVar]);
-        }
-        
-        int ii = 0;
-        for (iVar = 0; iVar < nVarGrad; iVar++) {
-          for (jVar = 0; jVar < nDim; jVar++) {
-            SetDonorJacobian(iMarker, iVertex, iVar, jVar, Buffer_Receive_PrimVar[iPoint*(buff_size)+ii]);
-            ii++;
-          }
-        }
-        
-        if (iVertex < 0.0) cout <<" Negative iVertex (receive)" << endl;
-        if (iMarker < 0.0) cout <<" Negative iMarker (receive)" << endl;
-        
-        if (iMarker > nMarker) cout << "ERROR" <<  endl;
-        if (iVertex > geometry->nVertex[iMarker]) cout << "ERROR" <<  endl;
-        
-        SetDonorGlobalIndex(iMarker, iVertex, iGlobal);
-        
-      }
-      
-      /*--- Delete memory for recv the point stuff ---*/
-      
-      delete [] Buffer_Receive_PrimVar;
-      
-#endif
-      
-    }
-    
-  }
-  
-  /*--- Wait for the non-blocking sends to complete. ---*/
-  
-#ifdef HAVE_MPI
-  
-  SU2_MPI::Barrier(MPI_COMM_WORLD);
-  
-#endif
-  
-  /*--- Free all of the memory used for communicating points and elements ---*/
-  
-  delete[] Buffer_Send_PrimVar;
-  
-  /*--- Release all of the temporary memory ---*/
-  
-  delete [] nPointTotal_s;
-  delete [] nPointTotal_r;
-  delete [] iPrimVar;
-  
-  unsigned long GlobalIndex_iPoint, GlobalIndex_jPoint;
-  
-  su2double *Normal    = new su2double[nDim];
-  su2double *PrimVar_i = new su2double[nPrimVar];
-  su2double *PrimVar_j = new su2double[nPrimVar];
-  
-  
-  /*--- Now perform the residual & Jacobian updates with the recv data. ---*/
-  
-  for (iMarker = 0; iMarker < config->GetnMarker_All(); iMarker++) {
-    if (config->GetMarker_All_KindBC(iMarker) == PERIODIC_BOUNDARY) {
-      
-      iPeriodic = config->GetMarker_All_PerBound(iMarker);
-      if ((iPeriodic == val_periodic) ||
-          (iPeriodic == val_periodic + nPeriodic/2)) {
-        
-        for (iVertex = 0; iVertex < geometry->nVertex[iMarker]; iVertex++) {
-          
-          iPoint = geometry->vertex[iMarker][iVertex]->GetNode();
-          GlobalIndex_iPoint = geometry->node[iPoint]->GetGlobalIndex();
-          GlobalIndex_jPoint = GetDonorGlobalIndex(iMarker, iVertex);
-          
-          if ((geometry->node[iPoint]->GetDomain()) &&
-              (GlobalIndex_iPoint != GlobalIndex_jPoint)) {
-            
-            su2double *PrimVar_i, *PrimVar_j, *Coord_i, *Coord_j, r11, r12, r13, r22, r23, r23_a,
-            r23_b, r33, weight, product, z11, z12, z13, z22, z23, z33, detR2;
-            bool singular;
-            
-            /*--- Set the value of the singular ---*/
-            singular = false;
-            
-            /*--- Get coordinates ---*/
-            
-            Coord_i = geometry->node[iPoint]->GetCoord();
-            
-            /*--- Get primitives from CVariable ---*/
-            
-            PrimVar_i = node[iPoint]->GetSolution();
-            
-            /*--- Inizialization of variables ---*/
-            
-            for (iVar = 0; iVar < nVarGrad; iVar++)
-              for (iDim = 0; iDim < nDim; iDim++)
-                Cvector[iVar][iDim] = 0.0;
-            
-            r11 = 0.0; r12 = 0.0;   r13 = 0.0;    r22 = 0.0;
-            r23 = 0.0; r23_a = 0.0; r23_b = 0.0;  r33 = 0.0;
-            
-            AD::StartPreacc();
-            AD::SetPreaccIn(PrimVar_i, nVarGrad);
-            AD::SetPreaccIn(Coord_i, nDim);
-            
-            for (iNeigh = 0; iNeigh < geometry->node[iPoint]->GetnPoint(); iNeigh++) {
-              jPoint = geometry->node[iPoint]->GetPoint(iNeigh);
-              
-              /*--- avoid halos and boundary points so that we don't duplicate edges ---*/
-              
-              Coord_j = geometry->node[jPoint]->GetCoord();
-              
-              PrimVar_j = node[jPoint]->GetSolution();
-              
-              AD::SetPreaccIn(Coord_j, nDim);
-              AD::SetPreaccIn(PrimVar_j, nVarGrad);
-              
-              weight = 0.0;
-              for (iDim = 0; iDim < nDim; iDim++)
-                weight += (Coord_j[iDim]-Coord_i[iDim])*(Coord_j[iDim]-Coord_i[iDim]);
-              
-              /*--- Sumations for entries of upper triangular matrix R ---*/
-              
-              if (weight != 0.0) {
-                
-                r11 += (Coord_j[0]-Coord_i[0])*(Coord_j[0]-Coord_i[0])/weight;
-                r12 += (Coord_j[0]-Coord_i[0])*(Coord_j[1]-Coord_i[1])/weight;
-                r22 += (Coord_j[1]-Coord_i[1])*(Coord_j[1]-Coord_i[1])/weight;
-                
-                if (nDim == 3) {
-                  r13 += (Coord_j[0]-Coord_i[0])*(Coord_j[2]-Coord_i[2])/weight;
-                  r23_a += (Coord_j[1]-Coord_i[1])*(Coord_j[2]-Coord_i[2])/weight;
-                  r23_b += (Coord_j[0]-Coord_i[0])*(Coord_j[2]-Coord_i[2])/weight;
-                  r33 += (Coord_j[2]-Coord_i[2])*(Coord_j[2]-Coord_i[2])/weight;
-                }
-                
-                /*--- Entries of c:= transpose(A)*b ---*/
-                
-                for (iVar = 0; iVar < nVarGrad; iVar++)
-                  for (iDim = 0; iDim < nDim; iDim++)
-                    Cvector[iVar][iDim] += (Coord_j[iDim]-Coord_i[iDim])*(PrimVar_j[iVar]-PrimVar_i[iVar])/weight;
-                
-              }
-            }
-            
-            // add the Cvector for this point from donor before computing final grad
-            
-            for (iVar = 0; iVar < nVarGrad; iVar++) {
-              for (jVar = 0; jVar < nDim; jVar++) {
-                Cvector[iVar][jVar] += GetDonorJacobian(iMarker, iVertex, iVar, jVar);
-              }
-            }
-            
-            // get the other matrix entries
-            
-            r11 += GetDonorPrimVar(iMarker, iVertex, 0);
-            r12 += GetDonorPrimVar(iMarker, iVertex, 1);
-            r22 += GetDonorPrimVar(iMarker, iVertex, 2);
-            
-            if (nDim == 3) {
-              r13 += GetDonorPrimVar(iMarker, iVertex, 3);
-              r23_a += GetDonorPrimVar(iMarker, iVertex, 4);
-              r23_b += GetDonorPrimVar(iMarker, iVertex, 5);
-              r33 += GetDonorPrimVar(iMarker, iVertex, 6);
-            }
-            
-            /*--- Entries of upper triangular matrix R ---*/
-            
-            if (r11 >= 0.0) r11 = sqrt(r11); else r11 = 0.0;
-            if (r11 != 0.0) r12 = r12/r11; else r12 = 0.0;
-            if (r22-r12*r12 >= 0.0) r22 = sqrt(r22-r12*r12); else r22 = 0.0;
-            
-            if (nDim == 3) {
-              if (r11 != 0.0) r13 = r13/r11; else r13 = 0.0;
-              if ((r22 != 0.0) && (r11*r22 != 0.0)) r23 = r23_a/r22 - r23_b*r12/(r11*r22); else r23 = 0.0;
-              if (r33-r23*r23-r13*r13 >= 0.0) r33 = sqrt(r33-r23*r23-r13*r13); else r33 = 0.0;
-            }
-            
-            /*--- Compute determinant ---*/
-            
-            if (nDim == 2) detR2 = (r11*r22)*(r11*r22);
-            else detR2 = (r11*r22*r33)*(r11*r22*r33);
-            
-            /*--- Detect singular matrices ---*/
-            
-            if (abs(detR2) <= EPS) { detR2 = 1.0; singular = true; }
-            
-            /*--- S matrix := inv(R)*traspose(inv(R)) ---*/
-            
-            if (singular) {
-              for (iDim = 0; iDim < nDim; iDim++)
-                for (jDim = 0; jDim < nDim; jDim++)
-                  Smatrix[iDim][jDim] = 0.0;
-            }
-            else {
-              if (nDim == 2) {
-                Smatrix[0][0] = (r12*r12+r22*r22)/detR2;
-                Smatrix[0][1] = -r11*r12/detR2;
-                Smatrix[1][0] = Smatrix[0][1];
-                Smatrix[1][1] = r11*r11/detR2;
-              }
-              else {
-                z11 = r22*r33; z12 = -r12*r33; z13 = r12*r23-r13*r22;
-                z22 = r11*r33; z23 = -r11*r23; z33 = r11*r22;
-                Smatrix[0][0] = (z11*z11+z12*z12+z13*z13)/detR2;
-                Smatrix[0][1] = (z12*z22+z13*z23)/detR2;
-                Smatrix[0][2] = (z13*z33)/detR2;
-                Smatrix[1][0] = Smatrix[0][1];
-                Smatrix[1][1] = (z22*z22+z23*z23)/detR2;
-                Smatrix[1][2] = (z23*z33)/detR2;
-                Smatrix[2][0] = Smatrix[0][2];
-                Smatrix[2][1] = Smatrix[1][2];
-                Smatrix[2][2] = (z33*z33)/detR2;
-              }
-            }
-            
-            /*--- Computation of the gradient: S*c ---*/
-            for (iVar = 0; iVar < nVarGrad; iVar++) {
-              for (iDim = 0; iDim < nDim; iDim++) {
-                product = 0.0;
-                for (jDim = 0; jDim < nDim; jDim++) {
-                  product += Smatrix[iDim][jDim]*Cvector[iVar][jDim];
-                }
-                
-                node[iPoint]->SetGradient(iVar, iDim, product);
-              }
-            }
-            
-          }
-        }
-      }
-    }
-  }
-  /*--- Free locally allocated memory ---*/
-  
-  delete [] Normal;
-  delete [] PrimVar_i;
-  delete [] PrimVar_j;
-  
-}
-
-void CTurbSolver::BC_Periodic_Limiter1(CGeometry *geometry, CConfig *config, unsigned short val_periodic) {
-  
-  unsigned long iter,  iPoint, iVertex, jVertex, iPointTotal,
-  Buffer_Send_nPointTotal = 0, iGlobalIndex, iGlobal;
-  unsigned short iVar, iMarker, jMarker, iPeriodic, nPeriodic = 0;
-  long nDomain = 0, iDomain, jDomain;
-  
-  
-  su2double *center, *angles, rotMatrix[3][3] = {{0.0, 0.0, 0.0}, {0.0, 0.0, 0.0}, {0.0, 0.0, 0.0}},
-  translation[3], *trans, theta, phi, psi, cosTheta, sinTheta, cosPhi, sinPhi, cosPsi, sinPsi;
-  
-  unsigned long buff_size = 10*2 + 5;
-  
-  /*--- Evaluate the number of periodic boundary conditions ---*/
-  
-  nPeriodic = config->GetnMarker_Periodic();
-  
-#ifdef HAVE_MPI
-  
-  /*--- MPI status and request arrays for non-blocking communications ---*/
-  
-  SU2_MPI::Status status, status_;
-  
-#endif
-  
-  /*--- Define buffer vector interior domain ---*/
-  
-  su2double        *Buffer_Send_PrimVar          = NULL;
-  su2double        *iPrimVar          = new su2double [buff_size];
-  
-  unsigned long *nPointTotal_s = new unsigned long[size];
-  unsigned long *nPointTotal_r = new unsigned long[size];
-  
-  unsigned long Buffer_Size_PrimVar          = 0;
-  unsigned long PointTotal_Counter = 0;
-  
-  /*--- Allocate the memory that we only need if we have MPI support ---*/
-  
-  su2double        *Buffer_Receive_PrimVar          = NULL;
-  
-  /*--- Basic dimensionalization ---*/
-  
-  nDomain = size;
-  
-  /*--- This loop gets the array sizes of points for each
-   rank to send to each other rank. ---*/
-  
-  for (iDomain = 0; iDomain < nDomain; iDomain++) {
-    
-    /*--- Loop over the markers to perform the dimensionalizaton
-     of the domain variables ---*/
-    
-    Buffer_Send_nPointTotal = 0;
-    
-    /*--- Loop over all of the markers and count the number of each
-     type of point and element that needs to be sent. ---*/
-    
-    for (iMarker = 0; iMarker < config->GetnMarker_All(); iMarker++) {
-      if (config->GetMarker_All_KindBC(iMarker) == PERIODIC_BOUNDARY) {
-        iPeriodic = config->GetMarker_All_PerBound(iMarker);
-        if ((iPeriodic == val_periodic) ||
-            (iPeriodic == val_periodic + nPeriodic/2)) {
-          for (iVertex = 0; iVertex < geometry->nVertex[iMarker]; iVertex++) {
-            iPoint = geometry->vertex[iMarker][iVertex]->GetNode();
-            jDomain = geometry->vertex[iMarker][iVertex]->GetDonorProcessor();
-            if ((iDomain == jDomain) && (geometry->node[iPoint]->GetDomain())) {
-              Buffer_Send_nPointTotal++;
-            }
-          }
-        }
-      }
-    }
-    
-    /*--- Store the counts on a partition by partition basis. ---*/
-    
-    nPointTotal_s[iDomain] = Buffer_Send_nPointTotal;
-    
-    /*--- Total counts for allocating send buffers below ---*/
-    
-    Buffer_Size_PrimVar          += nPointTotal_s[iDomain]*(buff_size);
-    
-  }
-  
-  /*--- Allocate the buffer vectors in the appropiate domain (master, iDomain) ---*/
-  
-  Buffer_Send_PrimVar          = new su2double[Buffer_Size_PrimVar];
-  
-  /*--- Now that we know the sizes of the point, we can
-   allocate and send the information in large chunks to all processors. ---*/
-  
-  for (iDomain = 0; iDomain < nDomain; iDomain++) {
-    
-    /*--- A rank does not communicate with itself through MPI ---*/
-    
-    if (rank != iDomain) {
-      
-#ifdef HAVE_MPI
-      
-      /*--- Communicate the counts to iDomain with non-blocking sends ---*/
-      
-      SU2_MPI::Bsend(&nPointTotal_s[iDomain], 1, MPI_UNSIGNED_LONG, iDomain, iDomain, MPI_COMM_WORLD);
-      
-#endif
-      
-    } else {
-      
-      /*--- If iDomain = rank, we simply copy values into place in memory ---*/
-      
-      nPointTotal_r[iDomain] = nPointTotal_s[iDomain];
-      
-    }
-    
-    /*--- Receive the counts. All processors are sending their counters to
-     iDomain up above, so only iDomain needs to perform the recv here from
-     all other ranks. ---*/
-    
-    if (rank == iDomain) {
-      
-      for (jDomain = 0; jDomain < size; jDomain++) {
-        
-        /*--- A rank does not communicate with itself through MPI ---*/
-        
-        if (rank != jDomain) {
-          
-#ifdef HAVE_MPI
-          
-          /*--- Recv the data by probing for the current sender, jDomain,
-           first and then receiving the values from it. ---*/
-          
-          SU2_MPI::Recv(&nPointTotal_r[jDomain], 1, MPI_UNSIGNED_LONG, jDomain, rank, MPI_COMM_WORLD, &status);
-          
-#endif
-          
-        }
-      }
-      
-    }
-  }
-  
-  /*--- Wait for the non-blocking sends to complete. ---*/
-  
-#ifdef HAVE_MPI
-  
-  SU2_MPI::Barrier(MPI_COMM_WORLD);
-  
-#endif
-  
-  /*--- Initialize the counters for the larger send buffers (by domain) ---*/
-  
-  PointTotal_Counter  = 0;
-  
-  for (iDomain = 0; iDomain < nDomain; iDomain++) {
-    
-    /*--- Set the value of the interior geometry. Initialize counters. ---*/
-    
-    iPointTotal = 0;
-    
-    /*--- Load up the actual values into the buffers for sending. ---*/
-    
-    for (iMarker = 0; iMarker < config->GetnMarker_All(); iMarker++) {
-      
-      if (config->GetMarker_All_KindBC(iMarker) == PERIODIC_BOUNDARY) {
-        
-        iPeriodic = config->GetMarker_All_PerBound(iMarker);
-        if ((iPeriodic == val_periodic) ||
-            (iPeriodic == val_periodic + nPeriodic/2)) {
-          
-          /*--- Retrieve the supplied periodic information. ---*/
-          
-          center = config->GetPeriodicRotCenter(config->GetMarker_All_TagBound(iMarker));
-          angles = config->GetPeriodicRotAngles(config->GetMarker_All_TagBound(iMarker));
-          trans  = config->GetPeriodicTranslation(config->GetMarker_All_TagBound(iMarker));
-          
-          /*--- Store (center+trans) as it is constant and will be added on. ---*/
-          
-          translation[0] = center[0] + trans[0];
-          translation[1] = center[1] + trans[1];
-          translation[2] = center[2] + trans[2];
-          
-          /*--- Store angles separately for clarity. Compute sines/cosines. ---*/
-          
-          theta = angles[0];
-          phi   = angles[1];
-          psi   = angles[2];
-          
-          cosTheta = cos(theta);  cosPhi = cos(phi);  cosPsi = cos(psi);
-          sinTheta = sin(theta);  sinPhi = sin(phi);  sinPsi = sin(psi);
-          
-          /*--- Compute the rotation matrix. Note that the implicit
-           ordering is rotation about the x-axis, y-axis, then z-axis. ---*/
-          
-          rotMatrix[0][0] = cosPhi*cosPsi;
-          rotMatrix[1][0] = cosPhi*sinPsi;
-          rotMatrix[2][0] = -sinPhi;
-          
-          rotMatrix[0][1] = sinTheta*sinPhi*cosPsi - cosTheta*sinPsi;
-          rotMatrix[1][1] = sinTheta*sinPhi*sinPsi + cosTheta*cosPsi;
-          rotMatrix[2][1] = sinTheta*cosPhi;
-          
-          rotMatrix[0][2] = cosTheta*sinPhi*cosPsi + sinTheta*sinPsi;
-          rotMatrix[1][2] = cosTheta*sinPhi*sinPsi - sinTheta*cosPsi;
-          rotMatrix[2][2] = cosTheta*cosPhi;
-          
-          for (iVertex = 0; iVertex < geometry->nVertex[iMarker]; iVertex++) {
-            
-            iPoint = geometry->vertex[iMarker][iVertex]->GetNode();
-            jDomain = geometry->vertex[iMarker][iVertex]->GetDonorProcessor();
-            
-            if ((iDomain == jDomain) && (geometry->node[iPoint]->GetDomain())) {
-              
-              iGlobalIndex = geometry->node[iPoint]->GetGlobalIndex();
-              jVertex = geometry->vertex[iMarker][iVertex]->GetDonorVertex();
-              jMarker = geometry->vertex[iMarker][iVertex]->GetDonorMarker();
-              
-              for (iVar = 0; iVar < nVar; iVar++) {
-                Buffer_Send_PrimVar[(buff_size)*(PointTotal_Counter+iPointTotal)+iVar] = node[iPoint]->GetSolution_Min(iVar);
-                Buffer_Send_PrimVar[(buff_size)*(PointTotal_Counter+iPointTotal)+nVar+iVar] = node[iPoint]->GetSolution_Max(iVar);
-              }
-              
-              Buffer_Send_PrimVar[(buff_size)*(PointTotal_Counter+iPointTotal)+(nVar*2+0)]  = su2double(iGlobalIndex);
-              Buffer_Send_PrimVar[(buff_size)*(PointTotal_Counter+iPointTotal)+(nVar*2+1)]  = su2double(jVertex);
-              Buffer_Send_PrimVar[(buff_size)*(PointTotal_Counter+iPointTotal)+(nVar*2+2)]  = su2double(jMarker);
-              Buffer_Send_PrimVar[(buff_size)*(PointTotal_Counter+iPointTotal)+(nVar*2+3)]  = node[iPoint]->GetAuxVar();
-              
-              
-              iPointTotal++;
-              
-            }
-            
-          }
-          
-        }
-        
-      }
-      
-    }
-    
-    /*--- Send the buffers with the geometrical information ---*/
-    
-    if (iDomain != rank) {
-      
-#ifdef HAVE_MPI
-      
-      /*--- Communicate the coordinates, global index, colors, and element
-       date to iDomain with non-blocking sends. ---*/
-      
-      SU2_MPI::Bsend(&Buffer_Send_PrimVar[PointTotal_Counter*(buff_size)],
-                     nPointTotal_s[iDomain]*(buff_size), MPI_DOUBLE, iDomain,
-                     iDomain,  MPI_COMM_WORLD);
-      
-#endif
-      
-    }
-    
-    else {
-      
-      /*--- Allocate local memory for the local recv of the elements ---*/
-      
-      Buffer_Receive_PrimVar            = new su2double[nPointTotal_s[iDomain]*(buff_size)];
-      
-      for (iter = 0; iter < nPointTotal_s[iDomain]*(buff_size); iter++)
-        Buffer_Receive_PrimVar[iter] = Buffer_Send_PrimVar[PointTotal_Counter*(buff_size)+iter];
-      
-      /*--- Recv the point data from ourselves (same procedure as above) ---*/
-      
-      for (iPoint = 0; iPoint < nPointTotal_r[iDomain]; iPoint++) {
-        
-        
-        iGlobal      = SU2_TYPE::Int(Buffer_Receive_PrimVar[iPoint*(buff_size)+(nVar*2+0)]);
-        iVertex      = SU2_TYPE::Int(Buffer_Receive_PrimVar[iPoint*(buff_size)+(nVar*2+1)]);
-        iMarker      = SU2_TYPE::Int(Buffer_Receive_PrimVar[iPoint*(buff_size)+(nVar*2+2)]);
-        
-        for (iVar = 0; iVar < nVar; iVar++) {
-          SetDonorPrimVar(iMarker, iVertex, iVar, Buffer_Receive_PrimVar[iPoint*(buff_size)+iVar]);
-          SetDonorPrimVar(iMarker, iVertex, iVar+nVar, Buffer_Receive_PrimVar[iPoint*(buff_size)+nVar+iVar]);
-          
-        }
-        
-        if (iVertex < 0.0) cout <<" Negative iVertex (receive)" << endl;
-        if (iMarker < 0.0) cout <<" Negative iMarker (receive)" << endl;
-        
-        
-        SetDonorGlobalIndex(iMarker, iVertex, iGlobal);
-        
-      }
-      
-      /*--- Delete memory for recv the point stuff ---*/
-      
-      delete [] Buffer_Receive_PrimVar;
-      
-    }
-    
-    /*--- Increment the counters for the send buffers (iDomain loop) ---*/
-    
-    PointTotal_Counter += iPointTotal;
-    
-  }
-  
-  /*--- Wait for the non-blocking sends to complete. ---*/
-  
-#ifdef HAVE_MPI
-  SU2_MPI::Barrier(MPI_COMM_WORLD);
-#endif
-  
-  /*--- The next section begins the recv of all data for the interior
-   points/elements in the mesh. First, create the domain structures for
-   the points on this rank. First, we recv all of the point data ---*/
-  
-  for (iDomain = 0; iDomain < size; iDomain++) {
-    
-    if (rank != iDomain) {
-      
-#ifdef HAVE_MPI
-      
-      /*--- Allocate the receive buffer vector. Send the colors so that we
-       know whether what we recv is an owned or halo node. ---*/
-      
-      Buffer_Receive_PrimVar            = new su2double [nPointTotal_r[iDomain]*(buff_size)];
-      
-      /*--- Receive the buffers with the coords, global index, and colors ---*/
-      
-      SU2_MPI::Recv(Buffer_Receive_PrimVar, nPointTotal_r[iDomain]*(buff_size) , MPI_DOUBLE,
-                    iDomain, rank, MPI_COMM_WORLD, &status_);
-      
-      /*--- Loop over all of the points that we have recv'd and store the
-       coords, global index vertex and markers ---*/
-      
-      for (iPoint = 0; iPoint < nPointTotal_r[iDomain]; iPoint++) {
-        
-        iGlobal      = SU2_TYPE::Int(Buffer_Receive_PrimVar[iPoint*(buff_size)+(nVar*2+0)]);
-        iVertex      = SU2_TYPE::Int(Buffer_Receive_PrimVar[iPoint*(buff_size)+(nVar*2+1)]);
-        iMarker      = SU2_TYPE::Int(Buffer_Receive_PrimVar[iPoint*(buff_size)+(nVar*2+2)]);
-        
-        for (iVar = 0; iVar < nVar; iVar++) {
-          SetDonorPrimVar(iMarker, iVertex, iVar, Buffer_Receive_PrimVar[iPoint*(buff_size)+iVar]);
-          SetDonorPrimVar(iMarker, iVertex, iVar+nVar, Buffer_Receive_PrimVar[iPoint*(buff_size)+nVar+iVar]);
-          
-        }
-        
-        if (iVertex < 0.0) cout <<" Negative iVertex (receive)" << endl;
-        if (iMarker < 0.0) cout <<" Negative iMarker (receive)" << endl;
-        
-        if (iMarker > nMarker) cout << "ERROR" <<  endl;
-        if (iVertex > geometry->nVertex[iMarker]) cout << "ERROR" <<  endl;
-        
-        SetDonorGlobalIndex(iMarker, iVertex, iGlobal);
-        
-      }
-      
-      /*--- Delete memory for recv the point stuff ---*/
-      
-      delete [] Buffer_Receive_PrimVar;
-      
-#endif
-      
-    }
-    
-  }
-  
-  /*--- Wait for the non-blocking sends to complete. ---*/
-  
-#ifdef HAVE_MPI
-  
-  SU2_MPI::Barrier(MPI_COMM_WORLD);
-  
-#endif
-  
-  /*--- Free all of the memory used for communicating points and elements ---*/
-  
-  delete[] Buffer_Send_PrimVar;
-  
-  /*--- Release all of the temporary memory ---*/
-  
-  delete [] nPointTotal_s;
-  delete [] nPointTotal_r;
-  delete [] iPrimVar;
-  
-  unsigned long GlobalIndex_iPoint, GlobalIndex_jPoint;
-  
-  su2double *Normal    = new su2double[nDim];
-  su2double *PrimVar_i = new su2double[nVar];
-  su2double *PrimVar_j = new su2double[nVar];
-  
-  
-  /*--- Now perform the residual & Jacobian updates with the recv data. ---*/
-  
-  for (iMarker = 0; iMarker < config->GetnMarker_All(); iMarker++) {
-    if (config->GetMarker_All_KindBC(iMarker) == PERIODIC_BOUNDARY) {
-      
-      iPeriodic = config->GetMarker_All_PerBound(iMarker);
-      if ((iPeriodic == val_periodic) ||
-          (iPeriodic == val_periodic + nPeriodic/2)) {
-        
-        for (iVertex = 0; iVertex < geometry->nVertex[iMarker]; iVertex++) {
-          
-          iPoint = geometry->vertex[iMarker][iVertex]->GetNode();
-          GlobalIndex_iPoint = geometry->node[iPoint]->GetGlobalIndex();
-          GlobalIndex_jPoint = GetDonorGlobalIndex(iMarker, iVertex);
-          
-          if ((geometry->node[iPoint]->GetDomain()) &&
-              (GlobalIndex_iPoint != GlobalIndex_jPoint)) {
-            
-            // set the proper min and max for this node
-            
-            for (iVar = 0; iVar < nVarGrad; iVar++) {
-              node[iPoint]->SetSolution_Min(iVar, min(node[iPoint]->GetSolution_Min(iVar), GetDonorPrimVar(iMarker, iVertex, iVar)));
-              node[iPoint]->SetSolution_Max(iVar, max(node[iPoint]->GetSolution_Max(iVar), GetDonorPrimVar(iMarker, iVertex, iVar+nVar)));
-            }
-            
-            
-          }
-        }
-      }
-    }
-  }
-  /*--- Free locally allocated memory ---*/
-  
-  delete [] Normal;
-  delete [] PrimVar_i;
-  delete [] PrimVar_j;
-  
-}
-
-void CTurbSolver::BC_Periodic_Limiter2(CGeometry *geometry, CConfig *config, unsigned short val_periodic) {
-  
-  unsigned long iter,  iPoint, iVertex, jVertex, iPointTotal,
-  Buffer_Send_nPointTotal = 0, iGlobalIndex, iGlobal;
-  unsigned short iVar, iMarker, jMarker, iPeriodic, nPeriodic = 0;
-  long nDomain = 0, iDomain, jDomain;
-  
-  
-  su2double *center, *angles, rotMatrix[3][3] = {{0.0, 0.0, 0.0}, {0.0, 0.0, 0.0}, {0.0, 0.0, 0.0}},
-  translation[3], *trans, theta, phi, psi, cosTheta, sinTheta, cosPhi, sinPhi, cosPsi, sinPsi;
-  
-  unsigned long buff_size = 10*2 + 5;
-  
-  /*--- Evaluate the number of periodic boundary conditions ---*/
-  
-  nPeriodic = config->GetnMarker_Periodic();
-  
-#ifdef HAVE_MPI
-  
-  /*--- MPI status and request arrays for non-blocking communications ---*/
-  
-  SU2_MPI::Status status, status_;
-  
-#endif
-  
-  /*--- Define buffer vector interior domain ---*/
-  
-  su2double        *Buffer_Send_PrimVar          = NULL;
-  su2double        *iPrimVar          = new su2double [buff_size];
-  
-  unsigned long *nPointTotal_s = new unsigned long[size];
-  unsigned long *nPointTotal_r = new unsigned long[size];
-  
-  unsigned long Buffer_Size_PrimVar          = 0;
-  unsigned long PointTotal_Counter = 0;
-  
-  /*--- Allocate the memory that we only need if we have MPI support ---*/
-  
-  su2double        *Buffer_Receive_PrimVar          = NULL;
-  
-  /*--- Basic dimensionalization ---*/
-  
-  nDomain = size;
-  
-  /*--- This loop gets the array sizes of points for each
-   rank to send to each other rank. ---*/
-  
-  for (iDomain = 0; iDomain < nDomain; iDomain++) {
-    
-    /*--- Loop over the markers to perform the dimensionalizaton
-     of the domain variables ---*/
-    
-    Buffer_Send_nPointTotal = 0;
-    
-    /*--- Loop over all of the markers and count the number of each
-     type of point and element that needs to be sent. ---*/
-    
-    for (iMarker = 0; iMarker < config->GetnMarker_All(); iMarker++) {
-      if (config->GetMarker_All_KindBC(iMarker) == PERIODIC_BOUNDARY) {
-        iPeriodic = config->GetMarker_All_PerBound(iMarker);
-        if ((iPeriodic == val_periodic) ||
-            (iPeriodic == val_periodic + nPeriodic/2)) {
-          for (iVertex = 0; iVertex < geometry->nVertex[iMarker]; iVertex++) {
-            iPoint = geometry->vertex[iMarker][iVertex]->GetNode();
-            jDomain = geometry->vertex[iMarker][iVertex]->GetDonorProcessor();
-            if ((iDomain == jDomain) && (geometry->node[iPoint]->GetDomain())) {
-              Buffer_Send_nPointTotal++;
-            }
-          }
-        }
-      }
-    }
-    
-    /*--- Store the counts on a partition by partition basis. ---*/
-    
-    nPointTotal_s[iDomain] = Buffer_Send_nPointTotal;
-    
-    /*--- Total counts for allocating send buffers below ---*/
-    
-    Buffer_Size_PrimVar          += nPointTotal_s[iDomain]*(buff_size);
-    
-  }
-  
-  /*--- Allocate the buffer vectors in the appropiate domain (master, iDomain) ---*/
-  
-  Buffer_Send_PrimVar          = new su2double[Buffer_Size_PrimVar];
-  
-  /*--- Now that we know the sizes of the point, we can
-   allocate and send the information in large chunks to all processors. ---*/
-  
-  for (iDomain = 0; iDomain < nDomain; iDomain++) {
-    
-    /*--- A rank does not communicate with itself through MPI ---*/
-    
-    if (rank != iDomain) {
-      
-#ifdef HAVE_MPI
-      
-      /*--- Communicate the counts to iDomain with non-blocking sends ---*/
-      
-      SU2_MPI::Bsend(&nPointTotal_s[iDomain], 1, MPI_UNSIGNED_LONG, iDomain, iDomain, MPI_COMM_WORLD);
-      
-#endif
-      
-    } else {
-      
-      /*--- If iDomain = rank, we simply copy values into place in memory ---*/
-      
-      nPointTotal_r[iDomain] = nPointTotal_s[iDomain];
-      
-    }
-    
-    /*--- Receive the counts. All processors are sending their counters to
-     iDomain up above, so only iDomain needs to perform the recv here from
-     all other ranks. ---*/
-    
-    if (rank == iDomain) {
-      
-      for (jDomain = 0; jDomain < size; jDomain++) {
-        
-        /*--- A rank does not communicate with itself through MPI ---*/
-        
-        if (rank != jDomain) {
-          
-#ifdef HAVE_MPI
-          
-          /*--- Recv the data by probing for the current sender, jDomain,
-           first and then receiving the values from it. ---*/
-          
-          SU2_MPI::Recv(&nPointTotal_r[jDomain], 1, MPI_UNSIGNED_LONG, jDomain, rank, MPI_COMM_WORLD, &status);
-          
-#endif
-          
-        }
-      }
-      
-    }
-  }
-  
-  /*--- Wait for the non-blocking sends to complete. ---*/
-  
-#ifdef HAVE_MPI
-  
-  SU2_MPI::Barrier(MPI_COMM_WORLD);
-  
-#endif
-  
-  /*--- Initialize the counters for the larger send buffers (by domain) ---*/
-  
-  PointTotal_Counter  = 0;
-  
-  for (iDomain = 0; iDomain < nDomain; iDomain++) {
-    
-    /*--- Set the value of the interior geometry. Initialize counters. ---*/
-    
-    iPointTotal = 0;
-    
-    /*--- Load up the actual values into the buffers for sending. ---*/
-    
-    for (iMarker = 0; iMarker < config->GetnMarker_All(); iMarker++) {
-      
-      if (config->GetMarker_All_KindBC(iMarker) == PERIODIC_BOUNDARY) {
-        
-        iPeriodic = config->GetMarker_All_PerBound(iMarker);
-        if ((iPeriodic == val_periodic) ||
-            (iPeriodic == val_periodic + nPeriodic/2)) {
-          
-          /*--- Retrieve the supplied periodic information. ---*/
-          
-          center = config->GetPeriodicRotCenter(config->GetMarker_All_TagBound(iMarker));
-          angles = config->GetPeriodicRotAngles(config->GetMarker_All_TagBound(iMarker));
-          trans  = config->GetPeriodicTranslation(config->GetMarker_All_TagBound(iMarker));
-          
-          /*--- Store (center+trans) as it is constant and will be added on. ---*/
-          
-          translation[0] = center[0] + trans[0];
-          translation[1] = center[1] + trans[1];
-          translation[2] = center[2] + trans[2];
-          
-          /*--- Store angles separately for clarity. Compute sines/cosines. ---*/
-          
-          theta = angles[0];
-          phi   = angles[1];
-          psi   = angles[2];
-          
-          cosTheta = cos(theta);  cosPhi = cos(phi);  cosPsi = cos(psi);
-          sinTheta = sin(theta);  sinPhi = sin(phi);  sinPsi = sin(psi);
-          
-          /*--- Compute the rotation matrix. Note that the implicit
-           ordering is rotation about the x-axis, y-axis, then z-axis. ---*/
-          
-          rotMatrix[0][0] = cosPhi*cosPsi;
-          rotMatrix[1][0] = cosPhi*sinPsi;
-          rotMatrix[2][0] = -sinPhi;
-          
-          rotMatrix[0][1] = sinTheta*sinPhi*cosPsi - cosTheta*sinPsi;
-          rotMatrix[1][1] = sinTheta*sinPhi*sinPsi + cosTheta*cosPsi;
-          rotMatrix[2][1] = sinTheta*cosPhi;
-          
-          rotMatrix[0][2] = cosTheta*sinPhi*cosPsi + sinTheta*sinPsi;
-          rotMatrix[1][2] = cosTheta*sinPhi*sinPsi - sinTheta*cosPsi;
-          rotMatrix[2][2] = cosTheta*cosPhi;
-          
-          for (iVertex = 0; iVertex < geometry->nVertex[iMarker]; iVertex++) {
-            
-            iPoint = geometry->vertex[iMarker][iVertex]->GetNode();
-            jDomain = geometry->vertex[iMarker][iVertex]->GetDonorProcessor();
-            
-            if ((iDomain == jDomain) && (geometry->node[iPoint]->GetDomain())) {
-              
-              iGlobalIndex = geometry->node[iPoint]->GetGlobalIndex();
-              jVertex = geometry->vertex[iMarker][iVertex]->GetDonorVertex();
-              jMarker = geometry->vertex[iMarker][iVertex]->GetDonorMarker();
-              
-              for (iVar = 0; iVar < nVar; iVar++) {
-                Buffer_Send_PrimVar[(buff_size)*(PointTotal_Counter+iPointTotal)+iVar] = node[iPoint]->GetLimiter(iVar);
-              }
-              
-              Buffer_Send_PrimVar[(buff_size)*(PointTotal_Counter+iPointTotal)+(nVar*2+0)]  = su2double(iGlobalIndex);
-              Buffer_Send_PrimVar[(buff_size)*(PointTotal_Counter+iPointTotal)+(nVar*2+1)]  = su2double(jVertex);
-              Buffer_Send_PrimVar[(buff_size)*(PointTotal_Counter+iPointTotal)+(nVar*2+2)]  = su2double(jMarker);
-              Buffer_Send_PrimVar[(buff_size)*(PointTotal_Counter+iPointTotal)+(nVar*2+3)]  = node[iPoint]->GetAuxVar();
-              
-              
-              iPointTotal++;
-              
-            }
-            
-          }
-          
-        }
-        
-      }
-      
-    }
-    
-    /*--- Send the buffers with the geometrical information ---*/
-    
-    if (iDomain != rank) {
-      
-#ifdef HAVE_MPI
-      
-      /*--- Communicate the coordinates, global index, colors, and element
-       date to iDomain with non-blocking sends. ---*/
-      
-      SU2_MPI::Bsend(&Buffer_Send_PrimVar[PointTotal_Counter*(buff_size)],
-                     nPointTotal_s[iDomain]*(buff_size), MPI_DOUBLE, iDomain,
-                     iDomain,  MPI_COMM_WORLD);
-      
-#endif
-      
-    }
-    
-    else {
-      
-      /*--- Allocate local memory for the local recv of the elements ---*/
-      
-      Buffer_Receive_PrimVar            = new su2double[nPointTotal_s[iDomain]*(buff_size)];
-      
-      for (iter = 0; iter < nPointTotal_s[iDomain]*(buff_size); iter++)
-        Buffer_Receive_PrimVar[iter] = Buffer_Send_PrimVar[PointTotal_Counter*(buff_size)+iter];
-      
-      /*--- Recv the point data from ourselves (same procedure as above) ---*/
-      
-      for (iPoint = 0; iPoint < nPointTotal_r[iDomain]; iPoint++) {
-        
-        
-        iGlobal      = SU2_TYPE::Int(Buffer_Receive_PrimVar[iPoint*(buff_size)+(nVar*2+0)]);
-        iVertex      = SU2_TYPE::Int(Buffer_Receive_PrimVar[iPoint*(buff_size)+(nVar*2+1)]);
-        iMarker      = SU2_TYPE::Int(Buffer_Receive_PrimVar[iPoint*(buff_size)+(nVar*2+2)]);
-        
-        for (iVar = 0; iVar < nVar; iVar++) {
-          SetDonorPrimVar(iMarker, iVertex, iVar, Buffer_Receive_PrimVar[iPoint*(buff_size)+iVar]);
-          
-        }
-        
-        if (iVertex < 0.0) cout <<" Negative iVertex (receive)" << endl;
-        if (iMarker < 0.0) cout <<" Negative iMarker (receive)" << endl;
-        
-        
-        SetDonorGlobalIndex(iMarker, iVertex, iGlobal);
-        
-      }
-      
-      /*--- Delete memory for recv the point stuff ---*/
-      
-      delete [] Buffer_Receive_PrimVar;
-      
-    }
-    
-    /*--- Increment the counters for the send buffers (iDomain loop) ---*/
-    
-    PointTotal_Counter += iPointTotal;
-    
-  }
-  
-  /*--- Wait for the non-blocking sends to complete. ---*/
-  
-#ifdef HAVE_MPI
-  SU2_MPI::Barrier(MPI_COMM_WORLD);
-#endif
-  
-  /*--- The next section begins the recv of all data for the interior
-   points/elements in the mesh. First, create the domain structures for
-   the points on this rank. First, we recv all of the point data ---*/
-  
-  for (iDomain = 0; iDomain < size; iDomain++) {
-    
-    if (rank != iDomain) {
-      
-#ifdef HAVE_MPI
-      
-      /*--- Allocate the receive buffer vector. Send the colors so that we
-       know whether what we recv is an owned or halo node. ---*/
-      
-      Buffer_Receive_PrimVar            = new su2double [nPointTotal_r[iDomain]*(buff_size)];
-      
-      /*--- Receive the buffers with the coords, global index, and colors ---*/
-      
-      SU2_MPI::Recv(Buffer_Receive_PrimVar, nPointTotal_r[iDomain]*(buff_size) , MPI_DOUBLE,
-                    iDomain, rank, MPI_COMM_WORLD, &status_);
-      
-      /*--- Loop over all of the points that we have recv'd and store the
-       coords, global index vertex and markers ---*/
-      
-      for (iPoint = 0; iPoint < nPointTotal_r[iDomain]; iPoint++) {
-        
-        iGlobal      = SU2_TYPE::Int(Buffer_Receive_PrimVar[iPoint*(buff_size)+(nVar*2+0)]);
-        iVertex      = SU2_TYPE::Int(Buffer_Receive_PrimVar[iPoint*(buff_size)+(nVar*2+1)]);
-        iMarker      = SU2_TYPE::Int(Buffer_Receive_PrimVar[iPoint*(buff_size)+(nVar*2+2)]);
-        
-        for (iVar = 0; iVar < nVar; iVar++) {
-          SetDonorPrimVar(iMarker, iVertex, iVar, Buffer_Receive_PrimVar[iPoint*(buff_size)+iVar]);
-          
-        }
-        
-        if (iVertex < 0.0) cout <<" Negative iVertex (receive)" << endl;
-        if (iMarker < 0.0) cout <<" Negative iMarker (receive)" << endl;
-        
-        if (iMarker > nMarker) cout << "ERROR" <<  endl;
-        if (iVertex > geometry->nVertex[iMarker]) cout << "ERROR" <<  endl;
-        
-        SetDonorGlobalIndex(iMarker, iVertex, iGlobal);
-        
-      }
-      
-      /*--- Delete memory for recv the point stuff ---*/
-      
-      delete [] Buffer_Receive_PrimVar;
-      
-#endif
-      
-    }
-    
-  }
-  
-  /*--- Wait for the non-blocking sends to complete. ---*/
-  
-#ifdef HAVE_MPI
-  
-  SU2_MPI::Barrier(MPI_COMM_WORLD);
-  
-#endif
-  
-  /*--- Free all of the memory used for communicating points and elements ---*/
-  
-  delete[] Buffer_Send_PrimVar;
-  
-  /*--- Release all of the temporary memory ---*/
-  
-  delete [] nPointTotal_s;
-  delete [] nPointTotal_r;
-  delete [] iPrimVar;
-  
-  unsigned long GlobalIndex_iPoint, GlobalIndex_jPoint;
-  
-  su2double *Normal    = new su2double[nDim];
-  su2double *PrimVar_i = new su2double[nVar];
-  su2double *PrimVar_j = new su2double[nVar];
-  
-  
-  /*--- Now perform the residual & Jacobian updates with the recv data. ---*/
-  
-  for (iMarker = 0; iMarker < config->GetnMarker_All(); iMarker++) {
-    if (config->GetMarker_All_KindBC(iMarker) == PERIODIC_BOUNDARY) {
-      
-      iPeriodic = config->GetMarker_All_PerBound(iMarker);
-      if ((iPeriodic == val_periodic) ||
-          (iPeriodic == val_periodic + nPeriodic/2)) {
-        
-        for (iVertex = 0; iVertex < geometry->nVertex[iMarker]; iVertex++) {
-          
-          iPoint = geometry->vertex[iMarker][iVertex]->GetNode();
-          GlobalIndex_iPoint = geometry->node[iPoint]->GetGlobalIndex();
-          GlobalIndex_jPoint = GetDonorGlobalIndex(iMarker, iVertex);
-          
-          if ((geometry->node[iPoint]->GetDomain()) &&
-              (GlobalIndex_iPoint != GlobalIndex_jPoint)) {
-            
-            // set the proper min for the limiter
-            
-            for (iVar = 0; iVar < nVarGrad; iVar++) {
-              node[iPoint]->SetLimiter(iVar, min(node[iPoint]->GetLimiter(iVar), GetDonorPrimVar(iMarker, iVertex, iVar)));
-            }
-            
-            
-          }
-        }
-      }
-    }
-  }
-  /*--- Free locally allocated memory ---*/
-  
-  delete [] Normal;
-  delete [] PrimVar_i;
-  delete [] PrimVar_j;
-  
-}
-
-void CTurbSolver::BC_Periodic(CGeometry *geometry, CSolver **solver_container,
-                                  CNumerics *numerics, CConfig *config, unsigned short val_periodic) {
-  
-  unsigned long iter,  iPoint, iVertex, jVertex, iPointTotal,
-  Buffer_Send_nPointTotal = 0, iGlobalIndex, iGlobal;
-  unsigned short iVar, jVar, iMarker, jMarker, iPeriodic, nPeriodic = 0;
-  long nDomain = 0, iDomain, jDomain;
-  
-  bool implicit = (config->GetKind_TimeIntScheme_Turb() == EULER_IMPLICIT);
-  
-  su2double *center, *angles, rotMatrix[3][3] = {{0.0, 0.0, 0.0}, {0.0, 0.0, 0.0}, {0.0, 0.0, 0.0}},
-  translation[3], *trans, theta, phi, psi, cosTheta, sinTheta, cosPhi, sinPhi, cosPsi, sinPsi,
-  jacMatrix[5][5] = {{0.0, 0.0, 0.0, 0.0, 0.0},{0.0, 0.0, 0.0, 0.0, 0.0},{0.0, 0.0, 0.0, 0.0, 0.0},{0.0, 0.0, 0.0, 0.0, 0.0},{0.0, 0.0, 0.0, 0.0, 0.0}},
-  rotJacob[5][5] = {{0.0, 0.0, 0.0, 0.0, 0.0},{0.0, 0.0, 0.0, 0.0, 0.0},{0.0, 0.0, 0.0, 0.0, 0.0},{0.0, 0.0, 0.0, 0.0, 0.0},{0.0, 0.0, 0.0, 0.0, 0.0}};
-  
-  unsigned long buff_size = nVar + nVar*nVar + 5;
-  
-  /*--- Evaluate the number of periodic boundary conditions ---*/
-  
-  nPeriodic = config->GetnMarker_Periodic();
-  
-#ifdef HAVE_MPI
-  
-  /*--- MPI status and request arrays for non-blocking communications ---*/
-  
-  SU2_MPI::Status status, status_;
-  
-#endif
-  
-  /*--- Define buffer vector interior domain ---*/
-  
-  su2double        *Buffer_Send_PrimVar          = NULL;
-  su2double        *iPrimVar          = new su2double [buff_size];
-  
-  unsigned long *nPointTotal_s = new unsigned long[size];
-  unsigned long *nPointTotal_r = new unsigned long[size];
-  
-  unsigned long Buffer_Size_PrimVar          = 0;
-  unsigned long PointTotal_Counter = 0;
-  
-  /*--- Allocate the memory that we only need if we have MPI support ---*/
-  
-  su2double        *Buffer_Receive_PrimVar          = NULL;
-  
-  /*--- Basic dimensionalization ---*/
-  
-  nDomain = size;
-  
-  /*--- This loop gets the array sizes of points for each
-   rank to send to each other rank. ---*/
-  
-  for (iDomain = 0; iDomain < nDomain; iDomain++) {
-    
-    /*--- Loop over the markers to perform the dimensionalizaton
-     of the domain variables ---*/
-    
-    Buffer_Send_nPointTotal = 0;
-    
-    /*--- Loop over all of the markers and count the number of each
-     type of point and element that needs to be sent. ---*/
-    
-    for (iMarker = 0; iMarker < config->GetnMarker_All(); iMarker++) {
-      if (config->GetMarker_All_KindBC(iMarker) == PERIODIC_BOUNDARY) {
-        iPeriodic = config->GetMarker_All_PerBound(iMarker);
-        if ((iPeriodic == val_periodic) ||
-            (iPeriodic == val_periodic + nPeriodic/2)) {
-          for (iVertex = 0; iVertex < geometry->nVertex[iMarker]; iVertex++) {
-            iPoint = geometry->vertex[iMarker][iVertex]->GetNode();
-            jDomain = geometry->vertex[iMarker][iVertex]->GetDonorProcessor();
-            if ((iDomain == jDomain) && (geometry->node[iPoint]->GetDomain())) {
-              Buffer_Send_nPointTotal++;
-            }
-          }
-        }
-      }
-    }
-    
-    /*--- Store the counts on a partition by partition basis. ---*/
-    
-    nPointTotal_s[iDomain] = Buffer_Send_nPointTotal;
-    
-    /*--- Total counts for allocating send buffers below ---*/
-    
-    Buffer_Size_PrimVar          += nPointTotal_s[iDomain]*(buff_size);
-    
-  }
-  
-  /*--- Allocate the buffer vectors in the appropiate domain (master, iDomain) ---*/
-  
-  Buffer_Send_PrimVar          = new su2double[Buffer_Size_PrimVar];
-  
-  /*--- Now that we know the sizes of the point, we can
-   allocate and send the information in large chunks to all processors. ---*/
-  
-  for (iDomain = 0; iDomain < nDomain; iDomain++) {
-    
-    /*--- A rank does not communicate with itself through MPI ---*/
-    
-    if (rank != iDomain) {
-      
-#ifdef HAVE_MPI
-      
-      /*--- Communicate the counts to iDomain with non-blocking sends ---*/
-      
-      SU2_MPI::Bsend(&nPointTotal_s[iDomain], 1, MPI_UNSIGNED_LONG, iDomain, iDomain, MPI_COMM_WORLD);
-      
-#endif
-      
-    } else {
-      
-      /*--- If iDomain = rank, we simply copy values into place in memory ---*/
-      
-      nPointTotal_r[iDomain] = nPointTotal_s[iDomain];
-      
-    }
-    
-    /*--- Receive the counts. All processors are sending their counters to
-     iDomain up above, so only iDomain needs to perform the recv here from
-     all other ranks. ---*/
-    
-    if (rank == iDomain) {
-      
-      for (jDomain = 0; jDomain < size; jDomain++) {
-        
-        /*--- A rank does not communicate with itself through MPI ---*/
-        
-        if (rank != jDomain) {
-          
-#ifdef HAVE_MPI
-          
-          /*--- Recv the data by probing for the current sender, jDomain,
-           first and then receiving the values from it. ---*/
-          
-          SU2_MPI::Recv(&nPointTotal_r[jDomain], 1, MPI_UNSIGNED_LONG, jDomain, rank, MPI_COMM_WORLD, &status);
-          
-#endif
-          
-        }
-      }
-      
-    }
-  }
-  
-  /*--- Wait for the non-blocking sends to complete. ---*/
-  
-#ifdef HAVE_MPI
-  
-  SU2_MPI::Barrier(MPI_COMM_WORLD);
-  
-#endif
-  
-  /*--- Initialize the counters for the larger send buffers (by domain) ---*/
-  
-  PointTotal_Counter  = 0;
-  
-  for (iDomain = 0; iDomain < nDomain; iDomain++) {
-    
-    /*--- Set the value of the interior geometry. Initialize counters. ---*/
-    
-    iPointTotal = 0;
-    
-    /*--- Load up the actual values into the buffers for sending. ---*/
-    
-    for (iMarker = 0; iMarker < config->GetnMarker_All(); iMarker++) {
-      
-      if (config->GetMarker_All_KindBC(iMarker) == PERIODIC_BOUNDARY) {
-        
-        iPeriodic = config->GetMarker_All_PerBound(iMarker);
-        if ((iPeriodic == val_periodic) ||
-            (iPeriodic == val_periodic + nPeriodic/2)) {
-          
-          /*--- Retrieve the supplied periodic information. ---*/
-          
-          center = config->GetPeriodicRotCenter(config->GetMarker_All_TagBound(iMarker));
-          angles = config->GetPeriodicRotAngles(config->GetMarker_All_TagBound(iMarker));
-          trans  = config->GetPeriodicTranslation(config->GetMarker_All_TagBound(iMarker));
-          
-          /*--- Store (center+trans) as it is constant and will be added on. ---*/
-          
-          translation[0] = center[0] + trans[0];
-          translation[1] = center[1] + trans[1];
-          translation[2] = center[2] + trans[2];
-          
-          /*--- Store angles separately for clarity. Compute sines/cosines. ---*/
-          
-          theta = angles[0];
-          phi   = angles[1];
-          psi   = angles[2];
-          
-          cosTheta = cos(theta);  cosPhi = cos(phi);  cosPsi = cos(psi);
-          sinTheta = sin(theta);  sinPhi = sin(phi);  sinPsi = sin(psi);
-          
-          /*--- Compute the rotation matrix. Note that the implicit
-           ordering is rotation about the x-axis, y-axis, then z-axis. ---*/
-          
-          rotMatrix[0][0] = cosPhi*cosPsi;
-          rotMatrix[1][0] = cosPhi*sinPsi;
-          rotMatrix[2][0] = -sinPhi;
-          
-          rotMatrix[0][1] = sinTheta*sinPhi*cosPsi - cosTheta*sinPsi;
-          rotMatrix[1][1] = sinTheta*sinPhi*sinPsi + cosTheta*cosPsi;
-          rotMatrix[2][1] = sinTheta*cosPhi;
-          
-          rotMatrix[0][2] = cosTheta*sinPhi*cosPsi + sinTheta*sinPsi;
-          rotMatrix[1][2] = cosTheta*sinPhi*sinPsi - sinTheta*cosPsi;
-          rotMatrix[2][2] = cosTheta*cosPhi;
-          
-          for (iVertex = 0; iVertex < geometry->nVertex[iMarker]; iVertex++) {
-            
-            iPoint = geometry->vertex[iMarker][iVertex]->GetNode();
-            jDomain = geometry->vertex[iMarker][iVertex]->GetDonorProcessor();
-            
-            if ((iDomain == jDomain) && (geometry->node[iPoint]->GetDomain())) {
-              
-              iGlobalIndex = geometry->node[iPoint]->GetGlobalIndex();
-              jVertex = geometry->vertex[iMarker][iVertex]->GetDonorVertex();
-              jMarker = geometry->vertex[iMarker][iVertex]->GetDonorMarker();
-              
-              for (iVar = 0; iVar < nVar; iVar++) {
-                Buffer_Send_PrimVar[(buff_size)*(PointTotal_Counter+iPointTotal)+iVar] = LinSysRes.GetBlock(iPoint, iVar);
-              }
-              
-              Buffer_Send_PrimVar[(buff_size)*(PointTotal_Counter+iPointTotal)+(nVar+0)]  = su2double(iGlobalIndex);
-              Buffer_Send_PrimVar[(buff_size)*(PointTotal_Counter+iPointTotal)+(nVar+1)]  = su2double(jVertex);
-              Buffer_Send_PrimVar[(buff_size)*(PointTotal_Counter+iPointTotal)+(nVar+2)]  = su2double(jMarker);
-              Buffer_Send_PrimVar[(buff_size)*(PointTotal_Counter+iPointTotal)+(nVar+3)]  = geometry->node[iPoint]->GetVolume();
-              Buffer_Send_PrimVar[(buff_size)*(PointTotal_Counter+iPointTotal)+(nVar+4)]  = node[iPoint]->GetDelta_Time();
-              
-              if (implicit) {
-                
-                for (iVar = 0; iVar < nVar; iVar++) {
-                  for (jVar = 0; jVar < nVar; jVar++) {
-                    jacMatrix[iVar][jVar] = Jacobian.GetBlock(iPoint, iPoint, iVar, jVar);
-                    rotJacob[iVar][jVar]  = Jacobian.GetBlock(iPoint, iPoint, iVar, jVar);
-                  }
-                }
-                
-                //Rotate the Jacobian momentum components
-                //              for (unsigned short jVar = 1; jVar <= nDim; jVar++) {
-                //              //  for (unsigned short jVar = 0; jVar < nVar; jVar++) {
-                //
-                //                if (nDim == 2) {
-                //                  rotJacob[1][jVar] = (rotMatrix[0][0]*jacMatrix[1][jVar] +
-                //                                       rotMatrix[0][1]*jacMatrix[2][jVar]);
-                //                  rotJacob[2][jVar] = (rotMatrix[1][0]*jacMatrix[1][jVar] +
-                //                                       rotMatrix[1][1]*jacMatrix[2][jVar]);
-                //                } else {
-                //
-                //                rotJacob[1][jVar] = (rotMatrix[0][0]*jacMatrix[1][jVar] +
-                //                                     rotMatrix[0][1]*jacMatrix[2][jVar] +
-                //                                     rotMatrix[0][2]*jacMatrix[3][jVar]);
-                //                rotJacob[2][jVar] = (rotMatrix[1][0]*jacMatrix[1][jVar] +
-                //                                     rotMatrix[1][1]*jacMatrix[2][jVar] +
-                //                                     rotMatrix[1][2]*jacMatrix[3][jVar]);
-                //                rotJacob[3][jVar] = (rotMatrix[2][0]*jacMatrix[1][jVar] +
-                //                                     rotMatrix[2][1]*jacMatrix[2][jVar] +
-                //                                     rotMatrix[2][2]*jacMatrix[3][jVar]);
-                //              }
-                //              }
-                
-                int ii = 0;
-                for (iVar = 0; iVar < nVar; iVar++) {
-                  for (jVar = 0; jVar < nVar; jVar++) {
-                    Buffer_Send_PrimVar[(buff_size)*(PointTotal_Counter+iPointTotal)+(nVar+5)+ii] = rotJacob[iVar][jVar];
-                    ii++;
-                  }
-                }
-                
-              }
-              
-              iPointTotal++;
-              
-            }
-            
-          }
-          
-        }
-        
-      }
-      
-    }
-    
-    /*--- Send the buffers with the geometrical information ---*/
-    
-    if (iDomain != rank) {
-      
-#ifdef HAVE_MPI
-      
-      /*--- Communicate the coordinates, global index, colors, and element
-       date to iDomain with non-blocking sends. ---*/
-      
-      SU2_MPI::Bsend(&Buffer_Send_PrimVar[PointTotal_Counter*(buff_size)],
-                     nPointTotal_s[iDomain]*(buff_size), MPI_DOUBLE, iDomain,
-                     iDomain,  MPI_COMM_WORLD);
-      
-#endif
-      
-    }
-    
-    else {
-      
-      /*--- Allocate local memory for the local recv of the elements ---*/
-      
-      Buffer_Receive_PrimVar            = new su2double[nPointTotal_s[iDomain]*(buff_size)];
-      
-      for (iter = 0; iter < nPointTotal_s[iDomain]*(buff_size); iter++)
-        Buffer_Receive_PrimVar[iter] = Buffer_Send_PrimVar[PointTotal_Counter*(buff_size)+iter];
-      
-      /*--- Recv the point data from ourselves (same procedure as above) ---*/
-      
-      for (iPoint = 0; iPoint < nPointTotal_r[iDomain]; iPoint++) {
-        
-        iGlobal      = SU2_TYPE::Int(Buffer_Receive_PrimVar[iPoint*(buff_size)+(nVar+0)]);
-        iVertex      = SU2_TYPE::Int(Buffer_Receive_PrimVar[iPoint*(buff_size)+(nVar+1)]);
-        iMarker      = SU2_TYPE::Int(Buffer_Receive_PrimVar[iPoint*(buff_size)+(nVar+2)]);
-        for (iVar = 0; iVar < nVar; iVar++)
-          iPrimVar[iVar] = Buffer_Receive_PrimVar[iPoint*(buff_size)+iVar];
-        
-        iPrimVar[nVar+3] = Buffer_Receive_PrimVar[iPoint*(buff_size)+nVar+3];
-        iPrimVar[nVar+4] = Buffer_Receive_PrimVar[iPoint*(buff_size)+nVar+4];
-        
-        if (implicit){
-          int ii = 0;
-          for (iVar = 0; iVar < nVar; iVar++) {
-            for (jVar = 0; jVar < nVar; jVar++) {
-              Jacobian_i[iVar][jVar] = Buffer_Receive_PrimVar[iPoint*(buff_size)+(nVar+5)+ii];
-              SetDonorJacobian(iMarker, iVertex, iVar, jVar, Buffer_Receive_PrimVar[iPoint*(buff_size)+(nVar+5)+ii]);
-              ii++;
-            }
-          }
-        }
-        
-        if (iVertex < 0.0) cout <<" Negative iVertex (receive)" << endl;
-        if (iMarker < 0.0) cout <<" Negative iMarker (receive)" << endl;
-        
-        for (iVar = 0; iVar < nPrimVar; iVar++)
-          SetDonorPrimVar(iMarker, iVertex, iVar, iPrimVar[iVar]);
-        
-        SetDonorGlobalIndex(iMarker, iVertex, iGlobal);
-        
-      }
-      
-      /*--- Delete memory for recv the point stuff ---*/
-      
-      delete [] Buffer_Receive_PrimVar;
-      
-    }
-    
-    /*--- Increment the counters for the send buffers (iDomain loop) ---*/
-    
-    PointTotal_Counter += iPointTotal;
-    
-  }
-  
-  /*--- Wait for the non-blocking sends to complete. ---*/
-  
-#ifdef HAVE_MPI
-  SU2_MPI::Barrier(MPI_COMM_WORLD);
-#endif
-  
-  /*--- The next section begins the recv of all data for the interior
-   points/elements in the mesh. First, create the domain structures for
-   the points on this rank. First, we recv all of the point data ---*/
-  
-  for (iDomain = 0; iDomain < size; iDomain++) {
-    
-    if (rank != iDomain) {
-      
-#ifdef HAVE_MPI
-      
-      /*--- Allocate the receive buffer vector. Send the colors so that we
-       know whether what we recv is an owned or halo node. ---*/
-      
-      Buffer_Receive_PrimVar            = new su2double [nPointTotal_r[iDomain]*(buff_size)];
-      
-      /*--- Receive the buffers with the coords, global index, and colors ---*/
-      
-      SU2_MPI::Recv(Buffer_Receive_PrimVar, nPointTotal_r[iDomain]*(buff_size) , MPI_DOUBLE,
-                    iDomain, rank, MPI_COMM_WORLD, &status_);
-      
-      /*--- Loop over all of the points that we have recv'd and store the
-       coords, global index vertex and markers ---*/
-      
-      for (iPoint = 0; iPoint < nPointTotal_r[iDomain]; iPoint++) {
-        
-        iGlobal      = SU2_TYPE::Int(Buffer_Receive_PrimVar[iPoint*(buff_size)+(nVar+0)]);
-        iVertex      = SU2_TYPE::Int(Buffer_Receive_PrimVar[iPoint*(buff_size)+(nVar+1)]);
-        iMarker      = SU2_TYPE::Int(Buffer_Receive_PrimVar[iPoint*(buff_size)+(nVar+2)]);
-        for (iVar = 0; iVar < nPrimVar; iVar++)
-          iPrimVar[iVar] = Buffer_Receive_PrimVar[iPoint*(buff_size)+iVar];
-        
-        iPrimVar[nVar+3] = Buffer_Receive_PrimVar[iPoint*(buff_size)+nVar+3];
-        iPrimVar[nVar+4] = Buffer_Receive_PrimVar[iPoint*(buff_size)+nVar+4];
-        
-        if (implicit){
-          
-          int ii = 0;
-          for (iVar = 0; iVar < nVar; iVar++) {
-            for (jVar = 0; jVar < nVar; jVar++) {
-              Jacobian_i[iVar][jVar] = Buffer_Receive_PrimVar[iPoint*(buff_size)+(nVar+5)+ii];
-              SetDonorJacobian(iMarker, iVertex, iVar, jVar, Buffer_Receive_PrimVar[iPoint*(buff_size)+(nVar+5)+ii]);
-              ii++;
-            }
-          }
-        }
-        
-        if (iVertex < 0.0) cout <<" Negative iVertex (receive)" << endl;
-        if (iMarker < 0.0) cout <<" Negative iMarker (receive)" << endl;
-        
-        if (iMarker > nMarker) cout << "ERROR" <<  endl;
-        if (iVertex > geometry->nVertex[iMarker]) cout << "ERROR" <<  endl;
-        
-        for (iVar = 0; iVar < nPrimVar; iVar++)
-          SetDonorPrimVar(iMarker, iVertex, iVar, iPrimVar[iVar]);
-        
-        SetDonorGlobalIndex(iMarker, iVertex, iGlobal);
-        
-      }
-      
-      /*--- Delete memory for recv the point stuff ---*/
-      
-      delete [] Buffer_Receive_PrimVar;
-      
-#endif
-      
-    }
-    
-  }
-  
-  /*--- Wait for the non-blocking sends to complete. ---*/
-  
-#ifdef HAVE_MPI
-  
-  SU2_MPI::Barrier(MPI_COMM_WORLD);
-  
-#endif
-  
-  /*--- Free all of the memory used for communicating points and elements ---*/
-  
-  delete[] Buffer_Send_PrimVar;
-  
-  /*--- Release all of the temporary memory ---*/
-  
-  delete [] nPointTotal_s;
-  delete [] nPointTotal_r;
-  delete [] iPrimVar;
-  
-  unsigned long GlobalIndex_iPoint, GlobalIndex_jPoint;
-  
-  su2double *Normal    = new su2double[nDim];
-  su2double *PrimVar_i = new su2double[nPrimVar];
-  su2double *PrimVar_j = new su2double[nPrimVar];
-  
-  /*--- For the first pass through the periodic BC, make all nodes on
-   the periodic surfaces act as point implicit so that we maintain a
-   consistent implicit solution on both sides of the periodic boundary. ---*/
-  
-  if (val_periodic == 1) {
-    for (iMarker = 0; iMarker < config->GetnMarker_All(); iMarker++) {
-      if (config->GetMarker_All_KindBC(iMarker) == PERIODIC_BOUNDARY) {
-        for (iVertex = 0; iVertex < geometry->nVertex[iMarker]; iVertex++) {
-          iPoint = geometry->vertex[iMarker][iVertex]->GetNode();
-          if (implicit) {
-            for (iVar = 0; iVar < nVar; iVar++) {
-              unsigned long total_index = iPoint*nVar+iVar;
-              Jacobian.SetPointImplicit(total_index);
-            }
-          }
-        }
-      }
-    }
-  }
-  
-  /*--- Now perform the residual & Jacobian updates with the recv data. ---*/
-  
-  for (iMarker = 0; iMarker < config->GetnMarker_All(); iMarker++) {
-    if (config->GetMarker_All_KindBC(iMarker) == PERIODIC_BOUNDARY) {
-      
-      iPeriodic = config->GetMarker_All_PerBound(iMarker);
-      if ((iPeriodic == val_periodic) ||
-          (iPeriodic == val_periodic + nPeriodic/2)) {
-        
-        for (iVertex = 0; iVertex < geometry->nVertex[iMarker]; iVertex++) {
-          
-          iPoint = geometry->vertex[iMarker][iVertex]->GetNode();
-          GlobalIndex_iPoint = geometry->node[iPoint]->GetGlobalIndex();
-          GlobalIndex_jPoint = GetDonorGlobalIndex(iMarker, iVertex);
-          
-          if ((geometry->node[iPoint]->GetDomain()) &&
-              (GlobalIndex_iPoint != GlobalIndex_jPoint)) {
-            
-            /*--- Update the volume and time step using the donor info. ---*/
-            
-            for (iVar = 0; iVar < nPrimVar; iVar++) {
-              PrimVar_j[iVar] = GetDonorPrimVar(iMarker, iVertex, iVar);
-            }
-            
-            su2double Vol = geometry->node[iPoint]->GetVolume();
-            geometry->node[iPoint]->SetVolume(Vol + GetDonorPrimVar(iMarker, iVertex, nVar+3));
-            
-//            su2double dt = node[iPoint]->GetDelta_Time();
-//            if (PrimVar_j[nVar+4] < dt)
-//              node[iPoint]->SetDelta_Time(PrimVar_j[nVar+4]);
-            
-            /*--- Access the residual from the donor. ---*/
-            
-            for (iVar = 0; iVar < nVar; iVar++) {
-              Residual[iVar] = GetDonorPrimVar(iMarker, iVertex, iVar);
-            }
-            
-            /*--- Access the Jacobian from the donor. ---*/
-            
-            if (implicit) {
-              int ii = 0;
-              for (iVar = 0; iVar < nVar; iVar++) {
-                for (jVar = 0; jVar < nVar; jVar++) {
-                  Jacobian_i[iVar][jVar] = GetDonorJacobian(iMarker, iVertex, iVar, jVar);
-                  ii++;
-                }
-              }
-            }
-            
-            /*--- Add contributions to total residual and Jacobian. ---*/
-            
-            LinSysRes.AddBlock(iPoint, Residual);
-            if (implicit) Jacobian.AddBlock(iPoint, iPoint, Jacobian_i);
-            
-          }
-        }
-      }
-    }
-  }
-  
-  /*--- Free locally allocated memory ---*/
-  
-  delete [] Normal;
-  delete [] PrimVar_i;
-  delete [] PrimVar_j;
-  
 }
 
 void CTurbSolver::BC_Periodic(CGeometry *geometry, CSolver **solver_container,
@@ -4089,56 +1488,6 @@
       }
   }
       
-<<<<<<< HEAD
-  /*--- Store the value of the primitive variables for IO with a donor cell ---*/
-  
-  DonorPrimVar = new su2double** [nMarker];
-  for (iMarker = 0; iMarker < nMarker; iMarker++) {
-    DonorPrimVar[iMarker] = new su2double* [geometry->nVertex[iMarker]];
-    for (iVertex = 0; iVertex < geometry->nVertex[iMarker]; iVertex++) {
-      DonorPrimVar[iMarker][iVertex] = new su2double [20];
-      for (iVar = 0; iVar < 20; iVar++) {
-        DonorPrimVar[iMarker][iVertex][iVar] = 0.0;
-      }
-    }
-  }
-  
-  /*--- Store the value of the Jacobian from the donor for the periodic
-   boundary condition (point implicit). ---*/
-
-  DonorJacobian = new su2double*** [nMarker];
-  for (iMarker = 0; iMarker < nMarker; iMarker++) {
-    DonorJacobian[iMarker] = new su2double** [geometry->nVertex[iMarker]];
-    for (iVertex = 0; iVertex < geometry->nVertex[iMarker]; iVertex++) {
-      DonorJacobian[iMarker][iVertex] = new su2double* [10*nDim];
-      for (iVar = 0; iVar < 10*nDim; iVar++) {
-        DonorJacobian[iMarker][iVertex][iVar] = new su2double [10*nDim];
-        for (unsigned short jVar = 0; jVar < 10*nDim; jVar++) {
-          DonorJacobian[iMarker][iVertex][iVar][jVar] = 0.0;
-        }
-      }
-    }
-  }
-  
-  /*--- Store the value of the characteristic primitive variables index at the boundaries ---*/
-  
-  DonorGlobalIndex = new unsigned long* [nMarker];
-  for (iMarker = 0; iMarker < nMarker; iMarker++) {
-    DonorGlobalIndex[iMarker] = new unsigned long [geometry->nVertex[iMarker]];
-    for (iVertex = 0; iVertex < geometry->nVertex[iMarker]; iVertex++) {
-      DonorGlobalIndex[iMarker][iVertex] = 0;
-    }
-  }
-
-  /*--- Store volume for periodic if necessary (MG too). ---*/
-
-  if (config->GetnMarker_Periodic() != 0) {
-    for (unsigned long iPoint = 0; iPoint < nPoint; iPoint++)
-      node[iPoint]->SetAuxVar(geometry->node[iPoint]->GetVolume());
-  }
-      
-=======
->>>>>>> c128b3b6
 }
 
 CTurbSASolver::~CTurbSASolver(void) {
@@ -4182,22 +1531,6 @@
   su2double** PrimGrad_Flow = NULL;
   su2double* Vorticity = NULL;
   su2double Laminar_Viscosity = 0;
-  
-  /*--- Store the original volume for periodic cells on the boundaries,
-   since this will be increased as we complete the CVs during our
-   updates. ---*/
-  
-  for (unsigned short iMarker = 0; iMarker < config->GetnMarker_All(); iMarker++) {
-    if (config->GetMarker_All_KindBC(iMarker) == PERIODIC_BOUNDARY) {
-      for (unsigned long iVertex = 0; iVertex < geometry->nVertex[iMarker]; iVertex++) {
-        unsigned long iPoint = geometry->vertex[iMarker][iVertex]->GetNode();
-        
-        /*--- Reset to the original volume. ---*/
-        geometry->node[iPoint]->SetVolume(node[iPoint]->GetAuxVar());
-        
-      }
-    }
-  }
   
   for (iPoint = 0; iPoint < nPoint; iPoint ++) {
     
@@ -6492,54 +3825,7 @@
           Inlet_TurbVars[iMarker][iVertex][1] = omega_Inf;
         }
       }
-      
-  /*--- Store the value of the primitive variables for IO with a donor cell ---*/
-  
-  DonorPrimVar = new su2double** [nMarker];
-  for (iMarker = 0; iMarker < nMarker; iMarker++) {
-    DonorPrimVar[iMarker] = new su2double* [geometry->nVertex[iMarker]];
-    for (iVertex = 0; iVertex < geometry->nVertex[iMarker]; iVertex++) {
-      DonorPrimVar[iMarker][iVertex] = new su2double [20];
-      for (iVar = 0; iVar < 20 ; iVar++) {
-        DonorPrimVar[iMarker][iVertex][iVar] = 0.0;
-      }
-    }
-  }
-  
-  /*--- Store the value of the Jacobian from the donor for the periodic
-   boundary condition (point implicit). ---*/
-  
-  DonorJacobian = new su2double*** [nMarker];
-  for (iMarker = 0; iMarker < nMarker; iMarker++) {
-    DonorJacobian[iMarker] = new su2double** [geometry->nVertex[iMarker]];
-    for (iVertex = 0; iVertex < geometry->nVertex[iMarker]; iVertex++) {
-      DonorJacobian[iMarker][iVertex] = new su2double* [10*nDim];
-      for (iVar = 0; iVar < 10*nDim; iVar++) {
-        DonorJacobian[iMarker][iVertex][iVar] = new su2double [10*nDim];
-        for (unsigned short jVar = 0; jVar < 10*nDim; jVar++) {
-          DonorJacobian[iMarker][iVertex][iVar][jVar] = 0.0;
-        }
-      }
-    }
-  }
-  
-  /*--- Store the value of the characteristic primitive variables index at the boundaries ---*/
-  
-  DonorGlobalIndex = new unsigned long* [nMarker];
-  for (iMarker = 0; iMarker < nMarker; iMarker++) {
-    DonorGlobalIndex[iMarker] = new unsigned long [geometry->nVertex[iMarker]];
-    for (iVertex = 0; iVertex < geometry->nVertex[iMarker]; iVertex++) {
-      DonorGlobalIndex[iMarker][iVertex] = 0;
-    }
-  }
-
-  /*--- Store volume for periodic if necessary (MG too). ---*/
-  
-  if (config->GetnMarker_Periodic() != 0) {
-    for (unsigned long iPoint = 0; iPoint < nPoint; iPoint++)
-      node[iPoint]->SetAuxVar(geometry->node[iPoint]->GetVolume());
-  }
-      
+
 }
 
 CTurbSSTSolver::~CTurbSSTSolver(void) {
@@ -6583,24 +3869,6 @@
   bool limiter_flow     = ((config->GetKind_SlopeLimit_Flow() != NO_LIMITER) && (ExtIter <= config->GetLimiterIter()) && !(disc_adjoint && config->GetFrozen_Limiter_Disc()));
   bool limiter_turb     = ((config->GetKind_SlopeLimit_Turb() != NO_LIMITER) && (ExtIter <= config->GetLimiterIter()) && !(disc_adjoint && config->GetFrozen_Limiter_Disc()));
 
-<<<<<<< HEAD
-  /*--- Store the original volume for periodic cells on the boundaries,
-   since this will be increased as we complete the CVs during our
-   updates. ---*/
-  
-  for (unsigned short iMarker = 0; iMarker < config->GetnMarker_All(); iMarker++) {
-    if (config->GetMarker_All_KindBC(iMarker) == PERIODIC_BOUNDARY) {
-      for (unsigned long iVertex = 0; iVertex < geometry->nVertex[iMarker]; iVertex++) {
-        unsigned long iPoint = geometry->vertex[iMarker][iVertex]->GetNode();
-        
-        /*--- Reset to the original volume. ---*/
-        geometry->node[iPoint]->SetVolume(node[iPoint]->GetAuxVar());
-        
-      }
-    }
-  }
-=======
->>>>>>> c128b3b6
   
   for (iPoint = 0; iPoint < nPoint; iPoint ++) {
     
