/*!
 * \file CIncEulerSolver.cpp
 * \brief Main subroutines for solving incompressible flow (Euler, Navier-Stokes, etc.).
 * \author F. Palacios, T. Economon
 * \version 7.1.0 "Blackbird"
 *
 * SU2 Project Website: https://su2code.github.io
 *
 * The SU2 Project is maintained by the SU2 Foundation
 * (http://su2foundation.org)
 *
 * Copyright 2012-2020, SU2 Contributors (cf. AUTHORS.md)
 *
 * SU2 is free software; you can redistribute it and/or
 * modify it under the terms of the GNU Lesser General Public
 * License as published by the Free Software Foundation; either
 * version 2.1 of the License, or (at your option) any later version.
 *
 * SU2 is distributed in the hope that it will be useful,
 * but WITHOUT ANY WARRANTY; without even the implied warranty of
 * MERCHANTABILITY or FITNESS FOR A PARTICULAR PURPOSE. See the GNU
 * Lesser General Public License for more details.
 *
 * You should have received a copy of the GNU Lesser General Public
 * License along with SU2. If not, see <http://www.gnu.org/licenses/>.
 */

#include "../../include/solvers/CIncEulerSolver.hpp"
#include "../../../Common/include/toolboxes/printing_toolbox.hpp"
#include "../../include/fluid/CConstantDensity.hpp"
#include "../../include/fluid/CIncIdealGas.hpp"
#include "../../include/fluid/CIncIdealGasPolynomial.hpp"
#include "../../include/variables/CIncNSVariable.hpp"
#include "../../../Common/include/toolboxes/geometry_toolbox.hpp"


CIncEulerSolver::CIncEulerSolver(CGeometry *geometry, CConfig *config, unsigned short iMesh,
                                 const bool navier_stokes) :
  CFVMFlowSolverBase<CIncEulerVariable, INCOMPRESSIBLE>() {

  /*--- Based on the navier_stokes boolean, determine if this constructor is
   *    being called by itself, or by its derived class CIncNSSolver. ---*/
  const string description = navier_stokes? "Navier-Stokes" : "Euler";

  unsigned short iVar, iMarker, nLineLets;
  ifstream restart_file;
  unsigned short nZone = geometry->GetnZone();
  bool restart = (config->GetRestart() || config->GetRestart_Flow());
  int Unst_RestartIter;
  unsigned short iZone = config->GetiZone();
  bool dual_time = ((config->GetTime_Marching() == DT_STEPPING_1ST) ||
                    (config->GetTime_Marching() == DT_STEPPING_2ND));
  bool time_stepping = config->GetTime_Marching() == TIME_STEPPING;
  bool adjoint = (config->GetContinuous_Adjoint()) || (config->GetDiscrete_Adjoint());

  /* A grid is defined as dynamic if there's rigid grid movement or grid deformation AND the problem is time domain */
  dynamic_grid = config->GetDynamic_Grid();

  /*--- Store the multigrid level. ---*/
  MGLevel = iMesh;

  /*--- Check for a restart file to evaluate if there is a change in the angle of attack
   before computing all the non-dimesional quantities. ---*/

  if (!(!restart || (iMesh != MESH_0) || nZone > 1)) {

    /*--- Multizone problems require the number of the zone to be appended. ---*/

    auto filename_ = config->GetSolution_FileName();

    if (nZone > 1) filename_ = config->GetMultizone_FileName(filename_, iZone, ".dat");

    /*--- Modify file name for a dual-time unsteady restart ---*/

    if (dual_time) {
      if (adjoint) Unst_RestartIter = SU2_TYPE::Int(config->GetUnst_AdjointIter())-1;
      else if (config->GetTime_Marching() == DT_STEPPING_1ST)
        Unst_RestartIter = SU2_TYPE::Int(config->GetRestart_Iter())-1;
      else Unst_RestartIter = SU2_TYPE::Int(config->GetRestart_Iter())-2;
      filename_ = config->GetUnsteady_FileName(filename_, Unst_RestartIter, ".dat");
    }

    /*--- Modify file name for a time stepping unsteady restart ---*/

    if (time_stepping) {
      if (adjoint) Unst_RestartIter = SU2_TYPE::Int(config->GetUnst_AdjointIter())-1;
      else Unst_RestartIter = SU2_TYPE::Int(config->GetRestart_Iter())-1;
      filename_ = config->GetUnsteady_FileName(filename_, Unst_RestartIter, ".dat");
    }

    /*--- Read and store the restart metadata. ---*/

//    Read_SU2_Restart_Metadata(geometry, config, false, filename_);

  }

  /*--- Set the gamma value ---*/

  Gamma = config->GetGamma();
  Gamma_Minus_One = Gamma - 1.0;

  /*--- Define geometry constants in the solver structure.
   * Incompressible flow, primitive variables (P, vx, vy, vz, T, rho, beta, lamMu, EddyMu, Kt_eff, Cp, Cv) ---*/

  nDim = geometry->GetnDim();

  /*--- Make sure to align the sizes with the constructor of CIncEulerVariable. ---*/
  nVar = nDim+2; nPrimVar = nDim+9; nPrimVarGrad = nDim+6;

  /*--- Initialize nVarGrad for deallocation ---*/

  nVarGrad = nPrimVarGrad;

  nMarker      = config->GetnMarker_All();
  nPoint       = geometry->GetnPoint();
  nPointDomain = geometry->GetnPointDomain();

  /*--- Store the number of vertices on each marker for deallocation later ---*/

  nVertex = new unsigned long[nMarker];
  for (iMarker = 0; iMarker < nMarker; iMarker++)
    nVertex[iMarker] = geometry->nVertex[iMarker];

  /*--- Perform the non-dimensionalization for the flow equations using the
   specified reference values. ---*/

  SetNondimensionalization(config, iMesh);

  /*--- Check if we are executing a verification case. If so, the
   VerificationSolution object will be instantiated for a particular
   option from the available library of verification solutions. Note
   that this is done after SetNondim(), as problem-specific initial
   parameters are needed by the solution constructors. ---*/

  SetVerificationSolution(nDim, nVar, config);

  /// TODO: This type of variables will be replaced.

  AllocateTerribleLegacyTemporaryVariables();

  /*--- Define some auxiliary vectors related to the primitive solution ---*/

  Primitive   = new su2double[nPrimVar] ();
  Primitive_i = new su2double[nPrimVar] ();
  Primitive_j = new su2double[nPrimVar] ();

  /*--- Allocate preconditioning matrix. ---*/

  Preconditioner = new su2double* [nVar];
  for (iVar = 0; iVar < nVar; iVar ++)
    Preconditioner[iVar] = new su2double[nVar];

  /*--- Allocate base class members. ---*/

  Allocate(*config);

  /*--- Jacobians and vector structures for implicit computations ---*/

  if (config->GetKind_TimeIntScheme_Flow() == EULER_IMPLICIT) {

    if (rank == MASTER_NODE)
      cout << "Initialize Jacobian structure (" << description << "). MG level: " << iMesh <<"." << endl;

    Jacobian.Initialize(nPoint, nPointDomain, nVar, nVar, true, geometry, config);

    if (config->GetKind_Linear_Solver_Prec() == LINELET) {
      nLineLets = Jacobian.BuildLineletPreconditioner(geometry, config);
      if (rank == MASTER_NODE) cout << "Compute linelet structure. " << nLineLets << " elements in each line (average)." << endl;
    }
  }
  else {
    if (rank == MASTER_NODE)
      cout << "Explicit scheme. No Jacobian structure (" << description << "). MG level: " << iMesh <<"." << endl;
  }

  /*--- Read farfield conditions ---*/

  Density_Inf     = config->GetDensity_FreeStreamND();
  Pressure_Inf    = config->GetPressure_FreeStreamND();
  Velocity_Inf    = config->GetVelocity_FreeStreamND();
  Temperature_Inf = config->GetTemperature_FreeStreamND();

  /*--- Initialize the secondary values for direct derivative approxiations ---*/

  switch (config->GetDirectDiff()) {
    case NO_DERIVATIVE:
      /*--- Default ---*/
      break;
    case D_DENSITY:
      SU2_TYPE::SetDerivative(Density_Inf, 1.0);
      break;
    case D_PRESSURE:
      SU2_TYPE::SetDerivative(Pressure_Inf, 1.0);
      break;
    case D_TEMPERATURE:
      SU2_TYPE::SetDerivative(Temperature_Inf, 1.0);
      break;
    case D_MACH: case D_AOA:
    case D_SIDESLIP: case D_REYNOLDS:
    case D_TURB2LAM: case D_DESIGN:
      /*--- Already done in postprocessing of config ---*/
      break;
    default:
      break;
  }

  /*--- Initialize the solution to the far-field state everywhere. ---*/

  if (navier_stokes) {
    nodes = new CIncNSVariable(Pressure_Inf, Velocity_Inf, Temperature_Inf, nPoint, nDim, nVar, config);
  } else {
    nodes = new CIncEulerVariable(Pressure_Inf, Velocity_Inf, Temperature_Inf, nPoint, nDim, nVar, config);
  }
  SetBaseClassPointerToNodes();

  /*--- Initial comms. ---*/

  CommunicateInitialState(geometry, config);

  /*--- Add the solver name (max 8 characters) ---*/
  SolverName = "INC.FLOW";

  /*--- Finally, check that the static arrays will be large enough (keep this
   *    check at the bottom to make sure we consider the "final" values). ---*/
  if((nDim > MAXNDIM) || (nPrimVar > MAXNVAR))
    SU2_MPI::Error("Oops! The CIncEulerSolver static array sizes are not large enough.", CURRENT_FUNCTION);
}

CIncEulerSolver::~CIncEulerSolver(void) {

  unsigned short iVar;

  delete [] Primitive;
  delete [] Primitive_i;
  delete [] Primitive_j;

  if (Preconditioner != nullptr) {
    for (iVar = 0; iVar < nVar; iVar ++)
      delete [] Preconditioner[iVar];
    delete [] Preconditioner;
  }

  delete FluidModel;
}

void CIncEulerSolver::SetNondimensionalization(CConfig *config, unsigned short iMesh) {

  su2double Temperature_FreeStream = 0.0,  ModVel_FreeStream = 0.0,Energy_FreeStream = 0.0,
  ModVel_FreeStreamND = 0.0, Omega_FreeStream = 0.0, Omega_FreeStreamND = 0.0, Viscosity_FreeStream = 0.0,
  Density_FreeStream = 0.0, Pressure_FreeStream = 0.0, Pressure_Thermodynamic = 0.0, Tke_FreeStream = 0.0,
  Length_Ref = 0.0, Density_Ref = 0.0, Pressure_Ref = 0.0, Temperature_Ref = 0.0, Velocity_Ref = 0.0, Time_Ref = 0.0,
  Gas_Constant_Ref = 0.0, Omega_Ref = 0.0, Force_Ref = 0.0, Viscosity_Ref = 0.0, Conductivity_Ref = 0.0, Heat_Flux_Ref = 0.0, Energy_Ref= 0.0, Pressure_FreeStreamND = 0.0, Pressure_ThermodynamicND = 0.0, Density_FreeStreamND = 0.0,
  Temperature_FreeStreamND = 0.0, Gas_ConstantND = 0.0, Specific_Heat_CpND = 0.0, Specific_Heat_CvND = 0.0, Thermal_Expansion_CoeffND = 0.0,
  Velocity_FreeStreamND[3] = {0.0, 0.0, 0.0}, Viscosity_FreeStreamND = 0.0,
  Tke_FreeStreamND = 0.0, Energy_FreeStreamND = 0.0,
  Total_UnstTimeND = 0.0, Delta_UnstTimeND = 0.0;

  unsigned short iDim, iVar;

  /*--- Local variables ---*/

  su2double Mach     = config->GetMach();
  su2double Reynolds = config->GetReynolds();

  bool unsteady      = (config->GetTime_Marching() != NO);
  bool viscous       = config->GetViscous();
  bool turbulent     = ((config->GetKind_Solver() == INC_RANS) ||
                        (config->GetKind_Solver() == DISC_ADJ_INC_RANS));
  bool tkeNeeded     = ((turbulent) && ((config->GetKind_Turb_Model() == SST) || (config->GetKind_Turb_Model() == SST_SUST)));
  bool energy        = config->GetEnergy_Equation();
  bool boussinesq    = (config->GetKind_DensityModel() == BOUSSINESQ);

  /*--- Compute dimensional free-stream values. ---*/

  Density_FreeStream     = config->GetInc_Density_Init();     config->SetDensity_FreeStream(Density_FreeStream);
  Temperature_FreeStream = config->GetInc_Temperature_Init(); config->SetTemperature_FreeStream(Temperature_FreeStream);
  Pressure_FreeStream    = 0.0; config->SetPressure_FreeStream(Pressure_FreeStream);

  ModVel_FreeStream   = 0.0;
  for (iDim = 0; iDim < nDim; iDim++) {
    ModVel_FreeStream += config->GetInc_Velocity_Init()[iDim]*config->GetInc_Velocity_Init()[iDim];
    config->SetVelocity_FreeStream(config->GetInc_Velocity_Init()[iDim],iDim);
  }
  ModVel_FreeStream = sqrt(ModVel_FreeStream); config->SetModVel_FreeStream(ModVel_FreeStream);

  /*--- Depending on the density model chosen, select a fluid model. ---*/

  switch (config->GetKind_FluidModel()) {

    case CONSTANT_DENSITY:

      FluidModel = new CConstantDensity(Density_FreeStream, config->GetSpecific_Heat_Cp());
      FluidModel->SetTDState_T(Temperature_FreeStream);
      break;

    case INC_IDEAL_GAS:

      config->SetGas_Constant(UNIVERSAL_GAS_CONSTANT/(config->GetMolecular_Weight()/1000.0));
      Pressure_Thermodynamic = Density_FreeStream*Temperature_FreeStream*config->GetGas_Constant();
      FluidModel = new CIncIdealGas(config->GetSpecific_Heat_Cp(), config->GetGas_Constant(), Pressure_Thermodynamic);
      FluidModel->SetTDState_T(Temperature_FreeStream);
      Pressure_Thermodynamic = FluidModel->GetPressure();
      config->SetPressure_Thermodynamic(Pressure_Thermodynamic);
      break;

    case INC_IDEAL_GAS_POLY:

      config->SetGas_Constant(UNIVERSAL_GAS_CONSTANT/(config->GetMolecular_Weight()/1000.0));
      Pressure_Thermodynamic = Density_FreeStream*Temperature_FreeStream*config->GetGas_Constant();
      FluidModel = new CIncIdealGasPolynomial<N_POLY_COEFFS>(config->GetGas_Constant(), Pressure_Thermodynamic);
      if (viscous) {
        /*--- Variable Cp model via polynomial. ---*/
        for (iVar = 0; iVar < config->GetnPolyCoeffs(); iVar++)
          config->SetCp_PolyCoeffND(config->GetCp_PolyCoeff(iVar), iVar);
        FluidModel->SetCpModel(config);
      }
      FluidModel->SetTDState_T(Temperature_FreeStream);
      Pressure_Thermodynamic = FluidModel->GetPressure();
      config->SetPressure_Thermodynamic(Pressure_Thermodynamic);
      break;

    default:

      SU2_MPI::Error("Fluid model not implemented for incompressible solver.", CURRENT_FUNCTION);
      break;
  }

  if (viscous) {

    /*--- The dimensional viscosity is needed to determine the free-stream conditions.
      To accomplish this, simply set the non-dimensional coefficients to the
      dimensional ones. This will be overruled later.---*/

    config->SetMu_RefND(config->GetMu_Ref());
    config->SetMu_Temperature_RefND(config->GetMu_Temperature_Ref());
    config->SetMu_SND(config->GetMu_S());
    config->SetMu_ConstantND(config->GetMu_Constant());

    for (iVar = 0; iVar < config->GetnPolyCoeffs(); iVar++)
      config->SetMu_PolyCoeffND(config->GetMu_PolyCoeff(iVar), iVar);

    /*--- Use the fluid model to compute the dimensional viscosity/conductivity. ---*/

    FluidModel->SetLaminarViscosityModel(config);
    Viscosity_FreeStream = FluidModel->GetLaminarViscosity();
    config->SetViscosity_FreeStream(Viscosity_FreeStream);

    Reynolds = Density_FreeStream*ModVel_FreeStream/Viscosity_FreeStream; config->SetReynolds(Reynolds);

    /*--- Turbulence kinetic energy ---*/

    Tke_FreeStream  = 3.0/2.0*(ModVel_FreeStream*ModVel_FreeStream*config->GetTurbulenceIntensity_FreeStream()*config->GetTurbulenceIntensity_FreeStream());

  }

  /*--- The non-dim. scheme for incompressible flows uses the following ref. values:
     Reference length      = 1 m (fixed by default, grid in meters)
     Reference density     = liquid density or freestream (input)
     Reference velocity    = liquid velocity or freestream (input)
     Reference temperature = liquid temperature or freestream (input)
     Reference pressure    = Reference density * Reference velocity * Reference velocity
     Reference viscosity   = Reference Density * Reference velocity * Reference length
     This is the same non-dim. scheme as in the compressible solver.
     Note that the Re and Re Length are not used as part of initialization. ---*/

  if (config->GetRef_Inc_NonDim() == DIMENSIONAL) {
    Density_Ref     = 1.0;
    Velocity_Ref    = 1.0;
    Temperature_Ref = 1.0;
    Pressure_Ref    = 1.0;
  }
  else if (config->GetRef_Inc_NonDim() == INITIAL_VALUES) {
    Density_Ref     = Density_FreeStream;
    Velocity_Ref    = ModVel_FreeStream;
    Temperature_Ref = Temperature_FreeStream;
    Pressure_Ref    = Density_Ref*Velocity_Ref*Velocity_Ref;
  }
  else if (config->GetRef_Inc_NonDim() == REFERENCE_VALUES) {
    Density_Ref     = config->GetInc_Density_Ref();
    Velocity_Ref    = config->GetInc_Velocity_Ref();
    Temperature_Ref = config->GetInc_Temperature_Ref();
    Pressure_Ref    = Density_Ref*Velocity_Ref*Velocity_Ref;
  }
  config->SetDensity_Ref(Density_Ref);
  config->SetVelocity_Ref(Velocity_Ref);
  config->SetTemperature_Ref(Temperature_Ref);
  config->SetPressure_Ref(Pressure_Ref);

  /*--- More derived reference values ---*/

  Length_Ref       = 1.0;                                                config->SetLength_Ref(Length_Ref);
  Time_Ref         = Length_Ref/Velocity_Ref;                            config->SetTime_Ref(Time_Ref);
  Omega_Ref        = Velocity_Ref/Length_Ref;                            config->SetOmega_Ref(Omega_Ref);
  Force_Ref        = Velocity_Ref*Velocity_Ref/Length_Ref;               config->SetForce_Ref(Force_Ref);
  Heat_Flux_Ref    = Density_Ref*Velocity_Ref*Velocity_Ref*Velocity_Ref; config->SetHeat_Flux_Ref(Heat_Flux_Ref);
  Gas_Constant_Ref = Velocity_Ref*Velocity_Ref/Temperature_Ref;          config->SetGas_Constant_Ref(Gas_Constant_Ref);
  Viscosity_Ref    = Density_Ref*Velocity_Ref*Length_Ref;                config->SetViscosity_Ref(Viscosity_Ref);
  Conductivity_Ref = Viscosity_Ref*Gas_Constant_Ref;                     config->SetConductivity_Ref(Conductivity_Ref);

  /*--- Get the freestream energy. Only useful if energy equation is active. ---*/

  Energy_FreeStream = FluidModel->GetStaticEnergy() + 0.5*ModVel_FreeStream*ModVel_FreeStream;
  config->SetEnergy_FreeStream(Energy_FreeStream);
  if (tkeNeeded) { Energy_FreeStream += Tke_FreeStream; }; config->SetEnergy_FreeStream(Energy_FreeStream);

  /*--- Compute Mach number ---*/

  if (config->GetKind_FluidModel() == CONSTANT_DENSITY) {
    Mach = ModVel_FreeStream / sqrt(config->GetBulk_Modulus()/Density_FreeStream);
  } else {
    Mach = 0.0;
  }
  config->SetMach(Mach);

  /*--- Divide by reference values, to compute the non-dimensional free-stream values ---*/

  Pressure_FreeStreamND = Pressure_FreeStream/config->GetPressure_Ref(); config->SetPressure_FreeStreamND(Pressure_FreeStreamND);
  Pressure_ThermodynamicND = Pressure_Thermodynamic/config->GetPressure_Ref(); config->SetPressure_ThermodynamicND(Pressure_ThermodynamicND);
  Density_FreeStreamND  = Density_FreeStream/config->GetDensity_Ref();   config->SetDensity_FreeStreamND(Density_FreeStreamND);

  for (iDim = 0; iDim < nDim; iDim++) {
    Velocity_FreeStreamND[iDim] = config->GetVelocity_FreeStream()[iDim]/Velocity_Ref; config->SetVelocity_FreeStreamND(Velocity_FreeStreamND[iDim], iDim);
  }

  Temperature_FreeStreamND = Temperature_FreeStream/config->GetTemperature_Ref(); config->SetTemperature_FreeStreamND(Temperature_FreeStreamND);
  Gas_ConstantND      = config->GetGas_Constant()/Gas_Constant_Ref;    config->SetGas_ConstantND(Gas_ConstantND);
  Specific_Heat_CpND  = config->GetSpecific_Heat_Cp()/Gas_Constant_Ref; config->SetSpecific_Heat_CpND(Specific_Heat_CpND);

  /*--- We assume that Cp = Cv for our incompressible fluids. ---*/
  Specific_Heat_CvND  = config->GetSpecific_Heat_Cp()/Gas_Constant_Ref; config->SetSpecific_Heat_CvND(Specific_Heat_CvND);

  Thermal_Expansion_CoeffND = config->GetThermal_Expansion_Coeff()*config->GetTemperature_Ref(); config->SetThermal_Expansion_CoeffND(Thermal_Expansion_CoeffND);

  ModVel_FreeStreamND = 0.0;
  for (iDim = 0; iDim < nDim; iDim++) ModVel_FreeStreamND += Velocity_FreeStreamND[iDim]*Velocity_FreeStreamND[iDim];
  ModVel_FreeStreamND    = sqrt(ModVel_FreeStreamND); config->SetModVel_FreeStreamND(ModVel_FreeStreamND);

  Viscosity_FreeStreamND = Viscosity_FreeStream / Viscosity_Ref;   config->SetViscosity_FreeStreamND(Viscosity_FreeStreamND);

  Tke_FreeStream  = 3.0/2.0*(ModVel_FreeStream*ModVel_FreeStream*config->GetTurbulenceIntensity_FreeStream()*config->GetTurbulenceIntensity_FreeStream());
  config->SetTke_FreeStream(Tke_FreeStream);

  Tke_FreeStreamND  = 3.0/2.0*(ModVel_FreeStreamND*ModVel_FreeStreamND*config->GetTurbulenceIntensity_FreeStream()*config->GetTurbulenceIntensity_FreeStream());
  config->SetTke_FreeStreamND(Tke_FreeStreamND);

  Omega_FreeStream = Density_FreeStream*Tke_FreeStream/(Viscosity_FreeStream*config->GetTurb2LamViscRatio_FreeStream());
  config->SetOmega_FreeStream(Omega_FreeStream);

  Omega_FreeStreamND = Density_FreeStreamND*Tke_FreeStreamND/(Viscosity_FreeStreamND*config->GetTurb2LamViscRatio_FreeStream());
  config->SetOmega_FreeStreamND(Omega_FreeStreamND);

  /*--- Delete the original (dimensional) FluidModel object. No fluid is used for inscompressible cases. ---*/

  delete FluidModel;

  switch (config->GetKind_FluidModel()) {

    case CONSTANT_DENSITY:
      FluidModel = new CConstantDensity(Density_FreeStreamND, Specific_Heat_CpND);
      break;

    case INC_IDEAL_GAS:
      FluidModel = new CIncIdealGas(Specific_Heat_CpND, Gas_ConstantND, Pressure_ThermodynamicND);
      break;

    case INC_IDEAL_GAS_POLY:
      FluidModel = new CIncIdealGasPolynomial<N_POLY_COEFFS>(Gas_ConstantND, Pressure_ThermodynamicND);
      if (viscous) {
        /*--- Variable Cp model via polynomial. ---*/
        config->SetCp_PolyCoeffND(config->GetCp_PolyCoeff(0)/Gas_Constant_Ref, 0);
        for (iVar = 1; iVar < config->GetnPolyCoeffs(); iVar++)
          config->SetCp_PolyCoeffND(config->GetCp_PolyCoeff(iVar)*pow(Temperature_Ref,iVar)/Gas_Constant_Ref, iVar);
        FluidModel->SetCpModel(config);
      }
      break;
      FluidModel->SetTDState_T(Temperature_FreeStreamND);
  }

  Energy_FreeStreamND = FluidModel->GetStaticEnergy() + 0.5*ModVel_FreeStreamND*ModVel_FreeStreamND;

  if (viscous) {

    /*--- Constant viscosity model ---*/

    config->SetMu_ConstantND(config->GetMu_Constant()/Viscosity_Ref);

    /*--- Sutherland's model ---*/

    config->SetMu_RefND(config->GetMu_Ref()/Viscosity_Ref);
    config->SetMu_SND(config->GetMu_S()/config->GetTemperature_Ref());
    config->SetMu_Temperature_RefND(config->GetMu_Temperature_Ref()/config->GetTemperature_Ref());

    /*--- Viscosity model via polynomial. ---*/

    config->SetMu_PolyCoeffND(config->GetMu_PolyCoeff(0)/Viscosity_Ref, 0);
    for (iVar = 1; iVar < config->GetnPolyCoeffs(); iVar++)
      config->SetMu_PolyCoeffND(config->GetMu_PolyCoeff(iVar)*pow(Temperature_Ref,iVar)/Viscosity_Ref, iVar);

    /*--- Constant thermal conductivity model ---*/

    config->SetKt_ConstantND(config->GetKt_Constant()/Conductivity_Ref);

    /*--- Conductivity model via polynomial. ---*/

    config->SetKt_PolyCoeffND(config->GetKt_PolyCoeff(0)/Conductivity_Ref, 0);
    for (iVar = 1; iVar < config->GetnPolyCoeffs(); iVar++)
      config->SetKt_PolyCoeffND(config->GetKt_PolyCoeff(iVar)*pow(Temperature_Ref,iVar)/Conductivity_Ref, iVar);

    /*--- Set up the transport property models. ---*/

    FluidModel->SetLaminarViscosityModel(config);
    FluidModel->SetThermalConductivityModel(config);

  }

  if (tkeNeeded) { Energy_FreeStreamND += Tke_FreeStreamND; };  config->SetEnergy_FreeStreamND(Energy_FreeStreamND);

  Energy_Ref = Energy_FreeStream/Energy_FreeStreamND; config->SetEnergy_Ref(Energy_Ref);

  Total_UnstTimeND = config->GetTotal_UnstTime() / Time_Ref;    config->SetTotal_UnstTimeND(Total_UnstTimeND);
  Delta_UnstTimeND = config->GetDelta_UnstTime() / Time_Ref;    config->SetDelta_UnstTimeND(Delta_UnstTimeND);

  /*--- Write output to the console if this is the master node and first domain ---*/

  if ((rank == MASTER_NODE) && (iMesh == MESH_0)) {

    cout.precision(6);

    if (config->GetRef_Inc_NonDim() == DIMENSIONAL) {
      cout << "Incompressible flow: rho_ref, vel_ref, temp_ref, p_ref" << endl;
      cout << "are set to 1.0 in order to perform a dimensional calculation." << endl;
      if (dynamic_grid) cout << "Force coefficients computed using MACH_MOTION." << endl;
      else cout << "Force coefficients computed using initial values." << endl;
    }
    else if (config->GetRef_Inc_NonDim() == INITIAL_VALUES) {
      cout << "Incompressible flow: rho_ref, vel_ref, and temp_ref" << endl;
      cout << "are based on the initial values, p_ref = rho_ref*vel_ref^2." << endl;
      if (dynamic_grid) cout << "Force coefficients computed using MACH_MOTION." << endl;
      else cout << "Force coefficients computed using initial values." << endl;
    }
    else if (config->GetRef_Inc_NonDim() == REFERENCE_VALUES) {
      cout << "Incompressible flow: rho_ref, vel_ref, and temp_ref" << endl;
      cout << "are user-provided reference values, p_ref = rho_ref*vel_ref^2." << endl;
      if (dynamic_grid) cout << "Force coefficients computed using MACH_MOTION." << endl;
      else cout << "Force coefficients computed using reference values." << endl;
    }
    cout << "The reference area for force coeffs. is " << config->GetRefArea() << " m^2." << endl;
    cout << "The reference length for force coeffs. is " << config->GetRefLength() << " m." << endl;

    cout << "The pressure is decomposed into thermodynamic and dynamic components." << endl;
    cout << "The initial value of the dynamic pressure is 0." << endl;

    cout << "Mach number: "<< config->GetMach();
    if (config->GetKind_FluidModel() == CONSTANT_DENSITY) {
      cout << ", computed using the Bulk modulus." << endl;
    } else {
      cout << ", computed using fluid speed of sound." << endl;
    }

    cout << "For external flows, the initial state is imposed at the far-field." << endl;
    cout << "Angle of attack (deg): "<< config->GetAoA() << ", computed using the initial velocity." << endl;
    cout << "Side slip angle (deg): "<< config->GetAoS() << ", computed using the initial velocity." << endl;

    if (viscous) {
      cout << "Reynolds number per meter: " << config->GetReynolds() << ", computed using initial values."<< endl;
      cout << "Reynolds number is a byproduct of inputs only (not used internally)." << endl;
    }
    cout << "SI units only. The grid should be dimensional (meters)." << endl;

    switch (config->GetKind_DensityModel()) {

      case CONSTANT:
        if (energy) cout << "Energy equation is active and decoupled." << endl;
        else cout << "No energy equation." << endl;
        break;

      case BOUSSINESQ:
        if (energy) cout << "Energy equation is active and coupled through Boussinesq approx." << endl;
        break;

      case VARIABLE:
        if (energy) cout << "Energy equation is active and coupled for variable density." << endl;
        break;

    }

    stringstream NonDimTableOut, ModelTableOut;
    stringstream Unit;

    cout << endl;
    PrintingToolbox::CTablePrinter ModelTable(&ModelTableOut);
    ModelTableOut <<"-- Models:"<< endl;

    ModelTable.AddColumn("Viscosity Model", 25);
    ModelTable.AddColumn("Conductivity Model", 26);
    ModelTable.AddColumn("Fluid Model", 25);
    ModelTable.SetAlign(PrintingToolbox::CTablePrinter::RIGHT);
    ModelTable.PrintHeader();

    PrintingToolbox::CTablePrinter NonDimTable(&NonDimTableOut);
    NonDimTable.AddColumn("Name", 22);
    NonDimTable.AddColumn("Dim. value", 14);
    NonDimTable.AddColumn("Ref. value", 14);
    NonDimTable.AddColumn("Unit", 10);
    NonDimTable.AddColumn("Non-dim. value", 14);
    NonDimTable.SetAlign(PrintingToolbox::CTablePrinter::RIGHT);

    NonDimTableOut <<"-- Fluid properties:"<< endl;

    NonDimTable.PrintHeader();

    if (viscous){

      switch(config->GetKind_ViscosityModel()){
      case CONSTANT_VISCOSITY:
        ModelTable << "CONSTANT_VISCOSITY";
        if      (config->GetSystemMeasurements() == SI) Unit << "N.s/m^2";
        else if (config->GetSystemMeasurements() == US) Unit << "lbf.s/ft^2";
        NonDimTable << "Viscosity" << config->GetMu_Constant() << config->GetMu_Constant()/config->GetMu_ConstantND() << Unit.str() << config->GetMu_ConstantND();
        Unit.str("");
        NonDimTable.PrintFooter();
        break;

      case SUTHERLAND:
        ModelTable << "SUTHERLAND";
        if      (config->GetSystemMeasurements() == SI) Unit << "N.s/m^2";
        else if (config->GetSystemMeasurements() == US) Unit << "lbf.s/ft^2";
        NonDimTable << "Ref. Viscosity" <<  config->GetMu_Ref() <<  config->GetViscosity_Ref() << Unit.str() << config->GetMu_RefND();
        Unit.str("");
        if      (config->GetSystemMeasurements() == SI) Unit << "K";
        else if (config->GetSystemMeasurements() == US) Unit << "R";
        NonDimTable << "Sutherland Temp." << config->GetMu_Temperature_Ref() <<  config->GetTemperature_Ref() << Unit.str() << config->GetMu_Temperature_RefND();
        Unit.str("");
        if      (config->GetSystemMeasurements() == SI) Unit << "K";
        else if (config->GetSystemMeasurements() == US) Unit << "R";
        NonDimTable << "Sutherland Const." << config->GetMu_S() << config->GetTemperature_Ref() << Unit.str() << config->GetMu_SND();
        Unit.str("");
        NonDimTable.PrintFooter();
        break;

      case POLYNOMIAL_VISCOSITY:
        ModelTable << "POLYNOMIAL_VISCOSITY";
        for (iVar = 0; iVar < config->GetnPolyCoeffs(); iVar++) {
          stringstream ss;
          ss << iVar;
          if (config->GetMu_PolyCoeff(iVar) != 0.0)
            NonDimTable << "Mu(T) Poly. Coeff. " + ss.str()  << config->GetMu_PolyCoeff(iVar) << config->GetMu_PolyCoeff(iVar)/config->GetMu_PolyCoeffND(iVar) << "-" << config->GetMu_PolyCoeffND(iVar);
        }
        Unit.str("");
        NonDimTable.PrintFooter();
        break;
      }

      switch(config->GetKind_ConductivityModel()){
      case CONSTANT_PRANDTL:
        ModelTable << "CONSTANT_PRANDTL";
        NonDimTable << "Prandtl (Lam.)"  << "-" << "-" << "-" << config->GetPrandtl_Lam();
        Unit.str("");
        NonDimTable << "Prandtl (Turb.)" << "-" << "-" << "-" << config->GetPrandtl_Turb();
        Unit.str("");
        NonDimTable.PrintFooter();
        break;

      case CONSTANT_CONDUCTIVITY:
        ModelTable << "CONSTANT_CONDUCTIVITY";
        Unit << "W/m^2.K";
        NonDimTable << "Molecular Cond." << config->GetKt_Constant() << config->GetKt_Constant()/config->GetKt_ConstantND() << Unit.str() << config->GetKt_ConstantND();
        Unit.str("");
        NonDimTable.PrintFooter();
        break;

      case POLYNOMIAL_CONDUCTIVITY:
        ModelTable << "POLYNOMIAL_CONDUCTIVITY";
        for (iVar = 0; iVar < config->GetnPolyCoeffs(); iVar++) {
          stringstream ss;
          ss << iVar;
          if (config->GetKt_PolyCoeff(iVar) != 0.0)
            NonDimTable << "Kt(T) Poly. Coeff. " + ss.str()  << config->GetKt_PolyCoeff(iVar) << config->GetKt_PolyCoeff(iVar)/config->GetKt_PolyCoeffND(iVar) << "-" << config->GetKt_PolyCoeffND(iVar);
        }
        Unit.str("");
        NonDimTable.PrintFooter();
        break;
      }
    } else {
      ModelTable << "-" << "-";
    }

    switch (config->GetKind_FluidModel()){
    case CONSTANT_DENSITY:
      ModelTable << "CONSTANT_DENSITY";
      if (energy){
        Unit << "N.m/kg.K";
        NonDimTable << "Spec. Heat (Cp)" << config->GetSpecific_Heat_Cp() << config->GetSpecific_Heat_Cp()/config->GetSpecific_Heat_CpND() << Unit.str() << config->GetSpecific_Heat_CpND();
        Unit.str("");
      }
      if (boussinesq){
        Unit << "K^-1";
        NonDimTable << "Thermal Exp." << config->GetThermal_Expansion_Coeff() << config->GetThermal_Expansion_Coeff()/config->GetThermal_Expansion_CoeffND() << Unit.str() <<  config->GetThermal_Expansion_CoeffND();
        Unit.str("");
      }
      Unit << "Pa";
      NonDimTable << "Bulk Modulus" << config->GetBulk_Modulus() << 1.0 << Unit.str() <<  config->GetBulk_Modulus();
      Unit.str("");
      NonDimTable.PrintFooter();
      break;

    case INC_IDEAL_GAS:
      ModelTable << "INC_IDEAL_GAS";
      Unit << "N.m/kg.K";
      NonDimTable << "Spec. Heat (Cp)" << config->GetSpecific_Heat_Cp() << config->GetSpecific_Heat_Cp()/config->GetSpecific_Heat_CpND() << Unit.str() << config->GetSpecific_Heat_CpND();
      Unit.str("");
      Unit << "g/mol";
      NonDimTable << "Molecular weight" << config->GetMolecular_Weight()<< 1.0 << Unit.str() << config->GetMolecular_Weight();
      Unit.str("");
      Unit << "N.m/kg.K";
      NonDimTable << "Gas Constant" << config->GetGas_Constant() << config->GetGas_Constant_Ref() << Unit.str() << config->GetGas_ConstantND();
      Unit.str("");
      Unit << "Pa";
      NonDimTable << "Therm. Pressure" << config->GetPressure_Thermodynamic() << config->GetPressure_Ref() << Unit.str() << config->GetPressure_ThermodynamicND();
      Unit.str("");
      NonDimTable.PrintFooter();
      break;

    case INC_IDEAL_GAS_POLY:
      ModelTable << "INC_IDEAL_GAS_POLY";
      Unit.str("");
      Unit << "g/mol";
      NonDimTable << "Molecular weight" << config->GetMolecular_Weight()<< 1.0 << Unit.str() << config->GetMolecular_Weight();
      Unit.str("");
      Unit << "N.m/kg.K";
      NonDimTable << "Gas Constant" << config->GetGas_Constant() << config->GetGas_Constant_Ref() << Unit.str() << config->GetGas_ConstantND();
      Unit.str("");
      Unit << "Pa";
      NonDimTable << "Therm. Pressure" << config->GetPressure_Thermodynamic() << config->GetPressure_Ref() << Unit.str() << config->GetPressure_ThermodynamicND();
      Unit.str("");
      for (iVar = 0; iVar < config->GetnPolyCoeffs(); iVar++) {
        stringstream ss;
        ss << iVar;
        if (config->GetCp_PolyCoeff(iVar) != 0.0)
          NonDimTable << "Cp(T) Poly. Coeff. " + ss.str()  << config->GetCp_PolyCoeff(iVar) << config->GetCp_PolyCoeff(iVar)/config->GetCp_PolyCoeffND(iVar) << "-" << config->GetCp_PolyCoeffND(iVar);
      }
      Unit.str("");
      NonDimTable.PrintFooter();
      break;

    }


    NonDimTableOut <<"-- Initial and free-stream conditions:"<< endl;
    NonDimTable.PrintHeader();

    if      (config->GetSystemMeasurements() == SI) Unit << "Pa";
    else if (config->GetSystemMeasurements() == US) Unit << "psf";
    NonDimTable << "Dynamic Pressure" << config->GetPressure_FreeStream() << config->GetPressure_Ref() << Unit.str() << config->GetPressure_FreeStreamND();
    Unit.str("");
    if      (config->GetSystemMeasurements() == SI) Unit << "Pa";
    else if (config->GetSystemMeasurements() == US) Unit << "psf";
    NonDimTable << "Total Pressure" << config->GetPressure_FreeStream() + 0.5*config->GetDensity_FreeStream()*config->GetModVel_FreeStream()*config->GetModVel_FreeStream()
                << config->GetPressure_Ref() << Unit.str() << config->GetPressure_FreeStreamND() + 0.5*config->GetDensity_FreeStreamND()*config->GetModVel_FreeStreamND()*config->GetModVel_FreeStreamND();
    Unit.str("");
    if      (config->GetSystemMeasurements() == SI) Unit << "kg/m^3";
    else if (config->GetSystemMeasurements() == US) Unit << "slug/ft^3";
    NonDimTable << "Density" << config->GetDensity_FreeStream() << config->GetDensity_Ref() << Unit.str() << config->GetDensity_FreeStreamND();
    Unit.str("");
    if (energy){
      if      (config->GetSystemMeasurements() == SI) Unit << "K";
      else if (config->GetSystemMeasurements() == US) Unit << "R";
      NonDimTable << "Temperature" << config->GetTemperature_FreeStream() << config->GetTemperature_Ref() << Unit.str() << config->GetTemperature_FreeStreamND();
      Unit.str("");
    }
    if      (config->GetSystemMeasurements() == SI) Unit << "m/s";
    else if (config->GetSystemMeasurements() == US) Unit << "ft/s";
    NonDimTable << "Velocity-X" << config->GetVelocity_FreeStream()[0] << config->GetVelocity_Ref() << Unit.str() << config->GetVelocity_FreeStreamND()[0];
    NonDimTable << "Velocity-Y" << config->GetVelocity_FreeStream()[1] << config->GetVelocity_Ref() << Unit.str() << config->GetVelocity_FreeStreamND()[1];
    if (nDim == 3){
      NonDimTable << "Velocity-Z" << config->GetVelocity_FreeStream()[2] << config->GetVelocity_Ref() << Unit.str() << config->GetVelocity_FreeStreamND()[2];
    }
    NonDimTable << "Velocity Magnitude" << config->GetModVel_FreeStream() << config->GetVelocity_Ref() << Unit.str() << config->GetModVel_FreeStreamND();
    Unit.str("");

    if (viscous){
      NonDimTable.PrintFooter();
      if      (config->GetSystemMeasurements() == SI) Unit << "N.s/m^2";
      else if (config->GetSystemMeasurements() == US) Unit << "lbf.s/ft^2";
      NonDimTable << "Viscosity" << config->GetViscosity_FreeStream() << config->GetViscosity_Ref() << Unit.str() << config->GetViscosity_FreeStreamND();
      Unit.str("");
      if      (config->GetSystemMeasurements() == SI) Unit << "W/m^2.K";
      else if (config->GetSystemMeasurements() == US) Unit << "lbf/ft.s.R";
      NonDimTable << "Conductivity" << "-" << config->GetConductivity_Ref() << Unit.str() << "-";
      Unit.str("");
      if (turbulent){
        if      (config->GetSystemMeasurements() == SI) Unit << "m^2/s^2";
        else if (config->GetSystemMeasurements() == US) Unit << "ft^2/s^2";
        NonDimTable << "Turb. Kin. Energy" << config->GetTke_FreeStream() << config->GetTke_FreeStream()/config->GetTke_FreeStreamND() << Unit.str() << config->GetTke_FreeStreamND();
        Unit.str("");
        if      (config->GetSystemMeasurements() == SI) Unit << "1/s";
        else if (config->GetSystemMeasurements() == US) Unit << "1/s";
        NonDimTable << "Spec. Dissipation" << config->GetOmega_FreeStream() << config->GetOmega_FreeStream()/config->GetOmega_FreeStreamND() << Unit.str() << config->GetOmega_FreeStreamND();
        Unit.str("");
      }
    }

    NonDimTable.PrintFooter();
    NonDimTable << "Mach Number" << "-" << "-" << "-" << config->GetMach();
    if (viscous){
      NonDimTable << "Reynolds Number" << "-" << "-" << "-" << config->GetReynolds();
    }

    NonDimTable.PrintFooter();
    ModelTable.PrintFooter();

    if (unsteady){
      NonDimTableOut << "-- Unsteady conditions" << endl;
      NonDimTable.PrintHeader();
      NonDimTable << "Total Time" << config->GetMax_Time() << config->GetTime_Ref() << "s" << config->GetMax_Time()/config->GetTime_Ref();
      Unit.str("");
      NonDimTable << "Time Step" << config->GetTime_Step() << config->GetTime_Ref() << "s" << config->GetDelta_UnstTimeND();
      Unit.str("");
      NonDimTable.PrintFooter();
    }


    cout << ModelTableOut.str();
    cout << NonDimTableOut.str();
  }



}

void CIncEulerSolver::SetInitialCondition(CGeometry **geometry, CSolver ***solver_container, CConfig *config, unsigned long TimeIter) {

  unsigned long iPoint, Point_Fine;
  unsigned short iMesh, iChildren, iVar;
  su2double Area_Children, Area_Parent, *Solution_Fine, *Solution;

  const bool restart   = (config->GetRestart() || config->GetRestart_Flow());
  const bool rans = (config->GetKind_Turb_Model() != NONE);
  const bool dual_time = ((config->GetTime_Marching() == DT_STEPPING_1ST) ||
                          (config->GetTime_Marching() == DT_STEPPING_2ND));

  /*--- Check if a verification solution is to be computed. ---*/
  if ((VerificationSolution) && (TimeIter == 0) && !restart) {

    /*--- Loop over the multigrid levels. ---*/
    for (iMesh = 0; iMesh <= config->GetnMGLevels(); iMesh++) {

      /*--- Loop over all grid points. ---*/
      for (iPoint = 0; iPoint < geometry[iMesh]->GetnPoint(); iPoint++) {

        /* Set the pointers to the coordinates and solution of this DOF. */
        const su2double *coor = geometry[iMesh]->nodes->GetCoord(iPoint);
        su2double *solDOF     = solver_container[iMesh][FLOW_SOL]->GetNodes()->GetSolution(iPoint);

        /* Set the solution in this DOF to the initial condition provided by
           the verification solution class. This can be the exact solution,
           but this is not necessary. */
        VerificationSolution->GetInitialCondition(coor, solDOF);
      }
    }
  }

  /*--- If restart solution, then interpolate the flow solution to
   all the multigrid levels, this is important with the dual time strategy ---*/

  if (restart && (TimeIter == 0)) {

    Solution = new su2double[nVar];
    for (iMesh = 1; iMesh <= config->GetnMGLevels(); iMesh++) {
      for (iPoint = 0; iPoint < geometry[iMesh]->GetnPoint(); iPoint++) {
        Area_Parent = geometry[iMesh]->nodes->GetVolume(iPoint);
        for (iVar = 0; iVar < nVar; iVar++) Solution[iVar] = 0.0;
        for (iChildren = 0; iChildren < geometry[iMesh]->nodes->GetnChildren_CV(iPoint); iChildren++) {
          Point_Fine = geometry[iMesh]->nodes->GetChildren_CV(iPoint, iChildren);
          Area_Children = geometry[iMesh-1]->nodes->GetVolume(Point_Fine);
          Solution_Fine = solver_container[iMesh-1][FLOW_SOL]->GetNodes()->GetSolution(Point_Fine);
          for (iVar = 0; iVar < nVar; iVar++) {
            Solution[iVar] += Solution_Fine[iVar]*Area_Children/Area_Parent;
          }
        }
        solver_container[iMesh][FLOW_SOL]->GetNodes()->SetSolution(iPoint,Solution);
      }
      solver_container[iMesh][FLOW_SOL]->InitiateComms(geometry[iMesh], config, SOLUTION);
      solver_container[iMesh][FLOW_SOL]->CompleteComms(geometry[iMesh], config, SOLUTION);
    }
    delete [] Solution;

    /*--- Interpolate the turblence variable also, if needed ---*/

    if (rans) {

      unsigned short nVar_Turb = solver_container[MESH_0][TURB_SOL]->GetnVar();
      Solution = new su2double[nVar_Turb];
      for (iMesh = 1; iMesh <= config->GetnMGLevels(); iMesh++) {
        for (iPoint = 0; iPoint < geometry[iMesh]->GetnPoint(); iPoint++) {
          Area_Parent = geometry[iMesh]->nodes->GetVolume(iPoint);
          for (iVar = 0; iVar < nVar_Turb; iVar++) Solution[iVar] = 0.0;
          for (iChildren = 0; iChildren < geometry[iMesh]->nodes->GetnChildren_CV(iPoint); iChildren++) {
            Point_Fine = geometry[iMesh]->nodes->GetChildren_CV(iPoint, iChildren);
            Area_Children = geometry[iMesh-1]->nodes->GetVolume(Point_Fine);
            Solution_Fine = solver_container[iMesh-1][TURB_SOL]->GetNodes()->GetSolution(Point_Fine);
            for (iVar = 0; iVar < nVar_Turb; iVar++) {
              Solution[iVar] += Solution_Fine[iVar]*Area_Children/Area_Parent;
            }
          }
          solver_container[iMesh][TURB_SOL]->GetNodes()->SetSolution(iPoint,Solution);
        }
        solver_container[iMesh][TURB_SOL]->InitiateComms(geometry[iMesh], config, SOLUTION_EDDY);
        solver_container[iMesh][TURB_SOL]->CompleteComms(geometry[iMesh], config, SOLUTION_EDDY);
        solver_container[iMesh][TURB_SOL]->Postprocessing(geometry[iMesh], solver_container[iMesh], config, iMesh);
      }
      delete [] Solution;
    }

  }

  /*--- The value of the solution for the first iteration of the dual time ---*/

  if (dual_time && (TimeIter == 0 || (restart && TimeIter == config->GetRestart_Iter()))) {
    PushSolutionBackInTime(TimeIter, restart, rans, solver_container, geometry, config);
  }
}

void CIncEulerSolver::Preprocessing(CGeometry *geometry, CSolver **solver_container, CConfig *config, unsigned short iMesh, unsigned short iRKStep, unsigned short RunTime_EqSystem, bool Output) {

  unsigned long ErrorCounter = 0;

  unsigned long InnerIter = config->GetInnerIter();
  bool cont_adjoint     = config->GetContinuous_Adjoint();
  bool implicit         = (config->GetKind_TimeIntScheme() == EULER_IMPLICIT);
  bool muscl            = (config->GetMUSCL_Flow() || (cont_adjoint && config->GetKind_ConvNumScheme_AdjFlow() == ROE));
  bool limiter          = (config->GetKind_SlopeLimit_Flow() != NO_LIMITER) && (InnerIter <= config->GetLimiterIter());
  bool center           = ((config->GetKind_ConvNumScheme_Flow() == SPACE_CENTERED) || (cont_adjoint && config->GetKind_ConvNumScheme_AdjFlow() == SPACE_CENTERED));
  bool center_jst       = center && (config->GetKind_Centered_Flow() == JST);
  bool van_albada       = config->GetKind_SlopeLimit_Flow() == VAN_ALBADA_EDGE;
  bool outlet           = ((config->GetnMarker_Outlet() != 0));

  /*--- Set the primitive variables ---*/

  ErrorCounter = SetPrimitive_Variables(solver_container, config, Output);

  /*--- Upwind second order reconstruction ---*/

  if ((muscl && !center) && (iMesh == MESH_0) && !Output) {

    /*--- Gradient computation for MUSCL reconstruction. ---*/

    if (config->GetKind_Gradient_Method_Recon() == GREEN_GAUSS)
      SetPrimitive_Gradient_GG(geometry, config, true);
    if (config->GetKind_Gradient_Method_Recon() == LEAST_SQUARES)
      SetPrimitive_Gradient_LS(geometry, config, true);
    if (config->GetKind_Gradient_Method_Recon() == WEIGHTED_LEAST_SQUARES)
      SetPrimitive_Gradient_LS(geometry, config, true);

    /*--- Limiter computation ---*/

    if ((limiter) && (iMesh == MESH_0) && !Output && !van_albada) {
      SetPrimitive_Limiter(geometry, config);
    }

  }

  /*--- Artificial dissipation ---*/

  if (center && !Output) {
    SetMax_Eigenvalue(geometry, config);
    if ((center_jst) && (iMesh == MESH_0)) {
      SetCentered_Dissipation_Sensor(geometry, config);
      SetUndivided_Laplacian(geometry, config);
    }
  }

  /*--- Update the beta value based on the maximum velocity. ---*/

  SetBeta_Parameter(geometry, solver_container, config, iMesh);

  /*--- Compute properties needed for mass flow BCs. ---*/

  if (outlet) GetOutlet_Properties(geometry, config, iMesh, Output);
  
  /*--- Compute integrated Heatflux and massflow, TK:: Euler equations not implemented yet, probalby wasted here ---*/
  if(rank==MASTER_NODE) cout << "EulerPrepsocessing GetStreamwise_Periodic_Properties." << endl;
  if (config->GetKind_Streamwise_Periodic()) GetStreamwise_Periodic_Properties(geometry, config, iMesh);

  /*--- Initialize the Jacobian matrices ---*/

  if (implicit && !Output) Jacobian.SetValZero();

  /*--- Error message ---*/

  if (config->GetComm_Level() == COMM_FULL) {
#ifdef HAVE_MPI
    unsigned long MyErrorCounter = ErrorCounter; ErrorCounter = 0;
    SU2_MPI::Allreduce(&MyErrorCounter, &ErrorCounter, 1, MPI_UNSIGNED_LONG, MPI_SUM, MPI_COMM_WORLD);
#endif
    if (iMesh == MESH_0) config->SetNonphysical_Points(ErrorCounter);
  }

}

void CIncEulerSolver::Postprocessing(CGeometry *geometry, CSolver **solver_container, CConfig *config,
                                  unsigned short iMesh) { }

unsigned long CIncEulerSolver::SetPrimitive_Variables(CSolver **solver_container, CConfig *config, bool Output) {

  unsigned long iPoint, nonPhysicalPoints = 0;
  bool physical = true;

  for (iPoint = 0; iPoint < nPoint; iPoint ++) {

    /*--- Incompressible flow, primitive variables ---*/

    physical = nodes->SetPrimVar(iPoint,FluidModel);

    /* Check for non-realizable states for reporting. */

    if (!physical) nonPhysicalPoints++;

    /*--- Initialize the convective, source and viscous residual vector ---*/

    if (!Output) LinSysRes.SetBlock_Zero(iPoint);

  }

  return nonPhysicalPoints;
}

void CIncEulerSolver::SetTime_Step(CGeometry *geometry, CSolver **solver_container, CConfig *config,
                                unsigned short iMesh, unsigned long Iteration) {

  su2double Area, Vol, Mean_SoundSpeed = 0.0, Mean_ProjVel = 0.0,
  Mean_BetaInc2, Lambda, Local_Delta_Time,
  Global_Delta_Time = 1E6, Global_Delta_UnstTimeND, ProjVel, ProjVel_i, ProjVel_j;
  const su2double* Normal;

  unsigned long iEdge, iVertex, iPoint, jPoint;
  unsigned short iDim, iMarker;

  bool implicit      = (config->GetKind_TimeIntScheme() == EULER_IMPLICIT);
  bool time_stepping = config->GetTime_Marching() == TIME_STEPPING;
  bool dual_time     = ((config->GetTime_Marching() == DT_STEPPING_1ST) ||
                    (config->GetTime_Marching() == DT_STEPPING_2ND));

  Min_Delta_Time = 1.E30; Max_Delta_Time = 0.0;

  /*--- Set maximum inviscid eigenvalue to zero, and compute sound speed ---*/

  for (iPoint = 0; iPoint < nPointDomain; iPoint++)
    nodes->SetMax_Lambda_Inv(iPoint,0.0);

  /*--- Loop interior edges ---*/

  for (iEdge = 0; iEdge < geometry->GetnEdge(); iEdge++) {

    /*--- Point identification, Normal vector and area ---*/

    iPoint = geometry->edges->GetNode(iEdge,0);
    jPoint = geometry->edges->GetNode(iEdge,1);

    Normal = geometry->edges->GetNormal(iEdge);

    Area = GeometryToolbox::Norm(nDim, Normal);

    /*--- Mean Values ---*/

    Mean_ProjVel    = 0.5 * (nodes->GetProjVel(iPoint,Normal) + nodes->GetProjVel(jPoint,Normal));
    Mean_BetaInc2   = 0.5 * (nodes->GetBetaInc2(iPoint)      + nodes->GetBetaInc2(jPoint));
    Mean_SoundSpeed = sqrt(Mean_BetaInc2*Area*Area);

    /*--- Adjustment for grid movement ---*/

    if (dynamic_grid) {
      su2double *GridVel_i = geometry->nodes->GetGridVel(iPoint);
      su2double *GridVel_j = geometry->nodes->GetGridVel(jPoint);
      ProjVel_i = 0.0; ProjVel_j = 0.0;
      for (iDim = 0; iDim < nDim; iDim++) {
        ProjVel_i += GridVel_i[iDim]*Normal[iDim];
        ProjVel_j += GridVel_j[iDim]*Normal[iDim];
      }
      Mean_ProjVel -= 0.5 * (ProjVel_i + ProjVel_j);
    }

    /*--- Inviscid contribution ---*/

    Lambda = fabs(Mean_ProjVel) + Mean_SoundSpeed;
    if (geometry->nodes->GetDomain(iPoint)) nodes->AddMax_Lambda_Inv(iPoint,Lambda);
    if (geometry->nodes->GetDomain(jPoint)) nodes->AddMax_Lambda_Inv(jPoint,Lambda);

  }

  /*--- Loop boundary edges ---*/

  for (iMarker = 0; iMarker < geometry->GetnMarker(); iMarker++) {
    if ((config->GetMarker_All_KindBC(iMarker) != INTERNAL_BOUNDARY) &&
        (config->GetMarker_All_KindBC(iMarker) != PERIODIC_BOUNDARY)) {
    for (iVertex = 0; iVertex < geometry->GetnVertex(iMarker); iVertex++) {

      /*--- Point identification, Normal vector and area ---*/

      iPoint = geometry->vertex[iMarker][iVertex]->GetNode();
      Normal = geometry->vertex[iMarker][iVertex]->GetNormal();

      Area = GeometryToolbox::Norm(nDim, Normal);

      /*--- Mean Values ---*/

      Mean_ProjVel    = nodes->GetProjVel(iPoint,Normal);
      Mean_BetaInc2   = nodes->GetBetaInc2(iPoint);
      Mean_SoundSpeed = sqrt(Mean_BetaInc2*Area*Area);

      /*--- Adjustment for grid movement ---*/

      if (dynamic_grid) {
        su2double *GridVel = geometry->nodes->GetGridVel(iPoint);
        ProjVel = 0.0;
        for (iDim = 0; iDim < nDim; iDim++)
          ProjVel += GridVel[iDim]*Normal[iDim];
        Mean_ProjVel -= ProjVel;
      }

      /*--- Inviscid contribution ---*/

      Lambda = fabs(Mean_ProjVel) + Mean_SoundSpeed;
      if (geometry->nodes->GetDomain(iPoint)) {
        nodes->AddMax_Lambda_Inv(iPoint,Lambda);
      }

    }
    }
  }

  /*--- Local time-stepping: each element uses their own speed for steady state
   simulations or for pseudo time steps in a dual time simulation. ---*/

  for (iPoint = 0; iPoint < nPointDomain; iPoint++) {

    Vol = geometry->nodes->GetVolume(iPoint);

    if (Vol != 0.0) {
      Local_Delta_Time  = nodes->GetLocalCFL(iPoint)*Vol / nodes->GetMax_Lambda_Inv(iPoint);
      Global_Delta_Time = min(Global_Delta_Time, Local_Delta_Time);
      Min_Delta_Time    = min(Min_Delta_Time, Local_Delta_Time);
      Max_Delta_Time    = max(Max_Delta_Time, Local_Delta_Time);
      if (Local_Delta_Time > config->GetMax_DeltaTime())
        Local_Delta_Time = config->GetMax_DeltaTime();
      nodes->SetDelta_Time(iPoint,Local_Delta_Time);
    }
    else {
      nodes->SetDelta_Time(iPoint,0.0);
    }

  }

  /*--- Compute the max and the min dt (in parallel) ---*/

  if (config->GetComm_Level() == COMM_FULL) {
#ifdef HAVE_MPI
    su2double rbuf_time, sbuf_time;
    sbuf_time = Min_Delta_Time;
    SU2_MPI::Reduce(&sbuf_time, &rbuf_time, 1, MPI_DOUBLE, MPI_MIN, MASTER_NODE, MPI_COMM_WORLD);
    SU2_MPI::Bcast(&rbuf_time, 1, MPI_DOUBLE, MASTER_NODE, MPI_COMM_WORLD);
    Min_Delta_Time = rbuf_time;

    sbuf_time = Max_Delta_Time;
    SU2_MPI::Reduce(&sbuf_time, &rbuf_time, 1, MPI_DOUBLE, MPI_MAX, MASTER_NODE, MPI_COMM_WORLD);
    SU2_MPI::Bcast(&rbuf_time, 1, MPI_DOUBLE, MASTER_NODE, MPI_COMM_WORLD);
    Max_Delta_Time = rbuf_time;
#endif
  }

  /*--- For time-accurate simulations use the minimum delta time of the whole mesh (global) ---*/

  if (time_stepping) {
#ifdef HAVE_MPI
    su2double rbuf_time, sbuf_time;
    sbuf_time = Global_Delta_Time;
    SU2_MPI::Reduce(&sbuf_time, &rbuf_time, 1, MPI_DOUBLE, MPI_MIN, MASTER_NODE, MPI_COMM_WORLD);
    SU2_MPI::Bcast(&rbuf_time, 1, MPI_DOUBLE, MASTER_NODE, MPI_COMM_WORLD);
    Global_Delta_Time = rbuf_time;
#endif
    /*--- If the unsteady CFL is set to zero, it uses the defined
     unsteady time step, otherwise it computes the time step based
     on the unsteady CFL ---*/

    if (config->GetUnst_CFL() == 0.0) {
      Global_Delta_Time = config->GetDelta_UnstTime();
    }
    config->SetDelta_UnstTimeND(Global_Delta_Time);
    for (iPoint = 0; iPoint < nPointDomain; iPoint++){

      /*--- Sets the regular CFL equal to the unsteady CFL ---*/

      nodes->SetLocalCFL(iPoint, config->GetUnst_CFL());
      nodes->SetDelta_Time(iPoint, Global_Delta_Time);
      Min_Delta_Time = Global_Delta_Time;
      Max_Delta_Time = Global_Delta_Time;

    }
  }

  /*--- Recompute the unsteady time step for the dual time strategy
   if the unsteady CFL is diferent from 0 ---*/

  if ((dual_time) && (Iteration == 0) && (config->GetUnst_CFL() != 0.0) && (iMesh == MESH_0)) {

    Global_Delta_UnstTimeND = 1e30;
    for (iPoint = 0; iPoint < nPointDomain; iPoint++){
      Global_Delta_UnstTimeND = min(Global_Delta_UnstTimeND,config->GetUnst_CFL()*Global_Delta_Time/nodes->GetLocalCFL(iPoint));
    }

#ifdef HAVE_MPI
    su2double rbuf_time, sbuf_time;
    sbuf_time = Global_Delta_UnstTimeND;
    SU2_MPI::Reduce(&sbuf_time, &rbuf_time, 1, MPI_DOUBLE, MPI_MIN, MASTER_NODE, MPI_COMM_WORLD);
    SU2_MPI::Bcast(&rbuf_time, 1, MPI_DOUBLE, MASTER_NODE, MPI_COMM_WORLD);
    Global_Delta_UnstTimeND = rbuf_time;
#endif
    config->SetDelta_UnstTimeND(Global_Delta_UnstTimeND);
  }

  /*--- The pseudo local time (explicit integration) cannot be greater than the physical time ---*/

  if (dual_time)
    for (iPoint = 0; iPoint < nPointDomain; iPoint++) {
      if (!implicit) {
        Local_Delta_Time = min((2.0/3.0)*config->GetDelta_UnstTimeND(), nodes->GetDelta_Time(iPoint));
        nodes->SetDelta_Time(iPoint,Local_Delta_Time);
      }
    }

}

void CIncEulerSolver::Centered_Residual(CGeometry *geometry, CSolver **solver_container, CNumerics **numerics_container,
                                     CConfig *config, unsigned short iMesh, unsigned short iRKStep) {

  CNumerics* numerics = numerics_container[CONV_TERM];

  unsigned long iEdge, iPoint, jPoint;

  bool implicit    = (config->GetKind_TimeIntScheme() == EULER_IMPLICIT);
  bool jst_scheme  = ((config->GetKind_Centered_Flow() == JST) && (iMesh == MESH_0));

  for (iEdge = 0; iEdge < geometry->GetnEdge(); iEdge++) {

    /*--- Points in edge, set normal vectors, and number of neighbors ---*/

    iPoint = geometry->edges->GetNode(iEdge,0); jPoint = geometry->edges->GetNode(iEdge,1);
    numerics->SetNormal(geometry->edges->GetNormal(iEdge));
    numerics->SetNeighbor(geometry->nodes->GetnNeighbor(iPoint), geometry->nodes->GetnNeighbor(jPoint));

    /*--- Set primitive variables w/o reconstruction ---*/

    numerics->SetPrimitive(nodes->GetPrimitive(iPoint), nodes->GetPrimitive(jPoint));

    /*--- Set the largest convective eigenvalue ---*/

    numerics->SetLambda(nodes->GetLambda(iPoint), nodes->GetLambda(jPoint));

    /*--- Set undivided laplacian and pressure-based sensor ---*/

    if (jst_scheme) {
      numerics->SetUndivided_Laplacian(nodes->GetUndivided_Laplacian(iPoint), nodes->GetUndivided_Laplacian(jPoint));
      numerics->SetSensor(nodes->GetSensor(iPoint), nodes->GetSensor(jPoint));
    }

    /*--- Grid movement ---*/

    if (dynamic_grid) {
      numerics->SetGridVel(geometry->nodes->GetGridVel(iPoint), geometry->nodes->GetGridVel(jPoint));
    }

    /*--- Compute residuals, and Jacobians ---*/

    auto residual = numerics->ComputeResidual(config);

    /*--- Update convective and artificial dissipation residuals ---*/

    LinSysRes.AddBlock(iPoint, residual);
    LinSysRes.SubtractBlock(jPoint, residual);

    /*--- Store implicit contributions from the residual calculation. ---*/

    if (implicit) {
      Jacobian.UpdateBlocks(iEdge, iPoint, jPoint, residual.jacobian_i, residual.jacobian_j);
    }
  }

}

void CIncEulerSolver::Upwind_Residual(CGeometry *geometry, CSolver **solver_container,
                                      CNumerics **numerics_container, CConfig *config, unsigned short iMesh) {

  CNumerics* numerics = numerics_container[CONV_TERM];

  su2double **Gradient_i, **Gradient_j, Project_Grad_i, Project_Grad_j,
  *V_i, *V_j, *S_i, *S_j, *Limiter_i = nullptr, *Limiter_j = nullptr;

  unsigned long iEdge, iPoint, jPoint, counter_local = 0, counter_global = 0;
  unsigned short iDim, iVar;

  unsigned long InnerIter = config->GetInnerIter();
  bool implicit         = (config->GetKind_TimeIntScheme() == EULER_IMPLICIT);
  bool muscl            = (config->GetMUSCL_Flow() && (iMesh == MESH_0));
  bool limiter          = (config->GetKind_SlopeLimit_Flow() != NO_LIMITER) && (InnerIter <= config->GetLimiterIter());
  bool van_albada       = config->GetKind_SlopeLimit_Flow() == VAN_ALBADA_EDGE;

  /*--- Loop over all the edges ---*/

  for (iEdge = 0; iEdge < geometry->GetnEdge(); iEdge++) {

    /*--- Points in edge and normal vectors ---*/

    iPoint = geometry->edges->GetNode(iEdge,0); jPoint = geometry->edges->GetNode(iEdge,1);
    numerics->SetNormal(geometry->edges->GetNormal(iEdge));

    /*--- Grid movement ---*/

    if (dynamic_grid)
      numerics->SetGridVel(geometry->nodes->GetGridVel(iPoint), geometry->nodes->GetGridVel(jPoint));

    /*--- Get primitive variables ---*/

    V_i = nodes->GetPrimitive(iPoint); V_j = nodes->GetPrimitive(jPoint);
    S_i = nodes->GetSecondary(iPoint); S_j = nodes->GetSecondary(jPoint);

    /*--- High order reconstruction using MUSCL strategy ---*/

    if (muscl) {

      for (iDim = 0; iDim < nDim; iDim++) {
        Vector_i[iDim] = 0.5*(geometry->nodes->GetCoord(jPoint, iDim) - geometry->nodes->GetCoord(iPoint, iDim));
        Vector_j[iDim] = 0.5*(geometry->nodes->GetCoord(iPoint, iDim) - geometry->nodes->GetCoord(jPoint, iDim));
      }

      Gradient_i = nodes->GetGradient_Reconstruction(iPoint);
      Gradient_j = nodes->GetGradient_Reconstruction(jPoint);

      if (limiter) {
        Limiter_i = nodes->GetLimiter_Primitive(iPoint);
        Limiter_j = nodes->GetLimiter_Primitive(jPoint);
      }

      for (iVar = 0; iVar < nPrimVarGrad; iVar++) {
        Project_Grad_i = 0.0; Project_Grad_j = 0.0;
        for (iDim = 0; iDim < nDim; iDim++) {
          Project_Grad_i += Vector_i[iDim]*Gradient_i[iVar][iDim];
          Project_Grad_j += Vector_j[iDim]*Gradient_j[iVar][iDim];
        }
        if (limiter) {
          if (van_albada){
            Limiter_i[iVar] = (V_j[iVar]-V_i[iVar])*(2.0*Project_Grad_i + V_j[iVar]-V_i[iVar])/(4*Project_Grad_i*Project_Grad_i+(V_j[iVar]-V_i[iVar])*(V_j[iVar]-V_i[iVar])+EPS);
            Limiter_j[iVar] = (V_j[iVar]-V_i[iVar])*(-2.0*Project_Grad_j + V_j[iVar]-V_i[iVar])/(4*Project_Grad_j*Project_Grad_j+(V_j[iVar]-V_i[iVar])*(V_j[iVar]-V_i[iVar])+EPS);
          }
          Primitive_i[iVar] = V_i[iVar] + Limiter_i[iVar]*Project_Grad_i;
          Primitive_j[iVar] = V_j[iVar] + Limiter_j[iVar]*Project_Grad_j;
        }
        else {
          Primitive_i[iVar] = V_i[iVar] + Project_Grad_i;
          Primitive_j[iVar] = V_j[iVar] + Project_Grad_j;
        }
      }

      for (iVar = nPrimVarGrad; iVar < nPrimVar; iVar++) {
        Primitive_i[iVar] = V_i[iVar];
        Primitive_j[iVar] = V_j[iVar];
      }

      /*--- Check for non-physical solutions after reconstruction. If found,
       use the cell-average value of the solution. This results in a locally
       first-order approximation, but this is typically only active
       during the start-up of a calculation or difficult transients. For
       incompressible flow, only the temperature and density need to be
       checked. Pressure is the dynamic pressure (can be negative). ---*/

      if (config->GetEnergy_Equation()) {
        bool neg_temperature_i = (Primitive_i[nDim+1] < 0.0);
        bool neg_temperature_j = (Primitive_j[nDim+1] < 0.0);

        bool neg_density_i  = (Primitive_i[nDim+2] < 0.0);
        bool neg_density_j  = (Primitive_j[nDim+2] < 0.0);

        if (neg_density_i || neg_temperature_i) {
          nodes->SetNon_Physical(iPoint, true);
        } else {
          nodes->SetNon_Physical(iPoint, false);
        }

        if (neg_density_j || neg_temperature_j) {
          nodes->SetNon_Physical(jPoint, true);
        } else {
          nodes->SetNon_Physical(jPoint, false);
        }

        /* Lastly, check for existing first-order points still active
         from previous iterations. */

        if (nodes->GetNon_Physical(iPoint)) {
          counter_local++;
          for (iVar = 0; iVar < nPrimVar; iVar++)
            Primitive_i[iVar] = V_i[iVar];
        }
        if (nodes->GetNon_Physical(jPoint)) {
          counter_local++;
          for (iVar = 0; iVar < nPrimVar; iVar++)
            Primitive_j[iVar] = V_j[iVar];
        }
      }

      numerics->SetPrimitive(Primitive_i, Primitive_j);

    } else {

      /*--- Set conservative variables without reconstruction ---*/

      numerics->SetPrimitive(V_i, V_j);
      numerics->SetSecondary(S_i, S_j);

    }

    /*--- Compute the residual ---*/

    auto residual = numerics->ComputeResidual(config);

    /*--- Update residual value ---*/

    LinSysRes.AddBlock(iPoint, residual);
    LinSysRes.SubtractBlock(jPoint, residual);

    /*--- Set implicit Jacobians ---*/

    if (implicit) {
      Jacobian.UpdateBlocks(iEdge, iPoint, jPoint, residual.jacobian_i, residual.jacobian_j);
    }
  }

  /*--- Warning message about non-physical reconstructions. ---*/

  if (config->GetComm_Level() == COMM_FULL) {
    if (iMesh == MESH_0) {
      SU2_MPI::Reduce(&counter_local, &counter_global, 1, MPI_UNSIGNED_LONG, MPI_SUM, MASTER_NODE, MPI_COMM_WORLD);
      config->SetNonphysical_Reconstr(counter_global);
    }
  }

}

void CIncEulerSolver::Source_Residual(CGeometry *geometry, CSolver **solver_container,
                                      CNumerics **numerics_container, CConfig *config, unsigned short iMesh) {

  CNumerics* numerics = numerics_container[SOURCE_FIRST_TERM];

  unsigned short iVar;
  unsigned long iPoint;

  unsigned short iDim, iMarker;
  unsigned long iVertex;

  const bool implicit       = (config->GetKind_TimeIntScheme() == EULER_IMPLICIT);
  const bool rotating_frame = config->GetRotating_Frame();
  const bool axisymmetric   = config->GetAxisymmetric();
  const bool body_force     = config->GetBody_Force();
  const bool boussinesq     = (config->GetKind_DensityModel() == BOUSSINESQ);
  const bool viscous        = config->GetViscous();
  const bool radiation      = config->AddRadiation();
  const bool vol_heat       = config->GetHeatSource();
  const bool energy              = config->GetEnergy_Equation();
  const bool streamwise_periodic = config->GetKind_Streamwise_Periodic();
  const bool streamwise_periodic_temperature = config->GetStreamwise_Periodic_Temperature();


  /*--- Initialize the source residual to zero ---*/

  for (iVar = 0; iVar < nVar; iVar++) Residual[iVar] = 0.0;

  if (streamwise_periodic) {

    /*--- Loop over all points ---*/
    for (iPoint = 0; iPoint < nPointDomain; iPoint++) {

      /*--- Load the primitve variables ---*/
      numerics->SetPrimitive(nodes->GetPrimitive(iPoint), 
                             NULL);

      /*--- Set incompressible density ---*/
      numerics->SetDensity(nodes->GetDensity(iPoint), 
                           0.0);

      /*--- Load the volume of the dual mesh cell ---*/
      numerics->SetVolume(geometry->nodes->GetVolume(iPoint));

      /*--- If viscous, we need gradients for extra terms. ---*/
      if (viscous) {
        /*--- Gradient of the primitive variables ---*/
        numerics->SetPrimVarGradient(nodes->GetGradient_Primitive(iPoint), 
                                     NULL);
      }

      /*--- Compute the streamwise periodic source residual and add to the total ---*/
      auto residual = numerics->ComputeResidual(config);
      LinSysRes.AddBlock(iPoint, residual);

      /*--- Add the implicit Jacobian contribution ---*/
      if (implicit) Jacobian.AddBlock2Diag(iPoint, residual.jacobian_i);

    }// for iPoint

    if(!streamwise_periodic_temperature && energy) {
      CNumerics* second_numerics = numerics_container[SOURCE_SECOND_TERM];

      for (iMarker = 0; iMarker < config->GetnMarker_All(); iMarker++) {

        /*--- Only "inlet"/donor periodic marker ---*/
        if (config->GetMarker_All_KindBC(iMarker) == PERIODIC_BOUNDARY &&
            config->GetMarker_All_PerBound(iMarker) == 1) { // here it doesnt matter whether 1 or 2

          for (iVertex = 0; iVertex < geometry->nVertex[iMarker]; iVertex++) {

            iPoint = geometry->vertex[iMarker][iVertex]->GetNode();
    
            if (geometry->nodes->GetDomain(iPoint)) {

              /*--- Load the primitive variables ---*/
              second_numerics->SetPrimitive(nodes->GetPrimitive(iPoint), NULL);

              /*--- Set the specific heat ---*/
              second_numerics->SetSpecificHeat(nodes->GetSpecificHeatCp(iPoint), 0.0);

              /*--- Set the Point coordinates ---*/
              second_numerics->SetCoord(geometry->nodes->GetCoord(iPoint),NULL);

              /*--- Set the area normal ---*/
              second_numerics->SetNormal(geometry->vertex[iMarker][iVertex]->GetNormal());

              /*--- Set incompressible density ---*/
              second_numerics->SetDensity(nodes->GetDensity(iPoint), 0.0);

              /*--- Compute the streamwise periodic source residual and add to the total ---*/
              auto residual = second_numerics->ComputeResidual(config);
              LinSysRes.AddBlock(iPoint, residual);

            }// if domain
          }// for iVertex
        }// if periodic inlet boundary
      }// for iMarker

    }// if !streamwise_periodic_temperature
  }// if streamwise_periodic

  if (body_force) {

    /*--- Loop over all points ---*/

    for (iPoint = 0; iPoint < nPointDomain; iPoint++) {

      /*--- Load the conservative variables ---*/

      numerics->SetConservative(nodes->GetSolution(iPoint),
                                nodes->GetSolution(iPoint));

      /*--- Set incompressible density  ---*/

      numerics->SetDensity(nodes->GetDensity(iPoint),
                           nodes->GetDensity(iPoint));

      /*--- Load the volume of the dual mesh cell ---*/

      numerics->SetVolume(geometry->nodes->GetVolume(iPoint));

      /*--- Compute the body force source residual ---*/

      auto residual = numerics->ComputeResidual(config);

      /*--- Add the source residual to the total ---*/

      LinSysRes.AddBlock(iPoint, residual);

    }
  }

  if (boussinesq) {

    /*--- Loop over all points ---*/

    for (iPoint = 0; iPoint < nPointDomain; iPoint++) {

      /*--- Load the conservative variables ---*/

      numerics->SetConservative(nodes->GetSolution(iPoint),
                                nodes->GetSolution(iPoint));

      /*--- Set incompressible density  ---*/

      numerics->SetDensity(nodes->GetDensity(iPoint),
                           nodes->GetDensity(iPoint));

      /*--- Load the volume of the dual mesh cell ---*/

      numerics->SetVolume(geometry->nodes->GetVolume(iPoint));

      /*--- Compute the boussinesq source residual ---*/

      auto residual = numerics->ComputeResidual(config);

      /*--- Add the source residual to the total ---*/

      LinSysRes.AddBlock(iPoint, residual);

    }
  }

  if (rotating_frame) {

    /*--- Loop over all points ---*/

    for (iPoint = 0; iPoint < nPointDomain; iPoint++) {

      /*--- Load the primitive variables ---*/

      numerics->SetPrimitive(nodes->GetPrimitive(iPoint), nullptr);

      /*--- Set incompressible density ---*/

      numerics->SetDensity(nodes->GetDensity(iPoint), 0.0);

      /*--- Load the volume of the dual mesh cell ---*/

      numerics->SetVolume(geometry->nodes->GetVolume(iPoint));

      /*--- Compute the rotating frame source residual ---*/

      auto residual = numerics->ComputeResidual(config);

      /*--- Add the source residual to the total ---*/

      LinSysRes.AddBlock(iPoint, residual);

      /*--- Add the implicit Jacobian contribution ---*/

      if (implicit) Jacobian.AddBlock2Diag(iPoint, residual.jacobian_i);

    }
  }

  if (axisymmetric) {

    /*--- For viscous problems, we need an additional gradient. ---*/

    if (viscous) {

      for (iPoint = 0; iPoint < nPoint; iPoint++) {

        su2double yCoord          = geometry->nodes->GetCoord(iPoint, 1);
        su2double yVelocity       = nodes->GetVelocity(iPoint,1);
        su2double Total_Viscosity = (nodes->GetLaminarViscosity(iPoint) +
                                     nodes->GetEddyViscosity(iPoint));
        su2double AuxVar = 0.0;
        if (yCoord > EPS)
          AuxVar = Total_Viscosity*yVelocity/yCoord;

        /*--- Set the auxilairy variable for this node. ---*/

        nodes->SetAuxVar(iPoint, 0, AuxVar);

      }

      /*--- Compute the auxiliary variable gradient with GG or WLS. ---*/

      if (config->GetKind_Gradient_Method() == GREEN_GAUSS) {
        SetAuxVar_Gradient_GG(geometry, config);
      }
      if (config->GetKind_Gradient_Method() == WEIGHTED_LEAST_SQUARES) {
        SetAuxVar_Gradient_LS(geometry, config);
      }

    }

    /*--- loop over points ---*/

    for (iPoint = 0; iPoint < nPointDomain; iPoint++) {

      /*--- Conservative variables w/o reconstruction ---*/

      numerics->SetPrimitive(nodes->GetPrimitive(iPoint), nullptr);

      /*--- Set incompressible density  ---*/

      numerics->SetDensity(nodes->GetDensity(iPoint),
                           nodes->GetDensity(iPoint));

      /*--- Set control volume ---*/

      numerics->SetVolume(geometry->nodes->GetVolume(iPoint));

      /*--- Set y coordinate ---*/

      numerics->SetCoord(geometry->nodes->GetCoord(iPoint),
                         geometry->nodes->GetCoord(iPoint));

      /*--- If viscous, we need gradients for extra terms. ---*/

      if (viscous) {

        /*--- Gradient of the primitive variables ---*/

        numerics->SetPrimVarGradient(nodes->GetGradient_Primitive(iPoint), nullptr);

        /*--- Load the aux variable gradient that we already computed. ---*/

        numerics->SetAuxVarGrad(nodes->GetAuxVarGradient(iPoint), nullptr);

      }

      /*--- Compute Source term Residual ---*/

      auto residual = numerics->ComputeResidual(config);

      /*--- Add Residual ---*/

      LinSysRes.AddBlock(iPoint, residual);

      /*--- Implicit part ---*/

      if (implicit)
        Jacobian.AddBlock2Diag(iPoint, residual.jacobian_i);

    }
  }

  if (radiation) {

    CNumerics* second_numerics = numerics_container[SOURCE_SECOND_TERM];

    for (iPoint = 0; iPoint < nPointDomain; iPoint++) {

      /*--- Store the radiation source term ---*/

      second_numerics->SetRadVarSource(solver_container[RAD_SOL]->GetNodes()->GetRadiative_SourceTerm(iPoint));

      /*--- Set control volume ---*/

      second_numerics->SetVolume(geometry->nodes->GetVolume(iPoint));

      /*--- Compute the residual ---*/

      auto residual = second_numerics->ComputeResidual(config);

      /*--- Add Residual ---*/

      LinSysRes.AddBlock(iPoint, residual);

      /*--- Implicit part ---*/

      if (implicit) Jacobian.AddBlock2Diag(iPoint, residual.jacobian_i);

      if (vol_heat) {

        if(solver_container[RAD_SOL]->GetNodes()->GetVol_HeatSource(iPoint)) {

          auto Volume = geometry->nodes->GetVolume(iPoint);

          /*--- Subtract integrated source from the residual. ---*/
          LinSysRes(iPoint, nDim+1) -= config->GetHeatSource_Val()*Volume;
        }

      }

    }

  }

  /*--- Check if a verification solution is to be computed. ---*/

  if (VerificationSolution) {
    if ( VerificationSolution->IsManufacturedSolution() ) {

      /*--- Get the physical time. ---*/
      su2double time = 0.0;
      if (config->GetTime_Marching()) time = config->GetPhysicalTime();

      /*--- Loop over points ---*/
      for (iPoint = 0; iPoint < nPointDomain; iPoint++) {

        /*--- Get control volume size. ---*/
        su2double Volume = geometry->nodes->GetVolume(iPoint);

        /*--- Get the current point coordinates. ---*/
        const su2double *coor = geometry->nodes->GetCoord(iPoint);

        /*--- Get the MMS source term. ---*/
        vector<su2double> sourceMan(nVar,0.0);
        VerificationSolution->GetMMSSourceTerm(coor, time, sourceMan.data());

        /*--- Compute the residual for this control volume and subtract. ---*/
        for (iVar = 0; iVar < nVar; iVar++) {
          LinSysRes[iPoint*nVar+iVar] -= sourceMan[iVar]*Volume;
        }

      }
    }
  }

}

void CIncEulerSolver::Source_Template(CGeometry *geometry, CSolver **solver_container, CNumerics *numerics,
                                   CConfig *config, unsigned short iMesh) {

  /* This method should be used to call any new source terms for a particular problem*/
  /* This method calls the new child class in CNumerics, where the new source term should be implemented.  */

  /* Next we describe how to get access to some important quanties for this method */
  /* Access to all points in the current geometric mesh by saying: nPointDomain */
  /* Get the vector of conservative variables at some point iPoint = nodes->GetSolution(iPoint) */
  /* Get the volume (or area in 2D) associated with iPoint = nodes->GetVolume(iPoint) */
  /* Get the vector of geometric coordinates of point iPoint = nodes->GetCoord(iPoint) */

}

void CIncEulerSolver::SetMax_Eigenvalue(CGeometry *geometry, CConfig *config) {

  su2double Area, Mean_SoundSpeed = 0.0, Mean_ProjVel = 0.0,
  Mean_BetaInc2, Lambda, ProjVel, ProjVel_i, ProjVel_j, *GridVel, *GridVel_i, *GridVel_j;
  const su2double* Normal;

  unsigned long iEdge, iVertex, iPoint, jPoint;
  unsigned short iDim, iMarker;

  /*--- Set maximum inviscid eigenvalue to zero, and compute sound speed ---*/

  for (iPoint = 0; iPoint < nPointDomain; iPoint++) {
    nodes->SetLambda(iPoint,0.0);
  }

  /*--- Loop interior edges ---*/

  for (iEdge = 0; iEdge < geometry->GetnEdge(); iEdge++) {

    /*--- Point identification, Normal vector and area ---*/

    iPoint = geometry->edges->GetNode(iEdge,0);
    jPoint = geometry->edges->GetNode(iEdge,1);

    Normal = geometry->edges->GetNormal(iEdge);
    Area = GeometryToolbox::Norm(nDim, Normal);

    /*--- Mean Values ---*/

    Mean_ProjVel    = 0.5 * (nodes->GetProjVel(iPoint,Normal) + nodes->GetProjVel(jPoint,Normal));
    Mean_BetaInc2   = 0.5 * (nodes->GetBetaInc2(iPoint)      + nodes->GetBetaInc2(jPoint));
    Mean_SoundSpeed = sqrt(Mean_BetaInc2*Area*Area);

    /*--- Adjustment for grid movement ---*/

    if (dynamic_grid) {
      GridVel_i = geometry->nodes->GetGridVel(iPoint);
      GridVel_j = geometry->nodes->GetGridVel(jPoint);
      ProjVel_i = 0.0; ProjVel_j =0.0;
      for (iDim = 0; iDim < nDim; iDim++) {
        ProjVel_i += GridVel_i[iDim]*Normal[iDim];
        ProjVel_j += GridVel_j[iDim]*Normal[iDim];
      }
      Mean_ProjVel -= 0.5 * (ProjVel_i + ProjVel_j);
    }

    /*--- Inviscid contribution ---*/

    Lambda = fabs(Mean_ProjVel) + Mean_SoundSpeed;
    if (geometry->nodes->GetDomain(iPoint)) nodes->AddLambda(iPoint,Lambda);
    if (geometry->nodes->GetDomain(jPoint)) nodes->AddLambda(jPoint,Lambda);

  }

  /*--- Loop boundary edges ---*/

  for (iMarker = 0; iMarker < geometry->GetnMarker(); iMarker++) {
    if ((config->GetMarker_All_KindBC(iMarker) != INTERNAL_BOUNDARY) &&
        (config->GetMarker_All_KindBC(iMarker) != PERIODIC_BOUNDARY)) {
    for (iVertex = 0; iVertex < geometry->GetnVertex(iMarker); iVertex++) {

      /*--- Point identification, Normal vector and area ---*/

      iPoint = geometry->vertex[iMarker][iVertex]->GetNode();
      Normal = geometry->vertex[iMarker][iVertex]->GetNormal();
      Area = GeometryToolbox::Norm(nDim, Normal);

      /*--- Mean Values ---*/

      Mean_ProjVel    = nodes->GetProjVel(iPoint,Normal);
      Mean_BetaInc2   = nodes->GetBetaInc2(iPoint);
      Mean_SoundSpeed = sqrt(Mean_BetaInc2*Area*Area);

      /*--- Adjustment for grid movement ---*/

      if (dynamic_grid) {
        GridVel = geometry->nodes->GetGridVel(iPoint);
        ProjVel = 0.0;
        for (iDim = 0; iDim < nDim; iDim++)
          ProjVel += GridVel[iDim]*Normal[iDim];
        Mean_ProjVel -= ProjVel;
      }

      /*--- Inviscid contribution ---*/

      Lambda = fabs(Mean_ProjVel) + Mean_SoundSpeed;
      if (geometry->nodes->GetDomain(iPoint)) {
        nodes->AddLambda(iPoint,Lambda);
      }

    }
    }
  }

  /*--- Correct the eigenvalue values across any periodic boundaries. ---*/

  for (unsigned short iPeriodic = 1; iPeriodic <= config->GetnMarker_Periodic()/2; iPeriodic++) {
    InitiatePeriodicComms(geometry, config, iPeriodic, PERIODIC_MAX_EIG);
    CompletePeriodicComms(geometry, config, iPeriodic, PERIODIC_MAX_EIG);
  }

  /*--- MPI parallelization ---*/

  InitiateComms(geometry, config, MAX_EIGENVALUE);
  CompleteComms(geometry, config, MAX_EIGENVALUE);

}

void CIncEulerSolver::SetUndivided_Laplacian(CGeometry *geometry, CConfig *config) {

  unsigned long iPoint, jPoint, iEdge;
  su2double *Diff;
  unsigned short iVar;
  bool boundary_i, boundary_j;

  Diff = new su2double[nVar];

  nodes->SetUnd_LaplZero();

  for (iEdge = 0; iEdge < geometry->GetnEdge(); iEdge++) {

    iPoint = geometry->edges->GetNode(iEdge,0);
    jPoint = geometry->edges->GetNode(iEdge,1);

    /*--- Solution differences ---*/

    for (iVar = 0; iVar < nVar; iVar++)
      Diff[iVar] = nodes->GetSolution(iPoint,iVar) - nodes->GetSolution(jPoint,iVar);

    boundary_i = geometry->nodes->GetPhysicalBoundary(iPoint);
    boundary_j = geometry->nodes->GetPhysicalBoundary(jPoint);

    /*--- Both points inside the domain, or both in the boundary ---*/

    if ((!boundary_i && !boundary_j) || (boundary_i && boundary_j)) {
      if (geometry->nodes->GetDomain(iPoint)) nodes->SubtractUnd_Lapl(iPoint,Diff);
      if (geometry->nodes->GetDomain(jPoint)) nodes->AddUnd_Lapl(jPoint,Diff);
    }

    /*--- iPoint inside the domain, jPoint on the boundary ---*/

    if (!boundary_i && boundary_j)
      if (geometry->nodes->GetDomain(iPoint)) nodes->SubtractUnd_Lapl(iPoint,Diff);

    /*--- jPoint inside the domain, iPoint on the boundary ---*/

    if (boundary_i && !boundary_j)
      if (geometry->nodes->GetDomain(jPoint)) nodes->AddUnd_Lapl(jPoint,Diff);

  }

  /*--- Correct the Laplacian values across any periodic boundaries. ---*/

  for (unsigned short iPeriodic = 1; iPeriodic <= config->GetnMarker_Periodic()/2; iPeriodic++) {
    InitiatePeriodicComms(geometry, config, iPeriodic, PERIODIC_LAPLACIAN);
    CompletePeriodicComms(geometry, config, iPeriodic, PERIODIC_LAPLACIAN);
  }

  /*--- MPI parallelization ---*/

  InitiateComms(geometry, config, UNDIVIDED_LAPLACIAN);
  CompleteComms(geometry, config, UNDIVIDED_LAPLACIAN);

  delete [] Diff;

}

void CIncEulerSolver::SetCentered_Dissipation_Sensor(CGeometry *geometry, CConfig *config) {

  unsigned long iEdge, iPoint, jPoint;
  su2double Pressure_i = 0.0, Pressure_j = 0.0;
  bool boundary_i, boundary_j;

  /*--- Reset variables to store the undivided pressure ---*/

  for (iPoint = 0; iPoint < nPointDomain; iPoint++) {
    iPoint_UndLapl[iPoint] = 0.0;
    jPoint_UndLapl[iPoint] = 0.0;
  }

  /*--- Evaluate the pressure sensor ---*/

  for (iEdge = 0; iEdge < geometry->GetnEdge(); iEdge++) {

    iPoint = geometry->edges->GetNode(iEdge,0);
    jPoint = geometry->edges->GetNode(iEdge,1);

    /*--- Get the pressure, or density for incompressible solvers ---*/

    Pressure_i = nodes->GetDensity(iPoint);
    Pressure_j = nodes->GetDensity(jPoint);

    boundary_i = geometry->nodes->GetPhysicalBoundary(iPoint);
    boundary_j = geometry->nodes->GetPhysicalBoundary(jPoint);

    /*--- Both points inside the domain, or both on the boundary ---*/

    if ((!boundary_i && !boundary_j) || (boundary_i && boundary_j)) {

      if (geometry->nodes->GetDomain(iPoint)) {
        iPoint_UndLapl[iPoint] += (Pressure_j - Pressure_i);
        jPoint_UndLapl[iPoint] += (Pressure_i + Pressure_j);
      }

      if (geometry->nodes->GetDomain(jPoint)) {
        iPoint_UndLapl[jPoint] += (Pressure_i - Pressure_j);
        jPoint_UndLapl[jPoint] += (Pressure_i + Pressure_j);
      }

    }

    /*--- iPoint inside the domain, jPoint on the boundary ---*/

    if (!boundary_i && boundary_j)
      if (geometry->nodes->GetDomain(iPoint)) {
        iPoint_UndLapl[iPoint] += (Pressure_j - Pressure_i);
        jPoint_UndLapl[iPoint] += (Pressure_i + Pressure_j);
      }

    /*--- jPoint inside the domain, iPoint on the boundary ---*/

    if (boundary_i && !boundary_j)
      if (geometry->nodes->GetDomain(jPoint)) {
        iPoint_UndLapl[jPoint] += (Pressure_i - Pressure_j);
        jPoint_UndLapl[jPoint] += (Pressure_i + Pressure_j);
      }

  }

  /*--- Correct the sensor values across any periodic boundaries. ---*/

  for (unsigned short iPeriodic = 1; iPeriodic <= config->GetnMarker_Periodic()/2; iPeriodic++) {
    InitiatePeriodicComms(geometry, config, iPeriodic, PERIODIC_SENSOR);
    CompletePeriodicComms(geometry, config, iPeriodic, PERIODIC_SENSOR);
  }

  /*--- Set pressure switch for each point ---*/

  for (iPoint = 0; iPoint < nPointDomain; iPoint++)
    nodes->SetSensor(iPoint,fabs(iPoint_UndLapl[iPoint]) / jPoint_UndLapl[iPoint]);

  /*--- MPI parallelization ---*/

  InitiateComms(geometry, config, SENSOR);
  CompleteComms(geometry, config, SENSOR);

}

void CIncEulerSolver::ExplicitRK_Iteration(CGeometry *geometry, CSolver **solver_container,
                                        CConfig *config, unsigned short iRKStep) {

  su2double *Residual, *Res_TruncError, Vol, Delta, Res;
  unsigned short iVar, jVar;
  unsigned long iPoint;

  su2double RK_AlphaCoeff = config->Get_Alpha_RKStep(iRKStep);
  bool adjoint = config->GetContinuous_Adjoint();

  for (iVar = 0; iVar < nVar; iVar++) {
    SetRes_RMS(iVar, 0.0);
    SetRes_Max(iVar, 0.0, 0);
  }

  /*--- Update the solution ---*/

  for (iPoint = 0; iPoint < nPointDomain; iPoint++) {
    Vol = (geometry->nodes->GetVolume(iPoint) +
           geometry->nodes->GetPeriodicVolume(iPoint));
    Delta = nodes->GetDelta_Time(iPoint) / Vol;

    Res_TruncError = nodes->GetResTruncError(iPoint);
    Residual = LinSysRes.GetBlock(iPoint);

    if (!adjoint) {
      SetPreconditioner(config, iPoint);
      for (iVar = 0; iVar < nVar; iVar ++ ) {
        Res = 0.0;
        for (jVar = 0; jVar < nVar; jVar ++ )
          Res += Preconditioner[iVar][jVar]*(Residual[jVar] + Res_TruncError[jVar]);
        nodes->AddSolution(iPoint,iVar, -Res*Delta*RK_AlphaCoeff);
        AddRes_RMS(iVar, Res*Res);
        AddRes_Max(iVar, fabs(Res), geometry->nodes->GetGlobalIndex(iPoint), geometry->nodes->GetCoord(iPoint));
      }
    }
  }

  /*--- MPI solution ---*/

  InitiateComms(geometry, config, SOLUTION);
  CompleteComms(geometry, config, SOLUTION);

  /*--- Compute the root mean square residual ---*/

  SetResidual_RMS(geometry, config);

  /*--- For verification cases, compute the global error metrics. ---*/

  ComputeVerificationError(geometry, config);

}

void CIncEulerSolver::ExplicitEuler_Iteration(CGeometry *geometry, CSolver **solver_container, CConfig *config) {

  su2double *local_Residual, *local_Res_TruncError, Vol, Delta, Res;
  unsigned short iVar, jVar;
  unsigned long iPoint;

  bool adjoint = config->GetContinuous_Adjoint();

  for (iVar = 0; iVar < nVar; iVar++) {
    SetRes_RMS(iVar, 0.0);
    SetRes_Max(iVar, 0.0, 0);
  }

  /*--- Update the solution ---*/

  for (iPoint = 0; iPoint < nPointDomain; iPoint++) {
    Vol = (geometry->nodes->GetVolume(iPoint) +
           geometry->nodes->GetPeriodicVolume(iPoint));
    Delta = nodes->GetDelta_Time(iPoint) / Vol;

    local_Res_TruncError = nodes->GetResTruncError(iPoint);
    local_Residual = LinSysRes.GetBlock(iPoint);


    if (!adjoint) {
      SetPreconditioner(config, iPoint);
      for (iVar = 0; iVar < nVar; iVar ++ ) {
        Res = 0.0;
        for (jVar = 0; jVar < nVar; jVar ++ )
          Res += Preconditioner[iVar][jVar]*(local_Residual[jVar] + local_Res_TruncError[jVar]);
        nodes->AddSolution(iPoint,iVar, -Res*Delta);
        AddRes_RMS(iVar, Res*Res);
        AddRes_Max(iVar, fabs(Res), geometry->nodes->GetGlobalIndex(iPoint), geometry->nodes->GetCoord(iPoint));
      }
    }
  }

  /*--- MPI solution ---*/

  InitiateComms(geometry, config, SOLUTION);
  CompleteComms(geometry, config, SOLUTION);

  /*--- Compute the root mean square residual ---*/

  SetResidual_RMS(geometry, config);

  /*--- For verification cases, compute the global error metrics. ---*/

  ComputeVerificationError(geometry, config);

}

void CIncEulerSolver::ImplicitEuler_Iteration(CGeometry *geometry, CSolver **solver_container, CConfig *config) {

  unsigned short iVar, jVar;
  unsigned long iPoint, total_index, IterLinSol = 0;
  su2double Delta, *local_Res_TruncError, Vol;

  bool adjoint = config->GetContinuous_Adjoint();

  /*--- Set maximum residual to zero ---*/

  for (iVar = 0; iVar < nVar; iVar++) {
    SetRes_RMS(iVar, 0.0);
    SetRes_Max(iVar, 0.0, 0);
  }

  /*--- Build implicit system ---*/

  for (iPoint = 0; iPoint < nPointDomain; iPoint++) {

    /*--- Read the residual ---*/

    local_Res_TruncError = nodes->GetResTruncError(iPoint);

    /*--- Read the volume ---*/

    Vol = (geometry->nodes->GetVolume(iPoint) +
           geometry->nodes->GetPeriodicVolume(iPoint));

    /*--- Apply the preconditioner and add to the diagonal. ---*/

    if (nodes->GetDelta_Time(iPoint) != 0.0) {
      Delta = Vol / nodes->GetDelta_Time(iPoint);
      SetPreconditioner(config, iPoint);
      for (iVar = 0; iVar < nVar; iVar ++ ) {
        for (jVar = 0; jVar < nVar; jVar ++ ) {
          Preconditioner[iVar][jVar] = Delta*Preconditioner[iVar][jVar];
        }
      }
      Jacobian.AddBlock2Diag(iPoint, Preconditioner);
    } else {
      Jacobian.SetVal2Diag(iPoint, 1.0);
      for (iVar = 0; iVar < nVar; iVar++) {
        total_index = iPoint*nVar + iVar;
        LinSysRes[total_index] = 0.0;
        local_Res_TruncError[iVar] = 0.0;
      }
    }

    /*--- Right hand side of the system (-Residual) and initial guess (x = 0) ---*/

    for (iVar = 0; iVar < nVar; iVar++) {
      total_index = iPoint*nVar + iVar;
      LinSysRes[total_index] = - (LinSysRes[total_index] + local_Res_TruncError[iVar]);
      LinSysSol[total_index] = 0.0;
      AddRes_RMS(iVar, LinSysRes[total_index]*LinSysRes[total_index]);
      AddRes_Max(iVar, fabs(LinSysRes[total_index]), geometry->nodes->GetGlobalIndex(iPoint), geometry->nodes->GetCoord(iPoint));
    }

  }

  /*--- Initialize residual and solution at the ghost points ---*/

  for (iPoint = nPointDomain; iPoint < nPoint; iPoint++) {
    for (iVar = 0; iVar < nVar; iVar++) {
      total_index = iPoint*nVar + iVar;
      LinSysRes[total_index] = 0.0;
      LinSysSol[total_index] = 0.0;
    }
  }

  /*--- Solve or smooth the linear system ---*/

  IterLinSol = System.Solve(Jacobian, LinSysRes, LinSysSol, geometry, config);

  /*--- Store the value of the residual. ---*/

  SetResLinSolver(System.GetResidual());

  /*--- The the number of iterations of the linear solver ---*/

  SetIterLinSolver(IterLinSol);

  /*--- Update solution (system written in terms of increments) ---*/

  if (!adjoint) {
    for (iPoint = 0; iPoint < nPointDomain; iPoint++) {
      for (iVar = 0; iVar < nVar; iVar++) {
        nodes->AddSolution(iPoint, iVar, nodes->GetUnderRelaxation(iPoint)*LinSysSol[iPoint*nVar+iVar]);
      }
    }
  }

  for (unsigned short iPeriodic = 1; iPeriodic <= config->GetnMarker_Periodic()/2; iPeriodic++) {
    InitiatePeriodicComms(geometry, config, iPeriodic, PERIODIC_IMPLICIT);
    CompletePeriodicComms(geometry, config, iPeriodic, PERIODIC_IMPLICIT);
  }

  /*--- MPI solution ---*/

  InitiateComms(geometry, config, SOLUTION);
  CompleteComms(geometry, config, SOLUTION);

  /*--- Compute the root mean square residual ---*/

  SetResidual_RMS(geometry, config);

  /*--- For verification cases, compute the global error metrics. ---*/

  ComputeVerificationError(geometry, config);

}

<<<<<<< HEAD
void CIncEulerSolver::Evaluate_ObjFunc(CConfig *config) {

  Total_ComboObj = EvaluateCommonObjFunc(*config);

  /*--- The following are not per-surface, and so to avoid that they are
   double-counted when multiple surfaces are specified, they have been
   placed outside of the loop above. In addition, multi-objective mode is
   also disabled for these objective functions (error thrown at start). ---*/

  const auto Weight_ObjFunc = config->GetWeight_ObjFunc(0);
  const auto Kind_ObjFunc = config->GetKind_ObjFunc(0);

  switch(Kind_ObjFunc) {
    case SURFACE_PRESSURE_DROP:
      Total_ComboObj+=Weight_ObjFunc*config->GetSurface_PressureDrop(0);
      break;
    case TOTAL_AVG_TEMPERATURE:
      Total_ComboObj+=Weight_ObjFunc*config->GetSurface_Temperature(0);
      break;
    case CUSTOM_OBJFUNC:
      Total_ComboObj+=Weight_ObjFunc*Total_Custom_ObjFunc;
      break;
    default:
      break;
  }
}

=======
>>>>>>> 8889db7a
void CIncEulerSolver::SetBeta_Parameter(CGeometry *geometry, CSolver **solver_container,
                                   CConfig *config, unsigned short iMesh) {

  su2double epsilon2  = config->GetBeta_Factor();
  su2double epsilon2_default = 4.1;
  su2double maxVel2 = 0.0;
  su2double Beta = 1.0;

  unsigned long iPoint;

  /*--- For now, only the finest mesh level stores the Beta for all levels. ---*/

  if (iMesh == MESH_0) {

    for (iPoint = 0; iPoint < nPoint; iPoint++) {

      /*--- Store the local maximum of the squared velocity in the field. ---*/

      if (nodes->GetVelocity2(iPoint) > maxVel2)
        maxVel2 = nodes->GetVelocity2(iPoint);

    }

    /*--- Communicate the max globally to give a conservative estimate. ---*/

#ifdef HAVE_MPI
    su2double myMaxVel2 = maxVel2; maxVel2 = 0.0;
    SU2_MPI::Allreduce(&myMaxVel2, &maxVel2, 1, MPI_DOUBLE, MPI_MAX, MPI_COMM_WORLD);
#endif

    Beta = max(1e-10,maxVel2);
    config->SetMax_Vel2(Beta);

  }

  /*--- Allow an override if user supplies a large epsilon^2. ---*/

  epsilon2 = max(epsilon2_default,epsilon2);

  for (iPoint = 0; iPoint < nPoint; iPoint++)
    nodes->SetBetaInc2(iPoint,epsilon2*config->GetMax_Vel2());

}

void CIncEulerSolver::SetPreconditioner(CConfig *config, unsigned long iPoint) {

  unsigned short iDim, jDim;

  su2double  BetaInc2, Density, dRhodT, Temperature, oneOverCp, Cp;
  su2double  Velocity[3] = {0.0,0.0,0.0};

  bool variable_density = (config->GetKind_DensityModel() == VARIABLE);
  bool implicit         = (config->GetKind_TimeIntScheme() == EULER_IMPLICIT);
  bool energy           = config->GetEnergy_Equation();

  /*--- Access the primitive variables at this node. ---*/

  Density     = nodes->GetDensity(iPoint);
  BetaInc2    = nodes->GetBetaInc2(iPoint);
  Cp          = nodes->GetSpecificHeatCp(iPoint);
  oneOverCp   = 1.0/Cp;
  Temperature = nodes->GetTemperature(iPoint);

  for (iDim = 0; iDim < nDim; iDim++)
    Velocity[iDim] = nodes->GetVelocity(iPoint,iDim);

  /*--- We need the derivative of the equation of state to build the
   preconditioning matrix. For now, the only option is the ideal gas
   law, but in the future, dRhodT should be in the fluid model. ---*/

  if (variable_density) {
    dRhodT = -Density/Temperature;
  } else {
    dRhodT = 0.0;
  }

  /*--- Calculating the inverse of the preconditioning matrix
   that multiplies the time derivative during time integration. ---*/

  if (implicit) {

    /*--- For implicit calculations, we multiply the preconditioner
     by the cell volume over the time step and add to the Jac diagonal. ---*/

    Preconditioner[0][0] = 1.0/BetaInc2;
    for (iDim = 0; iDim < nDim; iDim++)
      Preconditioner[iDim+1][0] = Velocity[iDim]/BetaInc2;

    if (energy) Preconditioner[nDim+1][0] = Cp*Temperature/BetaInc2;
    else        Preconditioner[nDim+1][0] = 0.0;

    for (jDim = 0; jDim < nDim; jDim++) {
      Preconditioner[0][jDim+1] = 0.0;
      for (iDim = 0; iDim < nDim; iDim++) {
        if (iDim == jDim) Preconditioner[iDim+1][jDim+1] = Density;
        else Preconditioner[iDim+1][jDim+1] = 0.0;
      }
      Preconditioner[nDim+1][jDim+1] = 0.0;
    }

    Preconditioner[0][nDim+1] = dRhodT;
    for (iDim = 0; iDim < nDim; iDim++)
      Preconditioner[iDim+1][nDim+1] = Velocity[iDim]*dRhodT;

    if (energy) Preconditioner[nDim+1][nDim+1] = Cp*(dRhodT*Temperature + Density);
    else        Preconditioner[nDim+1][nDim+1] = 1.0;

  } else {

    /*--- For explicit calculations, we move the residual to the
     right-hand side and pre-multiply by the preconditioner inverse.
     Therefore, we build inv(Precon) here and multiply by the residual
     later in the R-K and Euler Explicit time integration schemes. ---*/

    Preconditioner[0][0] = Temperature*BetaInc2*dRhodT/Density + BetaInc2;
    for (iDim = 0; iDim < nDim; iDim ++)
      Preconditioner[iDim+1][0] = -1.0*Velocity[iDim]/Density;

    if (energy) Preconditioner[nDim+1][0] = -1.0*Temperature/Density;
    else        Preconditioner[nDim+1][0] = 0.0;


    for (jDim = 0; jDim < nDim; jDim++) {
      Preconditioner[0][jDim+1] = 0.0;
      for (iDim = 0; iDim < nDim; iDim++) {
        if (iDim == jDim) Preconditioner[iDim+1][jDim+1] = 1.0/Density;
        else Preconditioner[iDim+1][jDim+1] = 0.0;
      }
      Preconditioner[nDim+1][jDim+1] = 0.0;
    }

    Preconditioner[0][nDim+1] = -1.0*BetaInc2*dRhodT*oneOverCp/Density;
    for (iDim = 0; iDim < nDim; iDim ++)
      Preconditioner[iDim+1][nDim+1] = 0.0;

    if (energy) Preconditioner[nDim+1][nDim+1] = oneOverCp/Density;
    else        Preconditioner[nDim+1][nDim+1] = 0.0;

  }

}

void CIncEulerSolver::BC_Far_Field(CGeometry *geometry, CSolver **solver_container, CNumerics *conv_numerics,
                                CNumerics *visc_numerics, CConfig *config, unsigned short val_marker) {

  unsigned short iDim;
  unsigned long iVertex, iPoint, Point_Normal;

  su2double *V_infty, *V_domain;

  bool implicit      = config->GetKind_TimeIntScheme() == EULER_IMPLICIT;
  bool viscous       = config->GetViscous();

  su2double *Normal = new su2double[nDim];

  /*--- Loop over all the vertices on this boundary marker ---*/

  for (iVertex = 0; iVertex < geometry->nVertex[val_marker]; iVertex++) {
    iPoint = geometry->vertex[val_marker][iVertex]->GetNode();

    /*--- Allocate the value at the infinity ---*/

    V_infty = GetCharacPrimVar(val_marker, iVertex);

    /*--- Check if the node belongs to the domain (i.e, not a halo node) ---*/

    if (geometry->nodes->GetDomain(iPoint)) {

      /*--- Index of the closest interior node ---*/

      Point_Normal = geometry->vertex[val_marker][iVertex]->GetNormal_Neighbor();

      /*--- Normal vector for this vertex (negate for outward convention) ---*/

      geometry->vertex[val_marker][iVertex]->GetNormal(Normal);
      for (iDim = 0; iDim < nDim; iDim++) Normal[iDim] = -Normal[iDim];
      conv_numerics->SetNormal(Normal);

      /*--- Retrieve solution at the farfield boundary node ---*/

      V_domain = nodes->GetPrimitive(iPoint);

      /*--- Recompute and store the velocity in the primitive variable vector. ---*/

      for (iDim = 0; iDim < nDim; iDim++)
        V_infty[iDim+1] = GetVelocity_Inf(iDim);

      /*--- Far-field pressure set to static pressure (0.0). ---*/

      V_infty[0] = GetPressure_Inf();

      /*--- Dirichlet condition for temperature at far-field (if energy is active). ---*/

      V_infty[nDim+1] = GetTemperature_Inf();

      /*--- Store the density.  ---*/

      V_infty[nDim+2] = GetDensity_Inf();

      /*--- Beta coefficient stored at the node ---*/

      V_infty[nDim+3] = nodes->GetBetaInc2(iPoint);

      /*--- Cp is needed for Temperature equation. ---*/

      V_infty[nDim+7] = nodes->GetSpecificHeatCp(iPoint);

      /*--- Set various quantities in the numerics class ---*/

      conv_numerics->SetPrimitive(V_domain, V_infty);

      if (dynamic_grid)
        conv_numerics->SetGridVel(geometry->nodes->GetGridVel(iPoint),
                                  geometry->nodes->GetGridVel(iPoint));

      /*--- Compute the convective residual using an upwind scheme ---*/

      auto residual = conv_numerics->ComputeResidual(config);

      /*--- Update residual value ---*/

      LinSysRes.AddBlock(iPoint, residual);

      /*--- Convective Jacobian contribution for implicit integration ---*/

      if (implicit)
        Jacobian.AddBlock2Diag(iPoint, residual.jacobian_i);

      /*--- Viscous residual contribution ---*/

      if (viscous) {

        /*--- Set transport properties at infinity. ---*/

        V_infty[nDim+4] = nodes->GetLaminarViscosity(iPoint);
        V_infty[nDim+5] = nodes->GetEddyViscosity(iPoint);
        V_infty[nDim+6] = nodes->GetThermalConductivity(iPoint);

        /*--- Set the normal vector and the coordinates ---*/

        visc_numerics->SetNormal(Normal);
        visc_numerics->SetCoord(geometry->nodes->GetCoord(iPoint),
                                geometry->nodes->GetCoord(Point_Normal));

        /*--- Primitive variables, and gradient ---*/

        visc_numerics->SetPrimitive(V_domain, V_infty);
        visc_numerics->SetPrimVarGradient(nodes->GetGradient_Primitive(iPoint),
                                          nodes->GetGradient_Primitive(iPoint));

        /*--- Turbulent kinetic energy ---*/

        if ((config->GetKind_Turb_Model() == SST) || (config->GetKind_Turb_Model() == SST_SUST))
          visc_numerics->SetTurbKineticEnergy(solver_container[TURB_SOL]->GetNodes()->GetSolution(iPoint,0),
                                              solver_container[TURB_SOL]->GetNodes()->GetSolution(iPoint,0));

        /*--- Compute and update viscous residual ---*/

        auto residual = visc_numerics->ComputeResidual(config);
        LinSysRes.SubtractBlock(iPoint, residual);

        /*--- Viscous Jacobian contribution for implicit integration ---*/

        if (implicit)
          Jacobian.SubtractBlock2Diag(iPoint, residual.jacobian_i);

      }

    }
  }

  /*--- Free locally allocated memory ---*/

  delete [] Normal;

}

void CIncEulerSolver::BC_Inlet(CGeometry *geometry, CSolver **solver_container,
                            CNumerics *conv_numerics, CNumerics *visc_numerics, CConfig *config, unsigned short val_marker) {
  unsigned short iDim;
  unsigned long iVertex, iPoint;
  unsigned long Point_Normal;
  su2double *Flow_Dir, Flow_Dir_Mag, Vel_Mag, Area, P_total, P_domain, Vn;
  su2double *V_inlet, *V_domain;
  su2double UnitFlowDir[3] = {0.0,0.0,0.0};
  su2double dV[3] = {0.0,0.0,0.0};
  su2double Damping = config->GetInc_Inlet_Damping();

  bool implicit      = (config->GetKind_TimeIntScheme() == EULER_IMPLICIT);
  bool viscous       = config->GetViscous();

  string Marker_Tag  = config->GetMarker_All_TagBound(val_marker);

  unsigned short Kind_Inlet = config->GetKind_Inc_Inlet(Marker_Tag);

  su2double *Normal = new su2double[nDim];

  /*--- Loop over all the vertices on this boundary marker ---*/

  for (iVertex = 0; iVertex < geometry->nVertex[val_marker]; iVertex++) {

    /*--- Allocate the value at the inlet ---*/

    V_inlet = GetCharacPrimVar(val_marker, iVertex);

    iPoint = geometry->vertex[val_marker][iVertex]->GetNode();

    /*--- Check if the node belongs to the domain (i.e., not a halo node) ---*/

    if (geometry->nodes->GetDomain(iPoint)) {

      /*--- Index of the closest interior node ---*/

      Point_Normal = geometry->vertex[val_marker][iVertex]->GetNormal_Neighbor();

      /*--- Normal vector for this vertex (negate for outward convention) ---*/

      geometry->vertex[val_marker][iVertex]->GetNormal(Normal);
      for (iDim = 0; iDim < nDim; iDim++) Normal[iDim] = -Normal[iDim];
      conv_numerics->SetNormal(Normal);

      Area = GeometryToolbox::Norm(nDim, Normal);

      /*--- Both types of inlets may use the prescribed flow direction.
       Ensure that the flow direction is a unit vector. ---*/

      Flow_Dir = Inlet_FlowDir[val_marker][iVertex];
      Flow_Dir_Mag = 0.0;
      for (iDim = 0; iDim < nDim; iDim++)
        Flow_Dir_Mag += Flow_Dir[iDim]*Flow_Dir[iDim];
      Flow_Dir_Mag = sqrt(Flow_Dir_Mag);

      /*--- Store the unit flow direction vector. ---*/

      for (iDim = 0; iDim < nDim; iDim++)
        UnitFlowDir[iDim] = Flow_Dir[iDim]/Flow_Dir_Mag;

      /*--- Retrieve solution at this boundary node. ---*/

      V_domain = nodes->GetPrimitive(iPoint);

      /*--- Neumann condition for dynamic pressure ---*/

      V_inlet[0] = nodes->GetPressure(iPoint);

      /*--- The velocity is either prescribed or computed from total pressure. ---*/

      switch (Kind_Inlet) {

          /*--- Velocity and temperature (if required) been specified at the inlet. ---*/

        case VELOCITY_INLET:

          /*--- Retrieve the specified velocity and temperature for the inlet. ---*/

          Vel_Mag  = Inlet_Ptotal[val_marker][iVertex]/config->GetVelocity_Ref();

          /*--- Store the velocity in the primitive variable vector. ---*/

          for (iDim = 0; iDim < nDim; iDim++)
            V_inlet[iDim+1] = Vel_Mag*UnitFlowDir[iDim];

          /*--- Dirichlet condition for temperature (if energy is active) ---*/

          V_inlet[nDim+1] = Inlet_Ttotal[val_marker][iVertex]/config->GetTemperature_Ref();

          break;

          /*--- Stagnation pressure has been specified at the inlet. ---*/

        case PRESSURE_INLET:

          /*--- Retrieve the specified total pressure for the inlet. ---*/

          P_total = Inlet_Ptotal[val_marker][iVertex]/config->GetPressure_Ref();

          /*--- Store the current static pressure for clarity. ---*/

          P_domain = nodes->GetPressure(iPoint);

          /*--- Check for back flow through the inlet. ---*/

          Vn = 0.0;
          for (iDim = 0; iDim < nDim; iDim++) {
            Vn += V_domain[iDim+1]*(-1.0*Normal[iDim]/Area);
          }

          /*--- If the local static pressure is larger than the specified
           total pressure or the velocity is directed upstream, we have a
           back flow situation. The specified total pressure should be used
           as a static pressure condition and the velocity from the domain
           is used for the BC. ---*/

          if ((P_domain > P_total) || (Vn < 0.0)) {

            /*--- Back flow: use the prescribed P_total as static pressure. ---*/

            V_inlet[0] = Inlet_Ptotal[val_marker][iVertex]/config->GetPressure_Ref();

            /*--- Neumann condition for velocity. ---*/

            for (iDim = 0; iDim < nDim; iDim++)
              V_inlet[iDim+1] = V_domain[iDim+1];

            /*--- Neumann condition for the temperature. ---*/

            V_inlet[nDim+1] = nodes->GetTemperature(iPoint);

          } else {

            /*--- Update the velocity magnitude using the total pressure. ---*/

            Vel_Mag = sqrt((P_total - P_domain)/(0.5*nodes->GetDensity(iPoint)));

            /*--- If requested, use the local boundary normal (negative),
             instead of the prescribed flow direction in the config. ---*/

            if (config->GetInc_Inlet_UseNormal()) {
              for (iDim = 0; iDim < nDim; iDim++)
                UnitFlowDir[iDim] = -Normal[iDim]/Area;
            }

            /*--- Compute the delta change in velocity in each direction. ---*/

            for (iDim = 0; iDim < nDim; iDim++)
              dV[iDim] = Vel_Mag*UnitFlowDir[iDim] - V_domain[iDim+1];

            /*--- Update the velocity in the primitive variable vector.
             Note we use damping here to improve stability/convergence. ---*/

            for (iDim = 0; iDim < nDim; iDim++)
              V_inlet[iDim+1] = V_domain[iDim+1] + Damping*dV[iDim];

            /*--- Dirichlet condition for temperature (if energy is active) ---*/

            V_inlet[nDim+1] = Inlet_Ttotal[val_marker][iVertex]/config->GetTemperature_Ref();

          }

          break;

      }

      /*--- Access density at the node. This is either constant by
        construction, or will be set fixed implicitly by the temperature
        and equation of state. ---*/

      V_inlet[nDim+2] = nodes->GetDensity(iPoint);

      /*--- Beta coefficient from the config file ---*/

      V_inlet[nDim+3] = nodes->GetBetaInc2(iPoint);

      /*--- Cp is needed for Temperature equation. ---*/

      V_inlet[nDim+7] = nodes->GetSpecificHeatCp(iPoint);

      /*--- Set various quantities in the solver class ---*/

      conv_numerics->SetPrimitive(V_domain, V_inlet);

      if (dynamic_grid)
        conv_numerics->SetGridVel(geometry->nodes->GetGridVel(iPoint),
                                  geometry->nodes->GetGridVel(iPoint));

      /*--- Compute the residual using an upwind scheme ---*/

      auto residual = conv_numerics->ComputeResidual(config);

      /*--- Update residual value ---*/

      LinSysRes.AddBlock(iPoint, residual);

      /*--- Jacobian contribution for implicit integration ---*/

      if (implicit)
        Jacobian.AddBlock2Diag(iPoint, residual.jacobian_i);

      /*--- Viscous contribution, commented out because serious convergence problems ---*/

      if (viscous) {

        /*--- Set transport properties at the inlet ---*/

        V_inlet[nDim+4] = nodes->GetLaminarViscosity(iPoint);
        V_inlet[nDim+5] = nodes->GetEddyViscosity(iPoint);
        V_inlet[nDim+6] = nodes->GetThermalConductivity(iPoint);

        /*--- Set the normal vector and the coordinates ---*/

        visc_numerics->SetNormal(Normal);
        visc_numerics->SetCoord(geometry->nodes->GetCoord(iPoint),
                                geometry->nodes->GetCoord(Point_Normal));

        /*--- Primitive variables, and gradient ---*/

        visc_numerics->SetPrimitive(V_domain, V_inlet);
        visc_numerics->SetPrimVarGradient(nodes->GetGradient_Primitive(iPoint),
                                          nodes->GetGradient_Primitive(iPoint));

        /*--- Turbulent kinetic energy ---*/

        if ((config->GetKind_Turb_Model() == SST) || (config->GetKind_Turb_Model() == SST_SUST))
          visc_numerics->SetTurbKineticEnergy(solver_container[TURB_SOL]->GetNodes()->GetSolution(iPoint,0),
                                              solver_container[TURB_SOL]->GetNodes()->GetSolution(iPoint,0));

        /*--- Compute and update residual ---*/

        auto residual = visc_numerics->ComputeResidual(config);

        LinSysRes.SubtractBlock(iPoint, residual);

        /*--- Jacobian contribution for implicit integration ---*/

        if (implicit)
          Jacobian.SubtractBlock2Diag(iPoint, residual.jacobian_i);

      }

    }
  }

  /*--- Free locally allocated memory ---*/

  delete [] Normal;

}

void CIncEulerSolver::BC_Outlet(CGeometry *geometry, CSolver **solver_container,
                             CNumerics *conv_numerics, CNumerics *visc_numerics, CConfig *config, unsigned short val_marker) {
  unsigned short iDim;
  unsigned long iVertex, iPoint, Point_Normal;
  su2double *V_outlet, *V_domain, P_Outlet = 0.0, P_domain;
  su2double mDot_Target, mDot_Old, dP, Density_Avg, Area_Outlet;
  su2double Damping = config->GetInc_Outlet_Damping();

  bool implicit      = (config->GetKind_TimeIntScheme() == EULER_IMPLICIT);
  bool viscous       = config->GetViscous();
  string Marker_Tag  = config->GetMarker_All_TagBound(val_marker);

  su2double *Normal = new su2double[nDim];

  unsigned short Kind_Outlet = config->GetKind_Inc_Outlet(Marker_Tag);

  /*--- Loop over all the vertices on this boundary marker ---*/

  for (iVertex = 0; iVertex < geometry->nVertex[val_marker]; iVertex++) {

    /*--- Allocate the value at the outlet ---*/

    V_outlet = GetCharacPrimVar(val_marker, iVertex);

    iPoint = geometry->vertex[val_marker][iVertex]->GetNode();

    /*--- Check if the node belongs to the domain (i.e., not a halo node) ---*/

    if (geometry->nodes->GetDomain(iPoint)) {

      /*--- Index of the closest interior node ---*/

      Point_Normal = geometry->vertex[val_marker][iVertex]->GetNormal_Neighbor();

      /*--- Normal vector for this vertex (negate for outward convention) ---*/

      geometry->vertex[val_marker][iVertex]->GetNormal(Normal);
      for (iDim = 0; iDim < nDim; iDim++) Normal[iDim] = -Normal[iDim];
      conv_numerics->SetNormal(Normal);

      /*--- Current solution at this boundary node ---*/

      V_domain = nodes->GetPrimitive(iPoint);

      /*--- Store the current static pressure for clarity. ---*/

      P_domain = nodes->GetPressure(iPoint);

      /*--- Compute a boundary value for the pressure depending on whether
       we are prescribing a back pressure or a mass flow target. ---*/

      switch (Kind_Outlet) {

          /*--- Velocity and temperature (if required) been specified at the inlet. ---*/

        case PRESSURE_OUTLET:

          /*--- Retrieve the specified back pressure for this outlet. ---*/

          P_Outlet = config->GetOutlet_Pressure(Marker_Tag)/config->GetPressure_Ref();

          /*--- The pressure is prescribed at the outlet. ---*/

          V_outlet[0] = P_Outlet;

          /*--- Neumann condition for the velocity. ---*/

          for (iDim = 0; iDim < nDim; iDim++) {
            V_outlet[iDim+1] = nodes->GetVelocity(iPoint,iDim);
          }

          break;

          /*--- A mass flow target has been specified for the outlet. ---*/

        case MASS_FLOW_OUTLET:

          /*--- Retrieve the specified target mass flow at the outlet. ---*/

          mDot_Target = config->GetOutlet_Pressure(Marker_Tag)/(config->GetDensity_Ref() * config->GetVelocity_Ref());

          /*--- Retrieve the old mass flow, density, and area of the outlet,
           which has been computed in a preprocessing step. These values
           were stored in non-dim. form in the config container. ---*/

          mDot_Old    = config->GetOutlet_MassFlow(Marker_Tag);
          Density_Avg = config->GetOutlet_Density(Marker_Tag);
          Area_Outlet = config->GetOutlet_Area(Marker_Tag);

          /*--- Compute the pressure increment based on the difference
           between the current and target mass flow. Note that increasing
           pressure decreases flow speed. ---*/

          dP = 0.5*Density_Avg*(mDot_Old*mDot_Old - mDot_Target*mDot_Target)/((Density_Avg*Area_Outlet)*(Density_Avg*Area_Outlet));

          /*--- Update the new outlet pressure. Note that we use damping
           here to improve stability/convergence. ---*/

          P_Outlet = P_domain + Damping*dP;

          /*--- The pressure is prescribed at the outlet. ---*/

          V_outlet[0] = P_Outlet;

          /*--- Neumann condition for the velocity ---*/

          for (iDim = 0; iDim < nDim; iDim++) {
            V_outlet[iDim+1] = nodes->GetVelocity(iPoint,iDim);
          }

          break;

      }

      /*--- Neumann condition for the temperature. ---*/

      V_outlet[nDim+1] = nodes->GetTemperature(iPoint);

      /*--- Access density at the interior node. This is either constant by
        construction, or will be set fixed implicitly by the temperature
        and equation of state. ---*/

      V_outlet[nDim+2] = nodes->GetDensity(iPoint);

      /*--- Beta coefficient from the config file ---*/

      V_outlet[nDim+3] = nodes->GetBetaInc2(iPoint);

      /*--- Cp is needed for Temperature equation. ---*/

      V_outlet[nDim+7] = nodes->GetSpecificHeatCp(iPoint);

      /*--- Set various quantities in the solver class ---*/

      conv_numerics->SetPrimitive(V_domain, V_outlet);

      if (dynamic_grid)
        conv_numerics->SetGridVel(geometry->nodes->GetGridVel(iPoint),
                                  geometry->nodes->GetGridVel(iPoint));

      /*--- Compute the residual using an upwind scheme ---*/

      auto residual = conv_numerics->ComputeResidual(config);

      /*--- Update residual value ---*/

      LinSysRes.AddBlock(iPoint, residual);

      /*--- Jacobian contribution for implicit integration ---*/

      if (implicit) {
        Jacobian.AddBlock2Diag(iPoint, residual.jacobian_i);
      }

      /*--- Viscous contribution, commented out because serious convergence problems ---*/

      if (viscous) {

        /*--- Set transport properties at the outlet. ---*/

        V_outlet[nDim+4] = nodes->GetLaminarViscosity(iPoint);
        V_outlet[nDim+5] = nodes->GetEddyViscosity(iPoint);
        V_outlet[nDim+6] = nodes->GetThermalConductivity(iPoint);

        /*--- Set the normal vector and the coordinates ---*/

        visc_numerics->SetNormal(Normal);
        visc_numerics->SetCoord(geometry->nodes->GetCoord(iPoint),
                                geometry->nodes->GetCoord(Point_Normal));

        /*--- Primitive variables, and gradient ---*/

        visc_numerics->SetPrimitive(V_domain, V_outlet);
        visc_numerics->SetPrimVarGradient(nodes->GetGradient_Primitive(iPoint),
                                          nodes->GetGradient_Primitive(iPoint));

        /*--- Turbulent kinetic energy ---*/

        if ((config->GetKind_Turb_Model() == SST) || (config->GetKind_Turb_Model() == SST_SUST))
          visc_numerics->SetTurbKineticEnergy(solver_container[TURB_SOL]->GetNodes()->GetSolution(iPoint,0),
                                              solver_container[TURB_SOL]->GetNodes()->GetSolution(iPoint,0));

        /*--- Compute and update residual ---*/

        auto residual = visc_numerics->ComputeResidual(config);

        LinSysRes.SubtractBlock(iPoint, residual);

        /*--- Jacobian contribution for implicit integration ---*/
        if (implicit)
          Jacobian.SubtractBlock2Diag(iPoint, residual.jacobian_i);

      }

    }
  }

  /*--- Free locally allocated memory ---*/
  delete [] Normal;

}

void CIncEulerSolver::SetResidual_DualTime(CGeometry *geometry, CSolver **solver_container, CConfig *config,
                                        unsigned short iRKStep, unsigned short iMesh, unsigned short RunTime_EqSystem) {

  /*--- Local variables ---*/

  unsigned short iVar, jVar, iMarker, iDim;
  unsigned long iPoint, jPoint, iEdge, iVertex;

  su2double Density, Cp;
  su2double *V_time_nM1, *V_time_n, *V_time_nP1;
  su2double U_time_nM1[5], U_time_n[5], U_time_nP1[5];
  su2double Volume_nM1, Volume_nP1, TimeStep;
  su2double *GridVel_i = nullptr, *GridVel_j = nullptr, Residual_GCL;
  const su2double* Normal;

  bool implicit = (config->GetKind_TimeIntScheme() == EULER_IMPLICIT);
  bool energy   = config->GetEnergy_Equation();

  /*--- Store the physical time step ---*/

  TimeStep = config->GetDelta_UnstTimeND();

  /*--- Compute the dual time-stepping source term for static meshes ---*/

  if (!dynamic_grid) {

    /*--- Loop over all nodes (excluding halos) ---*/

    for (iPoint = 0; iPoint < nPointDomain; iPoint++) {

      /*--- Initialize the Residual / Jacobian container to zero. ---*/

      for (iVar = 0; iVar < nVar; iVar++) {
        Residual[iVar] = 0.0;
        if (implicit) {
        for (jVar = 0; jVar < nVar; jVar++)
          Jacobian_i[iVar][jVar] = 0.0;
        }
      }

      /*--- Retrieve the solution at time levels n-1, n, and n+1. Note that
       we are currently iterating on U^n+1 and that U^n & U^n-1 are fixed,
       previous solutions that are stored in memory. These are actually
       the primitive values, but we will convert to conservatives. ---*/

      V_time_nM1 = nodes->GetSolution_time_n1(iPoint);
      V_time_n   = nodes->GetSolution_time_n(iPoint);
      V_time_nP1 = nodes->GetSolution(iPoint);

      /*--- Access the density and Cp at this node (constant for now). ---*/

      Density     = nodes->GetDensity(iPoint);
      Cp          = nodes->GetSpecificHeatCp(iPoint);

      /*--- Compute the conservative variable vector for all time levels. ---*/

      U_time_nM1[0] = Density;
      U_time_n[0]   = Density;
      U_time_nP1[0] = Density;

      for (iDim = 0; iDim < nDim; iDim++) {
        U_time_nM1[iDim+1] = Density*V_time_nM1[iDim+1];
        U_time_n[iDim+1]   = Density*V_time_n[iDim+1];
        U_time_nP1[iDim+1] = Density*V_time_nP1[iDim+1];
      }

      U_time_nM1[nDim+1] = Density*Cp*V_time_nM1[nDim+1];
      U_time_n[nDim+1]   = Density*Cp*V_time_n[nDim+1];
      U_time_nP1[nDim+1] = Density*Cp*V_time_nP1[nDim+1];

      /*--- CV volume at time n+1. As we are on a static mesh, the volume
       of the CV will remained fixed for all time steps. ---*/

      Volume_nP1 = geometry->nodes->GetVolume(iPoint);

      /*--- Compute the dual time-stepping source term based on the chosen
       time discretization scheme (1st- or 2nd-order). Note that for an
       incompressible problem, the pressure equation does not have a
       contribution, as the time derivative should always be zero. ---*/

      for (iVar = 0; iVar < nVar; iVar++) {
        if (config->GetTime_Marching() == DT_STEPPING_1ST)
          Residual[iVar] = (U_time_nP1[iVar] - U_time_n[iVar])*Volume_nP1 / TimeStep;
        if (config->GetTime_Marching() == DT_STEPPING_2ND)
          Residual[iVar] = ( 3.0*U_time_nP1[iVar] - 4.0*U_time_n[iVar]
                            +1.0*U_time_nM1[iVar])*Volume_nP1 / (2.0*TimeStep);
      }

      if (!energy) Residual[nDim+1] = 0.0;

      /*--- Store the residual and compute the Jacobian contribution due
       to the dual time source term. ---*/

      LinSysRes.AddBlock(iPoint, Residual);

      if (implicit) {
        for (iVar = 1; iVar < nVar; iVar++) {
          if (config->GetTime_Marching() == DT_STEPPING_1ST)
            Jacobian_i[iVar][iVar] = Volume_nP1 / TimeStep;
          if (config->GetTime_Marching() == DT_STEPPING_2ND)
            Jacobian_i[iVar][iVar] = (Volume_nP1*3.0)/(2.0*TimeStep);
        }
        for (iDim = 0; iDim < nDim; iDim++)
          Jacobian_i[iDim+1][iDim+1] = Density*Jacobian_i[iDim+1][iDim+1];
        if (energy) Jacobian_i[nDim+1][nDim+1] = Density*Cp*Jacobian_i[nDim+1][nDim+1];

        Jacobian.AddBlock2Diag(iPoint, Jacobian_i);
      }

    }

  }

  else {

    /*--- For unsteady flows on dynamic meshes (rigidly transforming or
     dynamically deforming), the Geometric Conservation Law (GCL) should be
     satisfied in conjunction with the ALE formulation of the governing
     equations. The GCL prevents accuracy issues caused by grid motion, i.e.
     a uniform free-stream should be preserved through a moving grid. First,
     we will loop over the edges and boundaries to compute the GCL component
     of the dual time source term that depends on grid velocities. ---*/

    for (iEdge = 0; iEdge < geometry->GetnEdge(); iEdge++) {

      /*--- Initialize the Residual / Jacobian container to zero. ---*/

      for (iVar = 0; iVar < nVar; iVar++) Residual[iVar] = 0.0;

      /*--- Get indices for nodes i & j plus the face normal ---*/

      iPoint = geometry->edges->GetNode(iEdge,0);
      jPoint = geometry->edges->GetNode(iEdge,1);
      Normal = geometry->edges->GetNormal(iEdge);

      /*--- Grid velocities stored at nodes i & j ---*/

      GridVel_i = geometry->nodes->GetGridVel(iPoint);
      GridVel_j = geometry->nodes->GetGridVel(jPoint);

      /*--- Compute the GCL term by averaging the grid velocities at the
       edge mid-point and dotting with the face normal. ---*/

      Residual_GCL = 0.0;
      for (iDim = 0; iDim < nDim; iDim++)
        Residual_GCL += 0.5*(GridVel_i[iDim]+GridVel_j[iDim])*Normal[iDim];

      /*--- Compute the GCL component of the source term for node i ---*/

      V_time_n = nodes->GetSolution_time_n(iPoint);

      /*--- Access the density and Cp at this node (constant for now). ---*/

      Density     = nodes->GetDensity(iPoint);
      Cp          = nodes->GetSpecificHeatCp(iPoint);

      /*--- Compute the conservative variable vector for all time levels. ---*/

      U_time_n[0] = Density;
      for (iDim = 0; iDim < nDim; iDim++) {
        U_time_n[iDim+1] = Density*V_time_n[iDim+1];
      }
      U_time_n[nDim+1] = Density*Cp*V_time_n[nDim+1];

      for (iVar = 0; iVar < nVar; iVar++)
        Residual[iVar] = U_time_n[iVar]*Residual_GCL;

      if (!energy) Residual[nDim+1] = 0.0;
      LinSysRes.AddBlock(iPoint, Residual);

      /*--- Compute the GCL component of the source term for node j ---*/

      V_time_n = nodes->GetSolution_time_n(jPoint);

      U_time_n[0] = Density;
      for (iDim = 0; iDim < nDim; iDim++) {
        U_time_n[iDim+1] = Density*V_time_n[iDim+1];
      }
      U_time_n[nDim+1] = Density*Cp*V_time_n[nDim+1];

      for (iVar = 0; iVar < nVar; iVar++)
        Residual[iVar] = U_time_n[iVar]*Residual_GCL;

      if (!energy) Residual[nDim+1] = 0.0;
      LinSysRes.SubtractBlock(jPoint, Residual);

    }

    /*---  Loop over the boundary edges ---*/

    for (iMarker = 0; iMarker < geometry->GetnMarker(); iMarker++) {
      if ((config->GetMarker_All_KindBC(iMarker) != INTERNAL_BOUNDARY) &&
          (config->GetMarker_All_KindBC(iMarker) != PERIODIC_BOUNDARY)) {
      for (iVertex = 0; iVertex < geometry->GetnVertex(iMarker); iVertex++) {

        /*--- Initialize the Residual / Jacobian container to zero. ---*/

        for (iVar = 0; iVar < nVar; iVar++) Residual[iVar] = 0.0;

        /*--- Get the index for node i plus the boundary face normal ---*/

        iPoint = geometry->vertex[iMarker][iVertex]->GetNode();
        Normal = geometry->vertex[iMarker][iVertex]->GetNormal();

        /*--- Grid velocities stored at boundary node i ---*/

        GridVel_i = geometry->nodes->GetGridVel(iPoint);

        /*--- Compute the GCL term by dotting the grid velocity with the face
         normal. The normal is negated to match the boundary convention. ---*/

        Residual_GCL = 0.0;
        for (iDim = 0; iDim < nDim; iDim++)
          Residual_GCL -= 0.5*(GridVel_i[iDim]+GridVel_i[iDim])*Normal[iDim];

        /*--- Compute the GCL component of the source term for node i ---*/

        V_time_n = nodes->GetSolution_time_n(iPoint);

        /*--- Access the density and Cp at this node (constant for now). ---*/

        Density     = nodes->GetDensity(iPoint);
        Cp          = nodes->GetSpecificHeatCp(iPoint);

        U_time_n[0] = Density;
        for (iDim = 0; iDim < nDim; iDim++) {
          U_time_n[iDim+1] = Density*V_time_n[iDim+1];
        }
        U_time_n[nDim+1] = Density*Cp*V_time_n[nDim+1];

        for (iVar = 0; iVar < nVar; iVar++)
          Residual[iVar] = U_time_n[iVar]*Residual_GCL;

        if (!energy) Residual[nDim+1] = 0.0;
        LinSysRes.AddBlock(iPoint, Residual);

      }
      }
    }

    /*--- Loop over all nodes (excluding halos) to compute the remainder
     of the dual time-stepping source term. ---*/

    for (iPoint = 0; iPoint < nPointDomain; iPoint++) {

      /*--- Initialize the Residual / Jacobian container to zero. ---*/

      for (iVar = 0; iVar < nVar; iVar++) {
        Residual[iVar] = 0.0;
        if (implicit) {
          for (jVar = 0; jVar < nVar; jVar++)
            Jacobian_i[iVar][jVar] = 0.0;
        }
      }

      /*--- Retrieve the solution at time levels n-1, n, and n+1. Note that
       we are currently iterating on U^n+1 and that U^n & U^n-1 are fixed,
       previous solutions that are stored in memory. ---*/

      V_time_nM1 = nodes->GetSolution_time_n1(iPoint);
      V_time_n   = nodes->GetSolution_time_n(iPoint);
      V_time_nP1 = nodes->GetSolution(iPoint);

      /*--- Access the density and Cp at this node (constant for now). ---*/

      Density     = nodes->GetDensity(iPoint);
      Cp          = nodes->GetSpecificHeatCp(iPoint);

      /*--- Compute the conservative variable vector for all time levels. ---*/

      U_time_nM1[0] = Density;
      U_time_n[0]   = Density;
      U_time_nP1[0] = Density;

      for (iDim = 0; iDim < nDim; iDim++) {
        U_time_nM1[iDim+1] = Density*V_time_nM1[iDim+1];
        U_time_n[iDim+1]   = Density*V_time_n[iDim+1];
        U_time_nP1[iDim+1] = Density*V_time_nP1[iDim+1];
      }

      U_time_nM1[nDim+1] = Density*Cp*V_time_nM1[nDim+1];
      U_time_n[nDim+1]   = Density*Cp*V_time_n[nDim+1];
      U_time_nP1[nDim+1] = Density*Cp*V_time_nP1[nDim+1];

      /*--- CV volume at time n-1 and n+1. In the case of dynamically deforming
       grids, the volumes will change. On rigidly transforming grids, the
       volumes will remain constant. ---*/

      Volume_nM1 = geometry->nodes->GetVolume_nM1(iPoint);
      Volume_nP1 = geometry->nodes->GetVolume(iPoint);

      /*--- Compute the dual time-stepping source residual. Due to the
       introduction of the GCL term above, the remainder of the source residual
       due to the time discretization has a new form.---*/

      for (iVar = 0; iVar < nVar; iVar++) {
        if (config->GetTime_Marching() == DT_STEPPING_1ST)
          Residual[iVar] = (U_time_nP1[iVar] - U_time_n[iVar])*(Volume_nP1/TimeStep);
        if (config->GetTime_Marching() == DT_STEPPING_2ND)
          Residual[iVar] = (U_time_nP1[iVar] - U_time_n[iVar])*(3.0*Volume_nP1/(2.0*TimeStep))
          + (U_time_nM1[iVar] - U_time_n[iVar])*(Volume_nM1/(2.0*TimeStep));
      }

      /*--- Store the residual and compute the Jacobian contribution due
       to the dual time source term. ---*/
      if (!energy) Residual[nDim+1] = 0.0;
      LinSysRes.AddBlock(iPoint, Residual);

      if (implicit) {
        for (iVar = 1; iVar < nVar; iVar++) {
          if (config->GetTime_Marching() == DT_STEPPING_1ST)
            Jacobian_i[iVar][iVar] = Volume_nP1 / TimeStep;
          if (config->GetTime_Marching() == DT_STEPPING_2ND)
            Jacobian_i[iVar][iVar] = (Volume_nP1*3.0)/(2.0*TimeStep);
        }
        for (iDim = 0; iDim < nDim; iDim++)
          Jacobian_i[iDim+1][iDim+1] = Density*Jacobian_i[iDim+1][iDim+1];
        if (energy) Jacobian_i[nDim+1][nDim+1] = Density*Cp*Jacobian_i[nDim+1][nDim+1];

        Jacobian.AddBlock2Diag(iPoint, Jacobian_i);
      }

    }
  }

}

void CIncEulerSolver::GetOutlet_Properties(CGeometry *geometry, CConfig *config, unsigned short iMesh, bool Output) {

  unsigned short iDim, iMarker;
  unsigned long iVertex, iPoint;
  su2double *V_outlet = nullptr, Velocity[3], MassFlow,
  Velocity2, Density, Area, AxiFactor;
  unsigned short iMarker_Outlet, nMarker_Outlet;
  string Inlet_TagBound, Outlet_TagBound;

  bool axisymmetric = config->GetAxisymmetric();

  bool write_heads = ((((config->GetInnerIter() % (config->GetScreen_Wrt_Freq(2)*40)) == 0)
                       && (config->GetInnerIter()!= 0))
                      || (config->GetInnerIter() == 1));

  /*--- Get the number of outlet markers and check for any mass flow BCs. ---*/

  nMarker_Outlet = config->GetnMarker_Outlet();
  bool Evaluate_BC = false;
  for (iMarker_Outlet = 0; iMarker_Outlet < nMarker_Outlet; iMarker_Outlet++) {
    Outlet_TagBound = config->GetMarker_Outlet_TagBound(iMarker_Outlet);
    if (config->GetKind_Inc_Outlet(Outlet_TagBound) == MASS_FLOW_OUTLET)
      Evaluate_BC = true;
  }

  /*--- If we have a massflow outlet BC, then we need to compute and
   communicate the total massflow, density, and area through each outlet
   boundary, so that it can be used in the iterative procedure to update
   the back pressure until we converge to the desired mass flow. This
   routine is called only once per iteration as a preprocessing and the
   values for all outlets are stored and retrieved later in the BC_Outlet
   routines. ---*/

  if (Evaluate_BC) {

    su2double *Outlet_MassFlow = new su2double[config->GetnMarker_All()];
    su2double *Outlet_Density  = new su2double[config->GetnMarker_All()];
    su2double *Outlet_Area     = new su2double[config->GetnMarker_All()];

    /*--- Comute MassFlow, average temp, press, etc. ---*/

    for (iMarker = 0; iMarker < config->GetnMarker_All(); iMarker++) {

      Outlet_MassFlow[iMarker] = 0.0;
      Outlet_Density[iMarker]  = 0.0;
      Outlet_Area[iMarker]     = 0.0;

      if ((config->GetMarker_All_KindBC(iMarker) == OUTLET_FLOW) ) {

        for (iVertex = 0; iVertex < geometry->nVertex[iMarker]; iVertex++) {

          iPoint = geometry->vertex[iMarker][iVertex]->GetNode();

          if (geometry->nodes->GetDomain(iPoint)) {

            V_outlet = nodes->GetPrimitive(iPoint);

            geometry->vertex[iMarker][iVertex]->GetNormal(Vector);

            if (axisymmetric) {
              if (geometry->nodes->GetCoord(iPoint, 1) != 0.0)
                AxiFactor = 2.0*PI_NUMBER*geometry->nodes->GetCoord(iPoint, 1);
              else
                AxiFactor = 1.0;
            } else {
              AxiFactor = 1.0;
            }

            Density      = V_outlet[nDim+2];

            Velocity2 = 0.0; Area = 0.0; MassFlow = 0.0;

            for (iDim = 0; iDim < nDim; iDim++) {
              Area += (Vector[iDim] * AxiFactor) * (Vector[iDim] * AxiFactor);
              Velocity[iDim] = V_outlet[iDim+1];
              Velocity2 += Velocity[iDim] * Velocity[iDim];
              MassFlow += Vector[iDim] * AxiFactor * Density * Velocity[iDim];
            }
            Area = sqrt (Area);

            Outlet_MassFlow[iMarker] += MassFlow;
            Outlet_Density[iMarker]  += Density*Area;
            Outlet_Area[iMarker]     += Area;

          }
        }
      }
    }

    /*--- Copy to the appropriate structure ---*/

    su2double *Outlet_MassFlow_Local = new su2double[nMarker_Outlet];
    su2double *Outlet_Density_Local  = new su2double[nMarker_Outlet];
    su2double *Outlet_Area_Local     = new su2double[nMarker_Outlet];

    su2double *Outlet_MassFlow_Total = new su2double[nMarker_Outlet];
    su2double *Outlet_Density_Total  = new su2double[nMarker_Outlet];
    su2double *Outlet_Area_Total     = new su2double[nMarker_Outlet];

    for (iMarker_Outlet = 0; iMarker_Outlet < nMarker_Outlet; iMarker_Outlet++) {
      Outlet_MassFlow_Local[iMarker_Outlet] = 0.0;
      Outlet_Density_Local[iMarker_Outlet]  = 0.0;
      Outlet_Area_Local[iMarker_Outlet]     = 0.0;

      Outlet_MassFlow_Total[iMarker_Outlet] = 0.0;
      Outlet_Density_Total[iMarker_Outlet]  = 0.0;
      Outlet_Area_Total[iMarker_Outlet]     = 0.0;
    }

    /*--- Copy the values to the local array for MPI ---*/

    for (iMarker = 0; iMarker < config->GetnMarker_All(); iMarker++) {
      if ((config->GetMarker_All_KindBC(iMarker) == OUTLET_FLOW)) {
        for (iMarker_Outlet = 0; iMarker_Outlet < nMarker_Outlet; iMarker_Outlet++) {
          Outlet_TagBound = config->GetMarker_Outlet_TagBound(iMarker_Outlet);
          if (config->GetMarker_All_TagBound(iMarker) == Outlet_TagBound) {
            Outlet_MassFlow_Local[iMarker_Outlet] += Outlet_MassFlow[iMarker];
            Outlet_Density_Local[iMarker_Outlet]  += Outlet_Density[iMarker];
            Outlet_Area_Local[iMarker_Outlet]     += Outlet_Area[iMarker];
          }
        }
      }
    }

    /*--- All the ranks to compute the total value ---*/

#ifdef HAVE_MPI

    SU2_MPI::Allreduce(Outlet_MassFlow_Local, Outlet_MassFlow_Total, nMarker_Outlet, MPI_DOUBLE, MPI_SUM, MPI_COMM_WORLD);
    SU2_MPI::Allreduce(Outlet_Density_Local, Outlet_Density_Total, nMarker_Outlet, MPI_DOUBLE, MPI_SUM, MPI_COMM_WORLD);
    SU2_MPI::Allreduce(Outlet_Area_Local, Outlet_Area_Total, nMarker_Outlet, MPI_DOUBLE, MPI_SUM, MPI_COMM_WORLD);

#else

    for (iMarker_Outlet = 0; iMarker_Outlet < nMarker_Outlet; iMarker_Outlet++) {
      Outlet_MassFlow_Total[iMarker_Outlet] = Outlet_MassFlow_Local[iMarker_Outlet];
      Outlet_Density_Total[iMarker_Outlet]  = Outlet_Density_Local[iMarker_Outlet];
      Outlet_Area_Total[iMarker_Outlet]     = Outlet_Area_Local[iMarker_Outlet];
    }

#endif

    for (iMarker_Outlet = 0; iMarker_Outlet < nMarker_Outlet; iMarker_Outlet++) {
      if (Outlet_Area_Total[iMarker_Outlet] != 0.0) {
        Outlet_Density_Total[iMarker_Outlet] /= Outlet_Area_Total[iMarker_Outlet];
      }
      else {
        Outlet_Density_Total[iMarker_Outlet] = 0.0;
      }

      if (iMesh == MESH_0) {
        config->SetOutlet_MassFlow(iMarker_Outlet, Outlet_MassFlow_Total[iMarker_Outlet]);
        config->SetOutlet_Density(iMarker_Outlet, Outlet_Density_Total[iMarker_Outlet]);
        config->SetOutlet_Area(iMarker_Outlet, Outlet_Area_Total[iMarker_Outlet]);
      }
    }

    /*--- Screen output using the values already stored in the config container ---*/

    if ((rank == MASTER_NODE) && (iMesh == MESH_0) ) {

      cout.precision(5);
      cout.setf(ios::fixed, ios::floatfield);

      if (write_heads && Output && !config->GetDiscrete_Adjoint()) {
        cout << endl   << "---------------------------- Outlet properties --------------------------" << endl;
      }

      for (iMarker_Outlet = 0; iMarker_Outlet < nMarker_Outlet; iMarker_Outlet++) {
        Outlet_TagBound = config->GetMarker_Outlet_TagBound(iMarker_Outlet);
        if (write_heads && Output && !config->GetDiscrete_Adjoint()) {

          /*--- Geometry defintion ---*/

          cout <<"Outlet surface: " << Outlet_TagBound << "." << endl;

          if ((nDim ==3) || axisymmetric) {
            cout <<"Area (m^2): " << config->GetOutlet_Area(Outlet_TagBound) << endl;
          }
          if (nDim == 2) {
            cout <<"Length (m): " << config->GetOutlet_Area(Outlet_TagBound) << "." << endl;
          }

          cout << setprecision(5) << "Outlet Avg. Density (kg/m^3): " <<  config->GetOutlet_Density(Outlet_TagBound) * config->GetDensity_Ref() << endl;
          su2double Outlet_mDot = fabs(config->GetOutlet_MassFlow(Outlet_TagBound)) * config->GetDensity_Ref() * config->GetVelocity_Ref();
          cout << "Outlet mass flow (kg/s): "; cout << setprecision(5) << Outlet_mDot;

        }
      }

      if (write_heads && Output && !config->GetDiscrete_Adjoint()) {cout << endl;
        cout << "-------------------------------------------------------------------------" << endl << endl;
      }

      cout.unsetf(ios_base::floatfield);

    }

    delete [] Outlet_MassFlow_Local;
    delete [] Outlet_Density_Local;
    delete [] Outlet_Area_Local;

    delete [] Outlet_MassFlow_Total;
    delete [] Outlet_Density_Total;
    delete [] Outlet_Area_Total;

    delete [] Outlet_MassFlow;
    delete [] Outlet_Density;
    delete [] Outlet_Area;

  }

}

void CIncEulerSolver::GetStreamwise_Periodic_Properties(CGeometry      *geometry,
                                                        CConfig        *config,
                                                        unsigned short iMesh) {

  /*---------------------------------------------------------------------------------------------*/
  // 1. evaluate massflow, avg_density, Area at streamwise periodic outlet. also bulk temp at in/outlet. Loop periodic markers. Communicate and set results
  // 2. Update delta_p is target massflow is chosen.
  // 3. Loop Heatflux (or all for real heatflux) markers. compute heatflux in domain via config or real heatflux, communicate and set results. only if energy equation is on.
  /*---------------------------------------------------------------------------------------------*/

  /*-------------------------------------------------------------------------------------------------*/
  /*--- 1. Evaluate Massflow [kg/s], area-averaged density [kg/m^3] and Area [m^2] at the         ---*/
  /*---    (there can be only one) streamwise periodic outlet/donor marker. Massflow is obviously ---*/
  /*---    needed for prescribed massflow but also for the additional source and heatflux         ---*/
  /*---    boundary terms of the energy equation. Area and the avg-density are used for the       ---*/
  /*---    Pressure-Drop update in case of a prescribed massflow.                                 ---*/
  /*-------------------------------------------------------------------------------------------------*/
  
  su2double Area_Local            = 0.0,
            MassFlow_Local        = 0.0,
            Average_Density_Local = 0.0,
            Temperature_Local     = 0.0;

  for (auto iMarker = 0; iMarker < config->GetnMarker_All(); iMarker++) {
    
    /*--- Only "outlet"/donor periodic marker ---*/
    if (config->GetMarker_All_KindBC(iMarker) == PERIODIC_BOUNDARY &&
        config->GetMarker_All_PerBound(iMarker) == 2) {
      
      for (auto iVertex = 0ul; iVertex < geometry->nVertex[iMarker]; iVertex++) {
        
        auto iPoint = geometry->vertex[iMarker][iVertex]->GetNode();
        
        if (geometry->nodes->GetDomain(iPoint)) {

          /*--- A = dot_prod(n_A*n_A), with n_A beeing the area-normal. ---*/

          const auto AreaNormal = geometry->vertex[iMarker][iVertex]->GetNormal();

          auto FaceArea = GeometryToolbox::Norm(nDim, AreaNormal);

          // Is there a way to get a pointer on just the velocity to put in the Dotproduct directly?
          su2double Velocity[MAXNDIM] = {0.0};
          for (auto iDim = 0; iDim < nDim; iDim++) { Velocity[iDim] = nodes->GetVelocity(iPoint, iDim); }
          /*--- m_dot = dot_prod(n*v) * A * rho, with n beeing unit normal. ---*/
          MassFlow_Local += GeometryToolbox::DotProduct(nDim, AreaNormal, Velocity) * nodes->GetDensity(iPoint);

          Area_Local += FaceArea;

          Average_Density_Local += FaceArea * nodes->GetDensity(iPoint);

          /*--- Only "inlet"/master (1 ,now 2 for testpurpose) periodic marker, as I want to meet the specified inlet temperature ---*/
          Temperature_Local += FaceArea * nodes->GetTemperature(iPoint);

        } // if domain
      } // loop vertices
    } // loop periodic boundaries
  } // loop MarkerAll

  // MPI Communication: Sum Area, Sum rho*A and divide by AreaGlobbal, sum massflow
  su2double Area_Global(0), Average_Density_Global(0), MassFlow_Global(0), Temperature_Global(0);
  SU2_MPI::Allreduce(&Area_Local,            &Area_Global,            1, MPI_DOUBLE, MPI_SUM, MPI_COMM_WORLD);
  SU2_MPI::Allreduce(&Average_Density_Local, &Average_Density_Global, 1, MPI_DOUBLE, MPI_SUM, MPI_COMM_WORLD);
  SU2_MPI::Allreduce(&MassFlow_Local,        &MassFlow_Global,        1, MPI_DOUBLE, MPI_SUM, MPI_COMM_WORLD);
  SU2_MPI::Allreduce(&Temperature_Local,     &Temperature_Global,     1, MPI_DOUBLE, MPI_SUM, MPI_COMM_WORLD);


  // Set quantity by stringtag
  Average_Density_Global /= Area_Global;
  Temperature_Global /= Area_Global;
  // What do I do with the temperature now from here on? The only way really is to pipe it through the config...
  config->SetStreamwise_Periodic_InletTemperature(Temperature_Global);
  config->SetStreamwise_Periodic_MassFlow(MassFlow_Global);

  if (rank == MASTER_NODE && false) { cout << "MassFlow_Global: " << fabs(MassFlow_Global) * config->GetDensity_Ref() * config->GetVelocity_Ref() << endl; }
  if (rank == MASTER_NODE && false) { cout << "Average_Density_Global: " << Average_Density_Global << endl; }

  if (config->GetKind_Streamwise_Periodic() == STREAMWISE_MASSFLOW) {
    /*------------------------------------------------------------------------------------------------*/
    /*--- 2. Update the Pressure Drop [Pa] for the Momentum source term if Massflow is prescribed. ---*/ 
    /*---    The Pressure drop is iteratively adapted to result in the prescribed Target-Massflow. ---*/
    /*------------------------------------------------------------------------------------------------*/

    /*--- Load/define all necessary variables ---*/
    su2double Pressure_Drop  = config->GetStreamwise_Periodic_PressureDrop() / config->GetPressure_Ref(),
              TargetMassFlow = config->GetStreamwise_Periodic_TargetMassFlow() / (config->GetDensity_Ref() * config->GetVelocity_Ref()),
              damping_factor = config->GetInc_Outlet_Damping(),
              Pressure_Drop_new, 
              ddP;
    
    /*--- Compute update to Delta p based on massflow-difference ---*/
    ddP = 0.5 / ( Average_Density_Global * pow(Area_Global, 2)) * (pow(TargetMassFlow, 2) - pow(MassFlow_Global, 2));
    
    /*--- Store updated pressure difference ---*/
    Pressure_Drop_new = Pressure_Drop + damping_factor*ddP;
    /*--- During restarts, this routine GetStreamwise_Periodic_Properties can get called multiple times 
          (e.g. 4x for INC_RANS restart). Each time, the pressure drop gets updated. For INC_RANS restarts 
          it gets called 2x before the restart files are read such that the current massflow is 
          Area*inital-velocity which can be way off! 
          With this there is still a slight inconsitency wrt to a non-restarted simulation: The restarted "zero-th"
          iteration does not get a pressure-update but the continuing simulation would have an update here. This can be 
          fully neglected if the pressure drop is converged. And for all other cases it should be minor difference at 
          best ---*/
    auto nZone = geometry->GetnZone();
    auto InnerIter = config->GetInnerIter();
    auto OuterIter = config->GetOuterIter();
    if((nZone==1 && InnerIter > 0) ||
       (nZone>1  && OuterIter > 0))
      config->SetStreamwise_Periodic_PressureDrop(Pressure_Drop_new);
    
    /*--- Output the new value of Delta P and ddp ---*/
    if ((rank == MASTER_NODE) && (iMesh == MESH_0)  && false) { //TK:: Move whole computation up in front of output
    
      cout.precision(5);
      cout.setf(ios::fixed, ios::floatfield);
      
      cout << "Delta Delta P: " << ddP * config->GetPressure_Ref() << endl;
      cout << "New Delta P: " << Pressure_Drop_new * config->GetPressure_Ref() << endl;
      
      cout.unsetf(ios_base::floatfield);
      
    } // output
  } // if massflow
  
  if (config->GetEnergy_Equation()) {
    /*---------------------------------------------------------------------------------------------*/
    /*--- 3. Compute the integrated Heatflow [W] for the energy equation source term, heatflux  ---*/
    /*---    boundary term and recovered Temperature. The computation is not completely clear.  ---*/
    /*---    Here the Heatflux from all Bounary markers in the config-file is used.             ---*/
    /*---------------------------------------------------------------------------------------------*/

    su2double HeatFlux, 
              HeatFlow_Local = 0.0, 
              HeatFlow_Global = 0.0;

    /*--- Loop over all Marker ---*/
    for (auto iMarker = 0; iMarker < config->GetnMarker_All(); iMarker++) {
      // Loop over all Heatflux marker
      if (config->GetMarker_All_KindBC(iMarker) == HEAT_FLUX) {
        // Add up Heatflux
        /*--- Identify the boundary by string name ---*/
        auto Marker_StringTag = config->GetMarker_All_TagBound(iMarker);

        for (auto iVertex = 0ul; iVertex < geometry->nVertex[iMarker]; iVertex++) {

          auto iPoint = geometry->vertex[iMarker][iVertex]->GetNode();

          if (geometry->nodes->GetDomain(iPoint)) {

            const auto AreaNormal = geometry->vertex[iMarker][iVertex]->GetNormal();

            auto FaceArea = GeometryToolbox::Norm(nDim, AreaNormal);

            /*--- OPTION 1 for Heatflux calculation from config file ---*/
            HeatFlux = -config->GetWall_HeatFlux(Marker_StringTag)/config->GetHeat_Flux_Ref();
            
            /*--- END OPTIONS ---*/
            HeatFlow_Local += HeatFlux * FaceArea; // /Area added due to real GradTemperature (Heatflux) computation.
          } // if Domain
        } // loop Vertices
      } // loop Heatflux marker
    } // loop AllMarker

    // Mpi Communication sum up integrated Heatflux from all processes
    SU2_MPI::Allreduce(&HeatFlow_Local, &HeatFlow_Global, 1, MPI_DOUBLE, MPI_SUM, MPI_COMM_WORLD);

    /*--- Set the Integrated Heatflux ---*/
    if (iMesh == MESH_0)
      config->SetStreamwise_Periodic_IntegratedHeatFlow(HeatFlow_Global);
  } // if energy
}


void CIncEulerSolver::PrintVerificationError(const CConfig *config) const {

  if ((rank != MASTER_NODE) || (MGLevel != MESH_0)) return;

  if (config && !config->GetDiscrete_Adjoint()) {

    cout.precision(6);
    cout.setf(ios::scientific, ios::floatfield);

    cout << endl   << "------------------------ Global Error Analysis --------------------------" << endl;

    cout << setw(20) << "RMS Error [P]: " << setw(12) << VerificationSolution->GetError_RMS(0) << "     | ";
    cout << setw(20) << "Max Error [P]: " << setw(12) << VerificationSolution->GetError_Max(0);
    cout << endl;

    cout << setw(20) << "RMS Error [U]: " << setw(12) << VerificationSolution->GetError_RMS(1) << "     | ";
    cout << setw(20) << "Max Error [U]: " << setw(12) << VerificationSolution->GetError_Max(1);
    cout << endl;

    cout << setw(20) << "RMS Error [V]: " << setw(12) << VerificationSolution->GetError_RMS(2) << "     | ";
    cout << setw(20) << "Max Error [V]: " << setw(12) << VerificationSolution->GetError_Max(2);
    cout << endl;

    if (nDim == 3) {
      cout << setw(20) << "RMS Error [W]: " << setw(12) << VerificationSolution->GetError_RMS(3) << "     | ";
      cout << setw(20) << "Max Error [W]: " << setw(12) << VerificationSolution->GetError_Max(3);
      cout << endl;
    }

    if (config->GetEnergy_Equation()) {
      cout << setw(20) << "RMS Error [T]: " << setw(12) << VerificationSolution->GetError_RMS(nDim+1) << "     | ";
      cout << setw(20) << "Max Error [T]: " << setw(12) << VerificationSolution->GetError_Max(nDim+1);
      cout << endl;
    }

    cout << "-------------------------------------------------------------------------" << endl << endl;
    cout.unsetf(ios_base::floatfield);
  }
}

void CIncEulerSolver::LoadRestart(CGeometry **geometry, CSolver ***solver, CConfig *config, int val_iter, bool val_update_geo) {

  /*--- Restart the solution from file information ---*/
  unsigned short iDim, iVar, iMesh, iMeshFine;
  unsigned long iPoint, index, iChildren, Point_Fine;
  unsigned short turb_model = config->GetKind_Turb_Model();
  su2double Area_Children, Area_Parent, Coord[3] = {0.0}, *Solution_Fine;
  bool static_fsi = ((config->GetTime_Marching() == STEADY) && config->GetFSI_Simulation());
  bool dual_time = ((config->GetTime_Marching() == DT_STEPPING_1ST) ||
                    (config->GetTime_Marching() == DT_STEPPING_2ND));
  bool steady_restart = config->GetSteadyRestart();
  bool turbulent = (config->GetKind_Solver() == INC_RANS) || (config->GetKind_Solver() == DISC_ADJ_INC_RANS);

  string restart_filename = config->GetFilename(config->GetSolution_FileName(), "", val_iter);

  int counter = 0;
  long iPoint_Local = 0; unsigned long iPoint_Global = 0;
  unsigned long iPoint_Global_Local = 0;

  /*--- Skip coordinates ---*/

  unsigned short skipVars = geometry[MESH_0]->GetnDim();

  /*--- Store the number of variables for the turbulence model
   (that could appear in the restart file before the grid velocities). ---*/
  unsigned short turbVars = 0;
  if (turbulent){
    if ((turb_model == SST) || (turb_model == SST_SUST)) turbVars = 2;
    else turbVars = 1;
  }

  /*--- Adjust the number of solution variables in the restart. We always
   carry a space in nVar for the energy equation in the solver, but we only
   write it to the restart if it is active. Therefore, we must reduce nVar
   here if energy is inactive so that the restart is read correctly. ---*/

  bool energy               = config->GetEnergy_Equation();
  bool weakly_coupled_heat  = config->GetWeakly_Coupled_Heat();

  unsigned short nVar_Restart = nVar;
  if ((!energy) && (!weakly_coupled_heat)) nVar_Restart--;
  Solution[nVar-1] = GetTemperature_Inf();

  /*--- Read the restart data from either an ASCII or binary SU2 file. ---*/

  if (config->GetRead_Binary_Restart()) {
    Read_SU2_Restart_Binary(geometry[MESH_0], config, restart_filename);
  } else {
    Read_SU2_Restart_ASCII(geometry[MESH_0], config, restart_filename);
  }

  /*--- Load data from the restart into correct containers. ---*/

  counter = 0;
  for (iPoint_Global = 0; iPoint_Global < geometry[MESH_0]->GetGlobal_nPointDomain(); iPoint_Global++ ) {

    /*--- Retrieve local index. If this node from the restart file lives
     on the current processor, we will load and instantiate the vars. ---*/

    iPoint_Local = geometry[MESH_0]->GetGlobal_to_Local_Point(iPoint_Global);

    if (iPoint_Local > -1) {

      /*--- We need to store this point's data, so jump to the correct
       offset in the buffer of data from the restart file and load it. ---*/

      index = counter*Restart_Vars[1] + skipVars;
      for (iVar = 0; iVar < nVar_Restart; iVar++) Solution[iVar] = Restart_Data[index+iVar];
      nodes->SetSolution(iPoint_Local,Solution);
      iPoint_Global_Local++;

      /*--- For dynamic meshes, read in and store the
       grid coordinates and grid velocities for each node. ---*/

      if (dynamic_grid && val_update_geo) {

        /*--- Read in the next 2 or 3 variables which are the grid velocities ---*/
        /*--- If we are restarting the solution from a previously computed static calculation (no grid movement) ---*/
        /*--- the grid velocities are set to 0. This is useful for FSI computations ---*/

        /*--- Rewind the index to retrieve the Coords. ---*/
        index = counter*Restart_Vars[1];
        for (iDim = 0; iDim < nDim; iDim++) { Coord[iDim] = Restart_Data[index+iDim]; }

        su2double GridVel[3] = {0.0,0.0,0.0};
        if (!steady_restart) {
          /*--- Move the index forward to get the grid velocities. ---*/
          index = counter*Restart_Vars[1] + skipVars + nVar_Restart + turbVars;
          for (iDim = 0; iDim < nDim; iDim++) { GridVel[iDim] = Restart_Data[index+iDim]; }
        }

        for (iDim = 0; iDim < nDim; iDim++) {
          geometry[MESH_0]->nodes->SetCoord(iPoint_Local, iDim, Coord[iDim]);
          geometry[MESH_0]->nodes->SetGridVel(iPoint_Local, iDim, GridVel[iDim]);
        }
      }

      /*--- For static FSI problems, grid_movement is 0 but we need to read in and store the
       grid coordinates for each node (but not the grid velocities, as there are none). ---*/

      if (static_fsi && val_update_geo) {
       /*--- Rewind the index to retrieve the Coords. ---*/
        index = counter*Restart_Vars[1];
        for (iDim = 0; iDim < nDim; iDim++) { Coord[iDim] = Restart_Data[index+iDim];}

        for (iDim = 0; iDim < nDim; iDim++) {
          geometry[MESH_0]->nodes->SetCoord(iPoint_Local, iDim, Coord[iDim]);
        }
      }

      /*--- Increment the overall counter for how many points have been loaded. ---*/
      counter++;

    }
  }

  /*--- Detect a wrong solution file ---*/

  if (iPoint_Global_Local < nPointDomain) {
    SU2_MPI::Error(string("The solution file ") + restart_filename + string(" doesn't match with the mesh file!\n") +
                   string("It could be empty lines at the end of the file."), CURRENT_FUNCTION);
  }

  /*--- Update the geometry for flows on deforming meshes ---*/

  if ((dynamic_grid || static_fsi) && val_update_geo) {

    /*--- Communicate the new coordinates and grid velocities at the halos ---*/

    geometry[MESH_0]->InitiateComms(geometry[MESH_0], config, COORDINATES);
    geometry[MESH_0]->CompleteComms(geometry[MESH_0], config, COORDINATES);

    if (dynamic_grid) {
      geometry[MESH_0]->InitiateComms(geometry[MESH_0], config, GRID_VELOCITY);
      geometry[MESH_0]->CompleteComms(geometry[MESH_0], config, GRID_VELOCITY);
    }

    /*--- Recompute the edges and  dual mesh control volumes in the
     domain and on the boundaries. ---*/

    geometry[MESH_0]->SetControlVolume(config, UPDATE);
    geometry[MESH_0]->SetBoundControlVolume(config, UPDATE);
    geometry[MESH_0]->SetMaxLength(config);

    /*--- Update the multigrid structure after setting up the finest grid,
     including computing the grid velocities on the coarser levels. ---*/

    for (iMesh = 1; iMesh <= config->GetnMGLevels(); iMesh++) {
      iMeshFine = iMesh-1;
      geometry[iMesh]->SetControlVolume(config, geometry[iMeshFine], UPDATE);
      geometry[iMesh]->SetBoundControlVolume(config, geometry[iMeshFine],UPDATE);
      geometry[iMesh]->SetCoord(geometry[iMeshFine]);
      if (dynamic_grid) {
        geometry[iMesh]->SetRestricted_GridVelocity(geometry[iMeshFine], config);
      }
      geometry[iMesh]->SetMaxLength(config);
    }
  }

  /*--- Communicate the loaded solution on the fine grid before we transfer
   it down to the coarse levels. We alo call the preprocessing routine
   on the fine level in order to have all necessary quantities updated,
   especially if this is a turbulent simulation (eddy viscosity). ---*/

  solver[MESH_0][FLOW_SOL]->InitiateComms(geometry[MESH_0], config, SOLUTION);
  solver[MESH_0][FLOW_SOL]->CompleteComms(geometry[MESH_0], config, SOLUTION);

  /*--- For turbulent simulations the flow preprocessing is done by the turbulence solver
   *    after it loads its variables (they are needed to compute flow primitives). ---*/
  if (!turbulent) {
    solver[MESH_0][FLOW_SOL]->Preprocessing(geometry[MESH_0], solver[MESH_0], config, MESH_0, NO_RK_ITER, RUNTIME_FLOW_SYS, false);
  }

  /*--- Interpolate the solution down to the coarse multigrid levels ---*/

  for (iMesh = 1; iMesh <= config->GetnMGLevels(); iMesh++) {
    for (iPoint = 0; iPoint < geometry[iMesh]->GetnPoint(); iPoint++) {
      Area_Parent = geometry[iMesh]->nodes->GetVolume(iPoint);
      for (iVar = 0; iVar < nVar; iVar++) Solution[iVar] = 0.0;
      for (iChildren = 0; iChildren < geometry[iMesh]->nodes->GetnChildren_CV(iPoint); iChildren++) {
        Point_Fine = geometry[iMesh]->nodes->GetChildren_CV(iPoint, iChildren);
        Area_Children = geometry[iMesh-1]->nodes->GetVolume(Point_Fine);
        Solution_Fine = solver[iMesh-1][FLOW_SOL]->GetNodes()->GetSolution(Point_Fine);
        for (iVar = 0; iVar < nVar; iVar++) {
          Solution[iVar] += Solution_Fine[iVar]*Area_Children/Area_Parent;
        }
      }
      solver[iMesh][FLOW_SOL]->GetNodes()->SetSolution(iPoint,Solution);
    }
    solver[iMesh][FLOW_SOL]->InitiateComms(geometry[iMesh], config, SOLUTION);
    solver[iMesh][FLOW_SOL]->CompleteComms(geometry[iMesh], config, SOLUTION);

    if (!turbulent) {
      solver[iMesh][FLOW_SOL]->Preprocessing(geometry[iMesh], solver[iMesh], config, iMesh, NO_RK_ITER, RUNTIME_FLOW_SYS, false);
    }
  }

  /*--- Update the old geometry (coordinates n and n-1) in dual time-stepping strategy ---*/
  if (dual_time && config->GetGrid_Movement() && !config->GetDeform_Mesh() &&
      (config->GetKind_GridMovement() != RIGID_MOTION)) {
    Restart_OldGeometry(geometry[MESH_0], config);
  }

  /*--- Delete the class memory that is used to load the restart. ---*/

  delete [] Restart_Vars; Restart_Vars = nullptr;
  delete [] Restart_Data; Restart_Data = nullptr;

}

void CIncEulerSolver::SetFreeStream_Solution(CConfig *config){

  unsigned long iPoint;
  unsigned short iDim;

  for (iPoint = 0; iPoint < nPoint; iPoint++){
    nodes->SetSolution(iPoint,0, Pressure_Inf);
    for (iDim = 0; iDim < nDim; iDim++){
      nodes->SetSolution(iPoint,iDim+1, Velocity_Inf[iDim]);
    }
    nodes->SetSolution(iPoint,nDim+1, Temperature_Inf);
  }
}<|MERGE_RESOLUTION|>--- conflicted
+++ resolved
@@ -2280,36 +2280,6 @@
 
 }
 
-<<<<<<< HEAD
-void CIncEulerSolver::Evaluate_ObjFunc(CConfig *config) {
-
-  Total_ComboObj = EvaluateCommonObjFunc(*config);
-
-  /*--- The following are not per-surface, and so to avoid that they are
-   double-counted when multiple surfaces are specified, they have been
-   placed outside of the loop above. In addition, multi-objective mode is
-   also disabled for these objective functions (error thrown at start). ---*/
-
-  const auto Weight_ObjFunc = config->GetWeight_ObjFunc(0);
-  const auto Kind_ObjFunc = config->GetKind_ObjFunc(0);
-
-  switch(Kind_ObjFunc) {
-    case SURFACE_PRESSURE_DROP:
-      Total_ComboObj+=Weight_ObjFunc*config->GetSurface_PressureDrop(0);
-      break;
-    case TOTAL_AVG_TEMPERATURE:
-      Total_ComboObj+=Weight_ObjFunc*config->GetSurface_Temperature(0);
-      break;
-    case CUSTOM_OBJFUNC:
-      Total_ComboObj+=Weight_ObjFunc*Total_Custom_ObjFunc;
-      break;
-    default:
-      break;
-  }
-}
-
-=======
->>>>>>> 8889db7a
 void CIncEulerSolver::SetBeta_Parameter(CGeometry *geometry, CSolver **solver_container,
                                    CConfig *config, unsigned short iMesh) {
 
