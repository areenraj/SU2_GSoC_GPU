/*!
 * \file NEMO_sources.cpp
 * \brief Implementation of numerics classes for integration
 *        of source terms in fluid flow NEMO problems.
 * \author C. Garbacz, W. Maier, S. Copeland.
 * \version 7.2.0 "Blackbird"
 *
 * SU2 Project Website: https://su2code.github.io
 *
 * The SU2 Project is maintained by the SU2 Foundation
 * (http://su2foundation.org)
 *
 * Copyright 2012-2021, SU2 Contributors (cf. AUTHORS.md)
 *
 * SU2 is free software; you can redistribute it and/or
 * modify it under the terms of the GNU Lesser General Public
 * License as published by the Free Software Foundation; either
 * version 2.1 of the License, or (at your option) any later version.
 *
 * SU2 is distributed in the hope that it will be useful,
 * but WITHOUT ANY WARRANTY; without even the implied warranty of
 * MERCHANTABILITY or FITNESS FOR A PARTICULAR PURPOSE. See the GNU
 * Lesser General Public License for more details.
 *
 * You should have received a copy of the GNU Lesser General Public
 * License along with SU2. If not, see <http://www.gnu.org/licenses/>.
 */

#include "../../../include/numerics/NEMO/NEMO_sources.hpp"

CSource_NEMO::CSource_NEMO(unsigned short val_nDim,
                           unsigned short val_nVar,
                           unsigned short val_nPrimVar,
                           unsigned short val_nPrimVarGrad,
                           CConfig *config) : CNEMONumerics(val_nDim, val_nVar, val_nPrimVar, val_nPrimVarGrad,
                                                          config) {

  unsigned short iSpecies;

  /*--- Allocate arrays ---*/
  Y = new su2double[nSpecies];
  
  dYdr = new su2double*[nSpecies];
  for (iSpecies = 0; iSpecies < nSpecies; iSpecies++) {
    dYdr[iSpecies] = new su2double[nSpecies];
  }

  residual = new su2double[nVar]();
  jacobian = new su2double* [nVar];
  for(unsigned short iVar = 0; iVar < nVar; ++iVar)
    jacobian[iVar] = new su2double [nVar]();

}

CSource_NEMO::~CSource_NEMO(void) {
  unsigned short iSpecies;

  /*--- Deallocate arrays ---*/

  for (iSpecies = 0; iSpecies < nSpecies; iSpecies++)
    delete [] dYdr[iSpecies];
  delete [] dYdr;
  delete [] Y;

  delete [] residual;
  if (jacobian) {
    for(unsigned short iVar = 0; iVar < nVar; ++iVar)
      delete [] jacobian[iVar];
    delete [] jacobian;
  }
}

CNumerics::ResidualType<> CSource_NEMO::ComputeChemistry(const CConfig *config) {

  /*--- Nonequilibrium chemistry ---*/
  unsigned short iSpecies, iVar;
  unsigned short jVar;

  vector<su2double> rhos;
  rhos.resize(nSpecies,0.0);

  /*--- Initialize residual and Jacobian arrays ---*/
  for (iVar = 0; iVar < nVar; iVar++) {
    residual[iVar] = 0.0;
  }
  if (implicit)
    for (iVar = 0; iVar < nVar; iVar++)
      for (jVar = 0; jVar < nVar; jVar++)
        jacobian[iVar][jVar] = 0.0;

  /*--- Rename for convenience ---*/
  su2double T   = V_i[T_INDEX];
  su2double Tve = V_i[TVE_INDEX];
  for(iSpecies = 0; iSpecies < nSpecies; iSpecies++)
    rhos[iSpecies]=V_i[RHOS_INDEX+iSpecies];

  /*--- Set mixture state ---*/
  fluidmodel->SetTDStateRhosTTv(rhos, T, Tve);

  /*---Compute Prodcution/destruction terms ---*/
  const auto& ws = fluidmodel->ComputeNetProductionRates(implicit, V_i, eve_i, Cvve_i,
                                                         dTdU_i, dTvedU_i, jacobian);

  for (iSpecies = 0; iSpecies < nSpecies; iSpecies++){
    residual[iSpecies] = ws[iSpecies] * Volume;}

  if (implicit) {
    for (iVar = 0; iVar<nVar; iVar++) {
      for (jVar = 0; jVar<nVar; jVar++) {
        jacobian[iVar][jVar] *= Volume;
      }
    }
  }

  return ResidualType<>(residual, jacobian, nullptr);

}

CNumerics::ResidualType<> CSource_NEMO::ComputeVibRelaxation(const CConfig *config) {

  /*--- Trans.-rot. & vibrational energy exchange via inelastic collisions ---*/
  // Note: Electronic energy not implemented
  // Note: Landau-Teller formulation
  // Note: Millikan & White relaxation time (requires P in Atm.)
  // Note: Park limiting cross section
  unsigned short iSpecies, iVar;
  unsigned short jVar;
  su2double res_min = -1E6;
  su2double res_max = 1E6;

  vector<su2double> rhos;
  rhos.resize(nSpecies,0.0);

  /*--- Initialize residual and Jacobian arrays ---*/
  for (iVar = 0; iVar < nVar; iVar++) {
    residual[iVar] = 0.0;
  }
  if (implicit) {
    for (iVar = 0; iVar < nVar; iVar++)
      for (jVar = 0; jVar < nVar; jVar++)
        jacobian[iVar][jVar] = 0.0;
  }

  /*--- Rename for convenience ---*/
  su2double T   = V_i[T_INDEX];
  su2double Tve = V_i[TVE_INDEX];
  for(iSpecies = 0; iSpecies < nSpecies; iSpecies++)
    rhos[iSpecies]=V_i[RHOS_INDEX+iSpecies];

  /*--- Set fluid state ---*/
  fluidmodel->SetTDStateRhosTTv(rhos, T, Tve);

  /*--- Compute residual and jacobians ---*/
  su2double VTterm = fluidmodel -> ComputeEveSourceTerm();
  if (implicit) {
    fluidmodel->GetEveSourceTermJacobian(V_i, eve_i, Cvve_i, dTdU_i,
                                         dTvedU_i, jacobian);
  }
    
  residual[nSpecies+nDim+1] = VTterm * Volume;
  
  if (implicit) {
    for (iVar = 0; iVar<nVar; iVar++) {
      for (jVar = 0; jVar<nVar; jVar++) {
        jacobian[iVar][jVar] *= Volume;
      }
    }
  }

  /*--- Relax/limit vt transfer ---*/
  if(config->GetVTTransferResidualLimiting()){
    if(residual[nSpecies+nDim+1]>res_max) residual[nSpecies+nDim+1]=res_max;
    if(residual[nSpecies+nDim+1]<res_min) residual[nSpecies+nDim+1]=res_min;
  }

  return ResidualType<>(residual, jacobian, nullptr);
}

CNumerics::ResidualType<> CSource_NEMO::ComputeAxisymmetric(const CConfig *config) {

  unsigned short iDim, iSpecies, iVar;
  unsigned short jSpecies, jVar;

  /*--- Rename for convenience ---*/
  auto Ds = Diffusion_Coeff_i;
  auto GV = PrimVar_Grad_i;
  su2double ktr = Thermal_Conductivity_i;
  su2double kve = Thermal_Conductivity_ve_i;
  su2double rho = V_i[RHO_INDEX];
  su2double RuSI = UNIVERSAL_GAS_CONSTANT;
  su2double Ru = 1000.0*RuSI;
  su2double rhou = U_i[nSpecies];
  su2double rhov = U_i[nSpecies+1];
  su2double H = V_i[H_INDEX];
  su2double rhoEve = U_i[nVar-1];
  const auto& Ms = fluidmodel->GetSpeciesMolarMass();

  bool viscous = config->GetViscous();
<<<<<<< HEAD
  bool rans = (config->GetKind_Turb_Model() != TURB_MODEL::NONE);
  hs = fluidmodel->ComputeSpeciesEnthalpy(T, Tve, eve_i);
=======
  bool rans = (config->GetKind_Turb_Model() != NONE);
>>>>>>> 680fb8bd

  /*--- Initialize residual and Jacobian arrays ---*/
  for (iVar = 0; iVar < nVar; iVar++) {
    residual[iVar] = 0.0;
  }

  /*--- Calculate inverse of y coordinate ---*/
  su2double yinv = 0.0;
  if (Coord_i[1]!= 0.0) yinv = 1.0/Coord_i[1];
  else yinv = 0.0;

  /*--- Rename for convenience ---*/
  su2double vel2 = 0.0;
  for (iDim = 0; iDim < nDim; iDim++)
    vel2 += V_i[VEL_INDEX+iDim]*V_i[VEL_INDEX+iDim];
  for (iSpecies = 0; iSpecies < nSpecies; iSpecies++)
    Y[iSpecies] = V_i[RHOS_INDEX+iSpecies] / rho;

  /*--- Compute residual for inviscid axisym flow---*/
  for (iSpecies = 0; iSpecies < nSpecies; iSpecies++)
    residual[iSpecies] = yinv*rhov*Y[iSpecies]*Volume;
  residual[nSpecies]   = yinv*rhov*U_i[nSpecies]/rho*Volume;
  residual[nSpecies+1] = yinv*rhov*U_i[nSpecies+1]/rho*Volume;
  residual[nSpecies+2] = yinv*rhov*H*Volume;
  residual[nSpecies+3] = yinv*rhov*U_i[nSpecies+nDim+1]/rho*Volume;

  /*---Compute Jacobian for inviscid axisym flow ---*/
  if (implicit) {

    /*--- Initialize ---*/
    for (iVar = 0; iVar < nVar; iVar++)
      for (jVar = 0; jVar < nVar; jVar++)
        jacobian[iVar][jVar] = 0.0;
    for (iSpecies = 0; iSpecies < nSpecies; iSpecies++)
      for (jSpecies = 0; jSpecies < nSpecies; jSpecies++)
        dYdr[iSpecies][jSpecies] = 0.0;

    /*--- Calculate additional quantities ---*/
    for (iSpecies = 0; iSpecies < nSpecies; iSpecies++) {
      for (jSpecies = 0; jSpecies < nSpecies; jSpecies++) {
        dYdr[iSpecies][jSpecies] += -1/rho*Y[iSpecies];
      }
      dYdr[iSpecies][iSpecies] += 1/rho;
    }

    /*--- Populate Jacobian ---*/

    // Species density
    for (iSpecies = 0; iSpecies < nSpecies; iSpecies++) {
      for (jSpecies = 0; jSpecies < nSpecies; jSpecies++) {
        jacobian[iSpecies][jSpecies] = dYdr[iSpecies][jSpecies]*rhov;
      }
      jacobian[iSpecies][nSpecies+1] = Y[iSpecies];
    }

    // X-momentum
    for (iSpecies = 0; iSpecies < nSpecies; iSpecies++)
      jacobian[nSpecies][iSpecies] = -rhou*rhov/(rho*rho);
    jacobian[nSpecies][nSpecies]   = rhov/rho;
    jacobian[nSpecies][nSpecies+1] = rhou/rho;

    // Y-momentum
    for (iSpecies = 0; iSpecies < nSpecies; iSpecies++)
     jacobian[nSpecies+1][iSpecies] = -rhov*rhov/(rho*rho);
    jacobian[nSpecies+1][nSpecies+1] = 2*rhov/rho;

    // Energy
    for (iSpecies = 0; iSpecies < nSpecies; iSpecies++)
      jacobian[nSpecies+nDim][iSpecies]      = -H*rhov/rho + dPdU_i[iSpecies]*rhov/rho;
    jacobian[nSpecies+nDim][nSpecies]        = dPdU_i[nSpecies]*rhov/rho;
    jacobian[nSpecies+nDim][nSpecies+1]      = H + dPdU_i[nSpecies+1]*rhov/rho;
    jacobian[nSpecies+nDim][nSpecies+nDim]   = (1+dPdU_i[nSpecies+nDim])*rhov/rho;
    jacobian[nSpecies+nDim][nSpecies+nDim+1] = dPdU_i[nSpecies+nDim+1]*rhov/rho;

    // Vib-el energy
    for (iSpecies = 0; iSpecies < nSpecies; iSpecies++)
      jacobian[nSpecies+nDim+1][iSpecies] = -rhoEve*rhov/(rho*rho);
    jacobian[nSpecies+nDim+1][nSpecies+1] = rhoEve/rho;
    jacobian[nSpecies+nDim+1][nSpecies+nDim+1] = rhov/rho;

    for (iVar = 0; iVar < nVar; iVar++)
      for (jVar = 0; jVar < nVar; jVar++)
        jacobian[iVar][jVar] *= yinv*Volume;
  }

  /*--- Compute residual for viscous portion of axisym flow ---*/
  if (viscous) {
    if (!rans){ turb_ke_i = 0.0; }

    su2double Vector = 0.0;
    for (iSpecies = 0; iSpecies < nHeavy; iSpecies++)
      Vector += rho*Ds[iSpecies]*GV[RHOS_INDEX+iSpecies][1];

    su2double sumJhs_y  = 0.0;
    su2double sumJeve_y = 0.0;
    su2double Mass      = 0.0;

    for (iSpecies=0; iSpecies<nSpecies; iSpecies++)
      Mass += V_i[iSpecies]*Ms[iSpecies];

    su2double heat_capacity_cp_i   = V_i[RHOCVTR_INDEX]/rho + Ru/Mass;
    su2double total_viscosity_i    = Laminar_Viscosity_i + Eddy_Viscosity_i;
    su2double total_conductivity_i = ktr + kve + heat_capacity_cp_i*Eddy_Viscosity_i/Prandtl_Turb;
    su2double u                    = V_i[VEL_INDEX];
    su2double v                    = V_i[VEL_INDEX+1];
    su2double qy_t                 = -total_conductivity_i*GV[T_INDEX][1];
    su2double qy_ve                = -kve*GV[TVE_INDEX][1];

    /*--- Enthalpy and vib-el energy transport due to y-direction diffusion---*/
    for (iSpecies = 0; iSpecies < nHeavy; iSpecies++) {
      sumJhs_y  += -(rho*Ds[iSpecies]*GV[RHOS_INDEX+iSpecies][1] - V_i[RHOS_INDEX+iSpecies]*Vector) * hs[iSpecies];
      sumJeve_y += -(rho*Ds[iSpecies]*GV[RHOS_INDEX+iSpecies][1] - V_i[RHOS_INDEX+iSpecies]*Vector) * eve_i[iSpecies];
    }

    for (iSpecies = 0; iSpecies < nSpecies; iSpecies++)
      residual[iSpecies] -= 0.0;
    residual[nSpecies] -= Volume*(yinv*total_viscosity_i*(GV[nSpecies+2][1]+GV[nSpecies+3][0])
                                                         -TWO3*AuxVar_Grad_i[0][0]);
    residual[nSpecies+1] -= Volume*(yinv*total_viscosity_i*2*(GV[nSpecies+3][1]-v*yinv)
                                                             -TWO3*AuxVar_Grad_i[0][1]);
    residual[nSpecies+2] -= Volume*(yinv*(-sumJhs_y + total_viscosity_i*(u*(GV[nSpecies+3][0]+GV[nSpecies+2][1])
                                                                        +v*TWO3*(2*GV[nSpecies+3][1]-GV[nSpecies+2][0]
                                                                        -v*yinv+rho*turb_ke_i))-qy_t)
                                                                        -TWO3*(AuxVar_Grad_i[1][1]+AuxVar_Grad_i[2][0]));
    residual[nSpecies+3] -= Volume*(yinv*(-sumJeve_y -qy_ve));
  }

  return ResidualType<>(residual, jacobian, nullptr);
}<|MERGE_RESOLUTION|>--- conflicted
+++ resolved
@@ -196,12 +196,7 @@
   const auto& Ms = fluidmodel->GetSpeciesMolarMass();
 
   bool viscous = config->GetViscous();
-<<<<<<< HEAD
   bool rans = (config->GetKind_Turb_Model() != TURB_MODEL::NONE);
-  hs = fluidmodel->ComputeSpeciesEnthalpy(T, Tve, eve_i);
-=======
-  bool rans = (config->GetKind_Turb_Model() != NONE);
->>>>>>> 680fb8bd
 
   /*--- Initialize residual and Jacobian arrays ---*/
   for (iVar = 0; iVar < nVar; iVar++) {
