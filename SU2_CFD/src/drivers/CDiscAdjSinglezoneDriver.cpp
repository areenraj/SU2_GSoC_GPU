--- conflicted
+++ resolved
@@ -55,17 +55,6 @@
   /*--- Store the recording state ---*/
   RecordingState = NONE;
 
-<<<<<<< HEAD
-=======
-  /*--- Determine if the problem is a turbomachinery problem ---*/
-  bool turbo = config->GetBoolTurbomachinery();
-
-  bool compressible = config->GetKind_Regime() == ENUM_REGIME::COMPRESSIBLE;
-
-  /*--- Determine if the problem has a mesh deformation solver ---*/
-  bool mesh_def = config->GetDeform_Mesh();
-
->>>>>>> 1f7f6bb2
   /*--- Initialize the direct iteration ---*/
 
   switch (config->GetKind_Solver()) {
@@ -81,7 +70,7 @@
     }
     else { direct_iteration = CIterationFactory::CreateIteration(EULER, config);}
 
-    if (config->GetKind_Regime() == COMPRESSIBLE) {
+    if (config->GetKind_Regime() == ENUM_REGIME::COMPRESSIBLE) {
       direct_output = COutputFactory::CreateOutput(EULER, config, nDim); }
     else { direct_output =  COutputFactory::CreateOutput(INC_EULER, config, nDim); }
 
@@ -312,16 +301,12 @@
 
 void CDiscAdjSinglezoneDriver::SetAdj_ObjFunction(){
 
-<<<<<<< HEAD
-=======
-  bool time_stepping = config->GetTime_Marching() != TIME_MARCHING::STEADY;
->>>>>>> 1f7f6bb2
   unsigned long IterAvg_Obj = config->GetIter_Avg_Objective();
   su2double seeding = 1.0;
 
   CWindowingTools windowEvaluator = CWindowingTools();
 
-  if (config->GetTime_Marching() != STEADY){
+  if (config->GetTime_Marching() != TIME_MARCHING::STEADY){
     if (TimeIter < IterAvg_Obj){
       /*--- Default behavior (in case no specific window is chosen) is to use Square-Windowing, i.e. the numerator equals 1.0 ---*/
       seeding = windowEvaluator.GetWndWeight(config->GetKindWindow(),TimeIter, IterAvg_Obj-1)/ (static_cast<su2double>(IterAvg_Obj));
