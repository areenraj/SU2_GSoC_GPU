/*!
 * \file output_adj_flow_comp.cpp
 * \brief Main subroutines for flow discrete adjoint output
 * \author R. Sanchez
 * \version 7.0.4 "Blackbird"
 *
 * SU2 Project Website: https://su2code.github.io
 *
 * The SU2 Project is maintained by the SU2 Foundation
 * (http://su2foundation.org)
 *
 * Copyright 2012-2020, SU2 Contributors (cf. AUTHORS.md)
 *
 * SU2 is free software; you can redistribute it and/or
 * modify it under the terms of the GNU Lesser General Public
 * License as published by the Free Software Foundation; either
 * version 2.1 of the License, or (at your option) any later version.
 *
 * SU2 is distributed in the hope that it will be useful,
 * but WITHOUT ANY WARRANTY; without even the implied warranty of
 * MERCHANTABILITY or FITNESS FOR A PARTICULAR PURPOSE. See the GNU
 * Lesser General Public License for more details.
 *
 * You should have received a copy of the GNU Lesser General Public
 * License along with SU2. If not, see <http://www.gnu.org/licenses/>.
 */


#include "../../include/output/CAdjFlowOutput.hpp"

#include "../../../Common/include/geometry/CGeometry.hpp"
#include "../../include/solvers/CSolver.hpp"

CAdjFlowCompOutput::CAdjFlowCompOutput(CConfig *config, unsigned short nDim) : COutput(config, nDim, false) {

  turb_model = config->GetKind_Turb_Model();

  cont_adj = config->GetContinuous_Adjoint();

  /*--- Set the default history fields if nothing is set in the config file ---*/

  if (nRequestedHistoryFields == 0){
    requestedHistoryFields.emplace_back("ITER");
    requestedHistoryFields.emplace_back("RMS_RES");
    requestedHistoryFields.emplace_back("SENSITIVITY");
    nRequestedHistoryFields = requestedHistoryFields.size();
  }

  if (nRequestedScreenFields == 0){
    if (config->GetTime_Domain()) requestedScreenFields.emplace_back("TIME_ITER");
    if (multiZone) requestedScreenFields.emplace_back("OUTER_ITER");
    requestedScreenFields.emplace_back("INNER_ITER");
    requestedScreenFields.emplace_back("RMS_ADJ_DENSITY");
    requestedScreenFields.emplace_back("RMS_ADJ_MOMENTUM-X");
    requestedScreenFields.emplace_back("SENS_GEO");
    requestedScreenFields.emplace_back("SENS_AOA");
    nRequestedScreenFields = requestedScreenFields.size();
  }

  if (nRequestedVolumeFields == 0){
    requestedVolumeFields.emplace_back("COORDINATES");
    requestedVolumeFields.emplace_back("SOLUTION");
    requestedVolumeFields.emplace_back("SENSITIVITY");
    nRequestedVolumeFields = requestedVolumeFields.size();
  }

  stringstream ss;
  ss << "Zone " << config->GetiZone() << " (Adj. Comp. Fluid)";
  multiZoneHeaderString = ss.str();

  /*--- Set the volume filename --- */

  volumeFilename = config->GetAdj_FileName();

  /*--- Set the surface filename --- */

  surfaceFilename = config->GetSurfAdjCoeff_FileName();

  /*--- Set the restart filename --- */

  restartFilename = config->GetRestart_AdjFileName();

  /*--- Add the obj. function extension --- */

  restartFilename = config->GetObjFunc_Extension(restartFilename);

  /*--- Set the default convergence field --- */

  if (convFields.empty() ) convFields.emplace_back("RMS_ADJ_DENSITY");

}

CAdjFlowCompOutput::~CAdjFlowCompOutput(void) {}

void CAdjFlowCompOutput::SetHistoryOutputFields(CConfig *config){

  /// BEGIN_GROUP: RMS_RES, DESCRIPTION: The root-mean-square residuals of the SOLUTION variables.
  /// DESCRIPTION: Root-mean square residual of the adjoint density.
  AddHistoryOutput("RMS_ADJ_DENSITY",    "rms[A_Rho]",  ScreenOutputFormat::FIXED, "RMS_RES", "Root-mean square residual of the adjoint density.", HistoryFieldType::RESIDUAL);
  /// DESCRIPTION: Root-mean square residual of the adjoint momentum x-component.
  AddHistoryOutput("RMS_ADJ_MOMENTUM-X", "rms[A_RhoU]", ScreenOutputFormat::FIXED, "RMS_RES", "Root-mean square residual of the adjoint momentum x-component.", HistoryFieldType::RESIDUAL);
  /// DESCRIPTION: Root-mean square residual of the adjoint momentum y-component.
  AddHistoryOutput("RMS_ADJ_MOMENTUM-Y", "rms[A_RhoV]", ScreenOutputFormat::FIXED, "RMS_RES", "Root-mean square residual of the adjoint momentum y-component.", HistoryFieldType::RESIDUAL);
  /// DESCRIPTION: Root-mean square residual of the adjoint momentum z-component.
  AddHistoryOutput("RMS_ADJ_MOMENTUM-Z", "rms[A_RhoW]", ScreenOutputFormat::FIXED, "RMS_RES", "Root-mean square residual of the adjoint momentum z-component.", HistoryFieldType::RESIDUAL);
  /// DESCRIPTION: Root-mean square residual of the adjoint energy.
  AddHistoryOutput("RMS_ADJ_ENERGY",     "rms[A_E]",    ScreenOutputFormat::FIXED, "RMS_RES", "Root-mean square residual of the adjoint energy.", HistoryFieldType::RESIDUAL);
  if ((!config->GetFrozen_Visc_Disc() && !cont_adj) || (!config->GetFrozen_Visc_Cont() && cont_adj)){
    switch(turb_model){
    case SA: case SA_NEG: case SA_E: case SA_COMP: case SA_E_COMP:
      /// DESCRIPTION: Root-mean square residual of the adjoint nu tilde.
      AddHistoryOutput("RMS_ADJ_NU_TILDE", "rms[A_nu]", ScreenOutputFormat::FIXED, "RMS_RES", "Root-mean square residual of the adjoint nu tilde.", HistoryFieldType::RESIDUAL);
      break;
    case SST:
      /// DESCRIPTION: Root-mean square residual of the adjoint kinetic energy.
      AddHistoryOutput("RMS_ADJ_TKE", "rms[A_k]", ScreenOutputFormat::FIXED, "RMS_RES", "Root-mean square residual of the adjoint kinetic energy.", HistoryFieldType::RESIDUAL);
      /// DESCRIPTION: Root-mean square residual of the adjoint dissipation.
      AddHistoryOutput("RMS_ADJ_DISSIPATION",    "rms[A_w]", ScreenOutputFormat::FIXED, "RMS_RES", " Root-mean square residual of the adjoint dissipation.", HistoryFieldType::RESIDUAL);
      break;
    default: break;
    }
  }
  /// END_GROUP

  /// BEGIN_GROUP: MAX_RES, DESCRIPTION: The maximum residuals of the SOLUTION variables.
  /// DESCRIPTION: Maximum residual of the adjoint density.
  AddHistoryOutput("MAX_ADJ_DENSITY",    "max[A_Rho]",  ScreenOutputFormat::FIXED, "MAX_RES", "Maximum residual of the adjoint density.", HistoryFieldType::RESIDUAL);
  /// DESCRIPTION: Maximum residual of the adjoint momentum x-component
  AddHistoryOutput("MAX_ADJ_MOMENTUM-X", "max[A_RhoU]", ScreenOutputFormat::FIXED, "MAX_RES", "Maximum residual of the adjoint momentum x-component", HistoryFieldType::RESIDUAL);
  /// DESCRIPTION: Maximum residual of the adjoint momentum y-component
  AddHistoryOutput("MAX_ADJ_MOMENTUM-Y", "max[A_RhoV]", ScreenOutputFormat::FIXED, "MAX_RES", "Maximum residual of the adjoint momentum y-component", HistoryFieldType::RESIDUAL);
  /// DESCRIPTION: Maximum residual of the adjoint momentum z-component
  AddHistoryOutput("MAX_ADJ_MOMENTUM-Z", "max[A_RhoW]", ScreenOutputFormat::FIXED, "MAX_RES", "Maximum residual of the adjoint momentum z-component", HistoryFieldType::RESIDUAL);
  /// DESCRIPTION: Maximum residual of the adjoint energy.
  AddHistoryOutput("MAX_ADJ_ENERGY",     "max[A_E]",    ScreenOutputFormat::FIXED, "MAX_RES", "Maximum residual of the adjoint energy.", HistoryFieldType::RESIDUAL);
  if (!config->GetFrozen_Visc_Disc()){
    switch(turb_model){
    case SA: case SA_NEG: case SA_E: case SA_COMP: case SA_E_COMP:
      /// DESCRIPTION: Maximum residual of the adjoint nu tilde.
      AddHistoryOutput("MAX_ADJ_NU_TILDE", "max[A_nu]", ScreenOutputFormat::FIXED, "MAX_RES", "Maximum residual of the adjoint nu tilde.", HistoryFieldType::RESIDUAL);
      break;
    case SST:
      /// DESCRIPTION: Maximum residual of the adjoint kinetic energy.
      AddHistoryOutput("MAX_ADJ_TKE", "max[A_k]", ScreenOutputFormat::FIXED, "MAX_RES", "Maximum residual of the adjoint kinetic energy.", HistoryFieldType::RESIDUAL);
      /// DESCRIPTION: Maximum residual of the adjoint dissipation.
      AddHistoryOutput("MAX_ADJ_DISSIPATION",    "max[A_w]", ScreenOutputFormat::FIXED, "MAX_RES", "Maximum residual of the adjoint dissipation.", HistoryFieldType::RESIDUAL);
      break;
    default: break;
    }
  }
  /// END_GROUP


  ///  /// BEGIN_GROUP: BGS_RES, DESCRIPTION: The Block Gauss Seidel residuals of the SOLUTION variables.
  /// DESCRIPTION: BGS residual of the adjoint density.
  AddHistoryOutput("BGS_ADJ_DENSITY",    "bgs[A_Rho]",  ScreenOutputFormat::FIXED, "BGS_RES", "BGS residual of the adjoint density.", HistoryFieldType::RESIDUAL);
  /// DESCRIPTION: BGS residual of the adjoint momentum x-component
  AddHistoryOutput("BGS_ADJ_MOMENTUM-X", "bgs[A_RhoU]", ScreenOutputFormat::FIXED, "BGS_RES", "BGS residual of the adjoint momentum x-component", HistoryFieldType::RESIDUAL);
  /// DESCRIPTION: BGS residual of the adjoint momentum y-component
  AddHistoryOutput("BGS_ADJ_MOMENTUM-Y", "bgs[A_RhoV]", ScreenOutputFormat::FIXED, "BGS_RES", "BGS residual of the adjoint momentum y-component", HistoryFieldType::RESIDUAL);
  /// DESCRIPTION: BGS residual of the adjoint momentum z-component
  AddHistoryOutput("BGS_ADJ_MOMENTUM-Z", "bgs[A_RhoW]", ScreenOutputFormat::FIXED, "BGS_RES", "BGS residual of the adjoint momentum z-component", HistoryFieldType::RESIDUAL);
  /// DESCRIPTION: BGS residual of the adjoint energy.
  AddHistoryOutput("BGS_ADJ_ENERGY",     "bgs[A_E]",    ScreenOutputFormat::FIXED, "BGS_RES", "BGS residual of the adjoint energy.", HistoryFieldType::RESIDUAL);
  if (!config->GetFrozen_Visc_Disc()){
    switch(turb_model){
    case SA: case SA_NEG: case SA_E: case SA_COMP: case SA_E_COMP:
      /// DESCRIPTION: BGS residual of the adjoint nu tilde.
      AddHistoryOutput("BGS_ADJ_NU_TILDE", "bgs[A_nu]", ScreenOutputFormat::FIXED, "BGS_RES", "BGS residual of the adjoint nu tilde.", HistoryFieldType::RESIDUAL);
      break;
    case SST:
      /// DESCRIPTION: BGS residual of the adjoint kinetic energy.
      AddHistoryOutput("BGS_ADJ_TKE", "bgs[A_k]", ScreenOutputFormat::FIXED, "BGS_RES", "BGS residual of the adjoint kinetic energy.", HistoryFieldType::RESIDUAL);
      /// DESCRIPTION: BGS residual of the adjoint dissipation.
      AddHistoryOutput("BGS_ADJ_DISSIPATION",    "bgs[A_w]", ScreenOutputFormat::FIXED, "BGS_RES", "BGS residual of the adjoint dissipation.", HistoryFieldType::RESIDUAL);
      break;
    default: break;
    }
  }

  /// END_GROUP

  /// BEGIN_GROUP: SENSITIVITY, DESCRIPTION: Sensitivities of different geometrical or boundary values.
  /// DESCRIPTION: Sum of the geometrical sensitivities on all markers set in MARKER_MONITORING.
  AddHistoryOutput("SENS_GEO",   "Sens_Geo",   ScreenOutputFormat::SCIENTIFIC, "SENSITIVITY", "Sum of the geometrical sensitivities on all markers set in MARKER_MONITORING.", HistoryFieldType::COEFFICIENT);
  /// DESCRIPTION: Sensitivity of the objective function with respect to the angle of attack (only for compressible solver).
  AddHistoryOutput("SENS_AOA",   "Sens_AoA",   ScreenOutputFormat::SCIENTIFIC, "SENSITIVITY", "Sensitivity of the objective function with respect to the angle of attack (only for compressible solver).", HistoryFieldType::COEFFICIENT);
  /// DESCRIPTION: Sensitivity of the objective function with respect to the Mach number (only of compressible solver).
  AddHistoryOutput("SENS_MACH",  "Sens_Mach",  ScreenOutputFormat::SCIENTIFIC, "SENSITIVITY", "Sensitivity of the objective function with respect to the Mach number (only of compressible solver).", HistoryFieldType::COEFFICIENT);
  /// DESCRIPTION: Sensitivity of the objective function with respect to the far-field pressure.
  AddHistoryOutput("SENS_PRESS", "Sens_Press", ScreenOutputFormat::SCIENTIFIC, "SENSITIVITY", "Sensitivity of the objective function with respect to the far-field pressure.", HistoryFieldType::COEFFICIENT);
  /// DESCRIPTION: Sensitivity of the objective function with respect to the far-field temperature.
  AddHistoryOutput("SENS_TEMP",  "Sens_Temp",  ScreenOutputFormat::SCIENTIFIC, "SENSITIVITY", "Sensitivity of the objective function with respect to the far-field temperature.", HistoryFieldType::COEFFICIENT);
  /// END_GROUP

}

void CAdjFlowCompOutput::LoadHistoryData(CConfig *config, CGeometry *geometry, CSolver **solver){

  CSolver* adjflow_solver = solver[ADJFLOW_SOL];
  CSolver* adjturb_solver = solver[ADJTURB_SOL];

  SetHistoryOutputValue("RMS_ADJ_DENSITY", log10(adjflow_solver->GetRes_RMS(0)));
  SetHistoryOutputValue("RMS_ADJ_MOMENTUM-X", log10(adjflow_solver->GetRes_RMS(1)));
  SetHistoryOutputValue("RMS_ADJ_MOMENTUM-Y", log10(adjflow_solver->GetRes_RMS(2)));
  if (geometry->GetnDim() == 3) {
    SetHistoryOutputValue("RMS_ADJ_MOMENTUM-Z", log10(adjflow_solver->GetRes_RMS(3)));
    SetHistoryOutputValue("RMS_ADJ_ENERGY", log10(adjflow_solver->GetRes_RMS(4)));
  } else {
    SetHistoryOutputValue("RMS_ADJ_ENERGY", log10(adjflow_solver->GetRes_RMS(3)));
  }
  if ((!config->GetFrozen_Visc_Disc() && !cont_adj) || (!config->GetFrozen_Visc_Cont() && cont_adj)){
    switch(turb_model){
    case SA: case SA_NEG: case SA_E: case SA_COMP: case SA_E_COMP:
      SetHistoryOutputValue("RMS_ADJ_NU_TILDE", log10(adjturb_solver->GetRes_RMS(0)));
      break;
    case SST:
      SetHistoryOutputValue("RMS_ADJ_TKE", log10(adjturb_solver->GetRes_RMS(0)));
      SetHistoryOutputValue("RMS_ADJ_DISSIPATION",    log10(adjturb_solver->GetRes_RMS(1)));
      break;
    default: break;
    }
  }
  SetHistoryOutputValue("MAX_ADJ_DENSITY", log10(adjflow_solver->GetRes_Max(0)));
  SetHistoryOutputValue("MAX_ADJ_MOMENTUM-X", log10(adjflow_solver->GetRes_Max(1)));
  SetHistoryOutputValue("MAX_ADJ_MOMENTUM-Y", log10(adjflow_solver->GetRes_Max(2)));
  if (geometry->GetnDim() == 3) {
    SetHistoryOutputValue("MAX_ADJ_MOMENTUM-Z", log10(adjflow_solver->GetRes_Max(3)));
    SetHistoryOutputValue("MAX_ADJ_ENERGY", log10(adjflow_solver->GetRes_Max(4)));
  } else {
    SetHistoryOutputValue("MAX_ADJ_ENERGY", log10(adjflow_solver->GetRes_Max(3)));
  }
  if ((!config->GetFrozen_Visc_Disc() && !cont_adj) || (!config->GetFrozen_Visc_Cont() && cont_adj)){
    switch(turb_model){
    case SA: case SA_NEG: case SA_E: case SA_COMP: case SA_E_COMP:
      SetHistoryOutputValue("MAX_ADJ_NU_TILDE", log10(adjturb_solver->GetRes_Max(0)));
      break;
    case SST:
      SetHistoryOutputValue("MAX_ADJ_TKE", log10(adjturb_solver->GetRes_Max(0)));
      SetHistoryOutputValue("MAX_ADJ_DISSIPATION",    log10(adjturb_solver->GetRes_Max(1)));
      break;
    default: break;
    }
  }

  if (multiZone){
    SetHistoryOutputValue("BGS_ADJ_DENSITY", log10(adjflow_solver->GetRes_BGS(0)));
    SetHistoryOutputValue("BGS_ADJ_MOMENTUM-X", log10(adjflow_solver->GetRes_BGS(1)));
    SetHistoryOutputValue("BGS_ADJ_MOMENTUM-Y", log10(adjflow_solver->GetRes_BGS(2)));
    if (geometry->GetnDim() == 3) {
      SetHistoryOutputValue("BGS_ADJ_MOMENTUM-Z", log10(adjflow_solver->GetRes_BGS(3)));
      SetHistoryOutputValue("BGS_ADJ_ENERGY", log10(adjflow_solver->GetRes_BGS(4)));
    } else {
      SetHistoryOutputValue("BGS_ADJ_ENERGY", log10(adjflow_solver->GetRes_BGS(3)));
    }
    if ((!config->GetFrozen_Visc_Disc() && !cont_adj) || (!config->GetFrozen_Visc_Cont() && cont_adj)){
      switch(turb_model){
      case SA: case SA_NEG: case SA_E: case SA_COMP: case SA_E_COMP:
        SetHistoryOutputValue("BGS_ADJ_NU_TILDE", log10(adjturb_solver->GetRes_BGS(0)));
        break;
      case SST:
        SetHistoryOutputValue("BGS_ADJ_TKE", log10(adjturb_solver->GetRes_BGS(0)));
        SetHistoryOutputValue("BGS_ADJ_DISSIPATION",    log10(adjturb_solver->GetRes_BGS(1)));
        break;
      default: break;
      }
    }
  }

  SetHistoryOutputValue("SENS_GEO", adjflow_solver->GetTotal_Sens_Geo());
  SetHistoryOutputValue("SENS_AOA", adjflow_solver->GetTotal_Sens_AoA() * PI_NUMBER / 180.0);
  SetHistoryOutputValue("SENS_MACH", adjflow_solver->GetTotal_Sens_Mach());
  SetHistoryOutputValue("SENS_PRESS", adjflow_solver->GetTotal_Sens_Press());
  SetHistoryOutputValue("SENS_TEMP", adjflow_solver->GetTotal_Sens_Temp());

}

void CAdjFlowCompOutput::SetVolumeOutputFields(CConfig *config){

  // Grid coordinates
  AddVolumeOutput("COORD-X", "x", "COORDINATES", "x-component of the coordinate vector");
  AddVolumeOutput("COORD-Y", "y", "COORDINATES", "y-component of the coordinate vector");
  if (nDim == 3)
    AddVolumeOutput("COORD-Z", "z", "COORDINATES", "z-component of the coordinate vector");

  /// BEGIN_GROUP: SOLUTION, DESCRIPTION: The SOLUTION variables of the adjoint solver.
  /// DESCRIPTION: Adjoint density.
  AddVolumeOutput("ADJ_DENSITY",    "Adjoint_Density",    "SOLUTION", "Adjoint density");
  /// DESCRIPTION: Adjoint momentum x-component.
  AddVolumeOutput("ADJ_MOMENTUM-X", "Adjoint_Momentum_x", "SOLUTION", "x-component of the adjoint momentum vector");
  /// DESCRIPTION: Adjoint momentum y-component.
  AddVolumeOutput("ADJ_MOMENTUM-Y", "Adjoint_Momentum_y", "SOLUTION", "y-component of the adjoint momentum vector");
  if (nDim == 3)
    /// DESCRIPTION: Adjoint momentum z-component.
    AddVolumeOutput("ADJ_MOMENTUM-Z", "Adjoint_Momentum_z", "SOLUTION", "z-component of the adjoint momentum vector");
  /// DESCRIPTION: Adjoint energy.
  AddVolumeOutput("ADJ_ENERGY", "Adjoint_Energy", "SOLUTION", "Adjoint energy");
  if ((!config->GetFrozen_Visc_Disc() && !cont_adj) || (!config->GetFrozen_Visc_Cont() && cont_adj)){
    switch(turb_model){
    case SA: case SA_NEG: case SA_E: case SA_COMP: case SA_E_COMP:
      /// DESCRIPTION: Adjoint nu tilde.
      AddVolumeOutput("ADJ_NU_TILDE", "Adjoint_Nu_Tilde", "SOLUTION", "Adjoint Spalart-Allmaras variable");
      break;
    case SST:
      /// DESCRIPTION: Adjoint kinetic energy.
      AddVolumeOutput("ADJ_TKE", "Adjoint_TKE", "SOLUTION", "Adjoint kinetic energy");
      /// DESCRIPTION: Adjoint dissipation.
      AddVolumeOutput("ADJ_DISSIPATION", "Adjoint_Omega", "SOLUTION", "Adjoint rate of dissipation");
      break;
    default: break;
    }
  }
  /// END_GROUP

  /// BEGIN_GROUP: RESIDUAL, DESCRIPTION: Residuals of the SOLUTION variables.
  /// DESCRIPTION: Residual of the adjoint density.
  AddVolumeOutput("RES_ADJ_DENSITY",    "Residual_Adjoint_Density",    "RESIDUAL", "Residual of the adjoint density");
  /// DESCRIPTION: Residual of the adjoint momentum x-component.
  AddVolumeOutput("RES_ADJ_MOMENTUM-X", "Residual_Adjoint_Momentum_x", "RESIDUAL", "Residual of the adjoint x-momentum");
  /// DESCRIPTION: Residual of the adjoint momentum y-component.
  AddVolumeOutput("RES_ADJ_MOMENTUM-Y", "Residual_Adjoint_Momentum_y", "RESIDUAL", "Residual of the adjoint y-momentum");
  if (nDim == 3)
    /// DESCRIPTION: Residual of the adjoint momentum z-component.
    AddVolumeOutput("RES_ADJ_MOMENTUM-Z", "Residual_Adjoint_Momentum_z", "RESIDUAL", "Residual of the adjoint z-momentum");
  /// DESCRIPTION: Residual of the adjoint energy.
  AddVolumeOutput("RES_ADJ_ENERGY", "Residual_Adjoint_Energy", "RESIDUAL", "Residual of the adjoint energy");
  if ((!config->GetFrozen_Visc_Disc() && !cont_adj) || (!config->GetFrozen_Visc_Cont() && cont_adj)){
    switch(turb_model){
    case SA: case SA_NEG: case SA_E: case SA_COMP: case SA_E_COMP:
      /// DESCRIPTION: Residual of the nu tilde.
      AddVolumeOutput("RES_ADJ_NU_TILDE", "Residual_Adjoint_Nu_Tilde", "RESIDUAL", "Residual of the Spalart-Allmaras variable");
      break;
    case SST:
      /// DESCRIPTION: Residual of the adjoint kinetic energy.
      AddVolumeOutput("RES_ADJ_TKE", "Residual_Adjoint_TKE", "RESIDUAL", "Residual of the turb. kinetic energy");
      /// DESCRIPTION: Residual of the adjoint dissipation.
      AddVolumeOutput("RES_ADJ_DISSIPATION", "Residual_Adjoint_Omega", "RESIDUAL", "Residual of the rate of dissipation");
      break;
    default: break;
    }
  }
  /// END_GROUP

  /// BEGIN_GROUP: SENSITIVITY, DESCRIPTION: Geometrical sensitivities of the current objective function.
  /// DESCRIPTION: Sensitivity x-component.
  AddVolumeOutput("SENSITIVITY-X", "Sensitivity_x", "SENSITIVITY", "x-component of the sensitivity vector");
  /// DESCRIPTION: Sensitivity y-component.
  AddVolumeOutput("SENSITIVITY-Y", "Sensitivity_y", "SENSITIVITY", "y-component of the sensitivity vector");
  if (nDim == 3)
    /// DESCRIPTION: Sensitivity z-component.
    AddVolumeOutput("SENSITIVITY-Z", "Sensitivity_z", "SENSITIVITY", "z-component of the sensitivity vector");
  /// DESCRIPTION: Sensitivity in normal direction.
  AddVolumeOutput("SENSITIVITY", "Surface_Sensitivity", "SENSITIVITY", "sensitivity in normal direction");
  /// END_GROUP

}

void CAdjFlowCompOutput::LoadVolumeData(CConfig *config, CGeometry *geometry, CSolver **solver, unsigned long iPoint){

  CVariable* Node_AdjFlow = solver[ADJFLOW_SOL]->GetNodes();
<<<<<<< HEAD
  CVariable* Node_AdjTurb = NULL;
  CPoint*    Node_Geo     = geometry->nodes;
=======
  CVariable* Node_AdjTurb = nullptr;
  CPoint*    Node_Geo     = geometry->node[iPoint];
>>>>>>> 66e73abf

  if (config->GetKind_Turb_Model() != NONE &&
      ((!config->GetFrozen_Visc_Disc() && !cont_adj) ||
       (!config->GetFrozen_Visc_Cont() && cont_adj))){
    Node_AdjTurb = solver[ADJTURB_SOL]->GetNodes();
  }

  SetVolumeOutputValue("COORD-X", iPoint,  Node_Geo->GetCoord(iPoint, 0));
  SetVolumeOutputValue("COORD-Y", iPoint,  Node_Geo->GetCoord(iPoint, 1));
  if (nDim == 3)
    SetVolumeOutputValue("COORD-Z", iPoint, Node_Geo->GetCoord(iPoint, 2));

  SetVolumeOutputValue("ADJ_DENSITY",    iPoint, Node_AdjFlow->GetSolution(iPoint, 0));
  SetVolumeOutputValue("ADJ_MOMENTUM-X", iPoint, Node_AdjFlow->GetSolution(iPoint, 1));
  SetVolumeOutputValue("ADJ_MOMENTUM-Y", iPoint, Node_AdjFlow->GetSolution(iPoint, 2));
  if (nDim == 3){
    SetVolumeOutputValue("ADJ_MOMENTUM-Z", iPoint, Node_AdjFlow->GetSolution(iPoint, 3));
    SetVolumeOutputValue("ADJ_ENERGY",     iPoint, Node_AdjFlow->GetSolution(iPoint, 4));
  } else {
    SetVolumeOutputValue("ADJ_ENERGY",     iPoint, Node_AdjFlow->GetSolution(iPoint, 3));
  }

  if ((!config->GetFrozen_Visc_Disc() && !cont_adj) || (!config->GetFrozen_Visc_Cont() && cont_adj)){
    // Turbulent
    switch(turb_model){
    case SST:
      SetVolumeOutputValue("ADJ_TKE",         iPoint, Node_AdjTurb->GetSolution(iPoint, 0));
      SetVolumeOutputValue("ADJ_DISSIPATION", iPoint, Node_AdjTurb->GetSolution(iPoint, 1));
      break;
    case SA: case SA_COMP: case SA_E:
    case SA_E_COMP: case SA_NEG:
      SetVolumeOutputValue("ADJ_NU_TILDE", iPoint, Node_AdjTurb->GetSolution(iPoint, 0));
      break;
    case NONE:
      break;
    }
  }

  // Residuals
  SetVolumeOutputValue("RES_ADJ_DENSITY",    iPoint, Node_AdjFlow->GetSolution(iPoint, 0) - Node_AdjFlow->GetSolution_Old(iPoint, 0));
  SetVolumeOutputValue("RES_ADJ_MOMENTUM-X", iPoint, Node_AdjFlow->GetSolution(iPoint, 1) - Node_AdjFlow->GetSolution_Old(iPoint, 1));
  SetVolumeOutputValue("RES_ADJ_MOMENTUM-Y", iPoint, Node_AdjFlow->GetSolution(iPoint, 2) - Node_AdjFlow->GetSolution_Old(iPoint, 2));
  if (nDim == 3){
    SetVolumeOutputValue("RES_ADJ_MOMENTUM-Z", iPoint, Node_AdjFlow->GetSolution(iPoint, 3) - Node_AdjFlow->GetSolution_Old(iPoint, 3));
    SetVolumeOutputValue("RES_ADJ_ENERGY",     iPoint, Node_AdjFlow->GetSolution(iPoint, 4) - Node_AdjFlow->GetSolution_Old(iPoint, 4));
  } else {
    SetVolumeOutputValue("RES_ADJ_ENERGY", iPoint, Node_AdjFlow->GetSolution(iPoint, 3) - Node_AdjFlow->GetSolution_Old(iPoint, 3));
  }

  if ((!config->GetFrozen_Visc_Disc() && !cont_adj) || (!config->GetFrozen_Visc_Cont() && cont_adj)){
    switch(config->GetKind_Turb_Model()){
    case SST:
      SetVolumeOutputValue("RES_ADJ_TKE",         iPoint, Node_AdjTurb->GetSolution(iPoint, 0) - Node_AdjTurb->GetSolution_Old(iPoint, 0));
      SetVolumeOutputValue("RES_ADJ_DISSIPATION", iPoint, Node_AdjTurb->GetSolution(iPoint, 1) - Node_AdjTurb->GetSolution_Old(iPoint, 1));
      break;
    case SA: case SA_COMP: case SA_E:
    case SA_E_COMP: case SA_NEG:
      SetVolumeOutputValue("RES_ADJ_NU_TILDE", iPoint, Node_AdjTurb->GetSolution(iPoint, 0) - Node_AdjTurb->GetSolution_Old(iPoint, 0));
      break;
    case NONE:
      break;
    }
  }

  SetVolumeOutputValue("SENSITIVITY-X", iPoint, Node_AdjFlow->GetSensitivity(iPoint, 0));
  SetVolumeOutputValue("SENSITIVITY-Y", iPoint, Node_AdjFlow->GetSensitivity(iPoint, 1));
  if (nDim == 3)
    SetVolumeOutputValue("SENSITIVITY-Z", iPoint, Node_AdjFlow->GetSensitivity(iPoint, 2));

}

void CAdjFlowCompOutput::LoadSurfaceData(CConfig *config, CGeometry *geometry, CSolver **solver, unsigned long iPoint, unsigned short iMarker, unsigned long iVertex){

  SetVolumeOutputValue("SENSITIVITY", iPoint, solver[ADJFLOW_SOL]->GetCSensitivity(iMarker, iVertex));

}


bool CAdjFlowCompOutput::SetInit_Residuals(CConfig *config){

  return ((config->GetTime_Marching() != STEADY) && (curInnerIter == 0)) ||
         ((config->GetTime_Marching() == STEADY) && (curInnerIter < 2));

}

bool CAdjFlowCompOutput::SetUpdate_Averages(CConfig *config){
  return false;

//  return (config->GetUnsteady_Simulation() != STEADY && !dualtime);

}
<|MERGE_RESOLUTION|>--- conflicted
+++ resolved
@@ -358,13 +358,8 @@
 void CAdjFlowCompOutput::LoadVolumeData(CConfig *config, CGeometry *geometry, CSolver **solver, unsigned long iPoint){
 
   CVariable* Node_AdjFlow = solver[ADJFLOW_SOL]->GetNodes();
-<<<<<<< HEAD
-  CVariable* Node_AdjTurb = NULL;
+  CVariable* Node_AdjTurb = nullptr;
   CPoint*    Node_Geo     = geometry->nodes;
-=======
-  CVariable* Node_AdjTurb = nullptr;
-  CPoint*    Node_Geo     = geometry->node[iPoint];
->>>>>>> 66e73abf
 
   if (config->GetKind_Turb_Model() != NONE &&
       ((!config->GetFrozen_Visc_Disc() && !cont_adj) ||
