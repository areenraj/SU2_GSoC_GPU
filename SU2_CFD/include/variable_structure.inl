--- conflicted
+++ resolved
@@ -1,917 +1,915 @@
-/*!
- * \file variable_structure.inl
- * \brief In-Line subroutines of the <i>variable_structure.hpp</i> file.
- * \author Aerospace Design Laboratory (Stanford University) <http://su2.stanford.edu>.
- * \version 2.0.7
- *
- * Stanford University Unstructured (SU2).
- * Copyright (C) 2012-2013 Aerospace Design Laboratory (ADL).
- *
- * SU2 is free software; you can redistribute it and/or
- * modify it under the terms of the GNU Lesser General Public
- * License as published by the Free Software Foundation; either
- * version 2.1 of the License, or (at your option) any later version.
- *
- * SU2 is distributed in the hope that it will be useful,
- * but WITHOUT ANY WARRANTY; without even the implied warranty of
- * MERCHANTABILITY or FITNESS FOR A PARTICULAR PURPOSE. See the GNU
- * Lesser General Public License for more details.
- *
- * You should have received a copy of the GNU Lesser General Public
- * License along with SU2. If not, see <http://www.gnu.org/licenses/>.
- */
-
-#pragma once
-
-inline void CVariable::SetVelocityInc2(void) { }
-
-inline void CVariable::SetPressureValue(double val_pressure) { }
-
-inline void CVariable::SetPressureInc(double val_pressure) { }
-
-inline double CVariable::GetBetaInc2(void) { return 0; }
-
-inline double CVariable::GetDiffLevelSet(void) { return 0; }
-
-inline double CVariable::GetDensityInc(void) { return 0; }
-
-<<<<<<< HEAD
-inline double CVariable::GetLevelSet(void) { return 0; }
-=======
-inline double CVariable::GetMassFraction(unsigned short val_Species) { return 0; }
->>>>>>> 8093bf76
-
-inline double CVariable::GetProjVelInc(double *val_vector) { return 0; }
-
-inline void CVariable::SetSolution(unsigned short val_var, double val_solution) { Solution[val_var] = val_solution; }
-
-inline void CVariable::SetUndivided_Laplacian(unsigned short val_var, double val_undivided_laplacian) { Undivided_Laplacian[val_var] = val_undivided_laplacian; }
-
-inline void CVariable::SetAuxVar(double val_auxvar) { AuxVar = val_auxvar; }
-
-inline void CVariable::SetSolution_Old(unsigned short val_var, double val_solution_old) { Solution_Old[val_var] = val_solution_old; }
-
-inline void CVariable::SetLimiter(unsigned short val_var, double val_limiter) { Limiter[val_var] = val_limiter; }
-
-inline void CVariable::SetLimiterPrimitive(unsigned short val_species, unsigned short val_var, double val_limiter) { }
-
-inline double CVariable::GetLimiterPrimitive(unsigned short val_species, unsigned short val_var) { return 0.0; }
-
-inline void CVariable::SetSolution_Max(unsigned short val_var, double val_solution) { Solution_Max[val_var] = val_solution; }
-
-inline void CVariable::SetSolution_Min(unsigned short val_var, double val_solution) { Solution_Min[val_var] = val_solution; }
-
-inline void CVariable::SetAuxVarGradient(unsigned short iDim, double val_gradient) { Grad_AuxVar[iDim] = val_gradient; }
-
-inline double *CVariable::GetSolution(void) { return Solution; }
-
-inline double *CVariable::GetSolution_Old(void) { return Solution_Old; }
-
-inline double *CVariable::GetSolution_time_n(void) { return Solution_time_n; }
-
-inline double *CVariable::GetSolution_time_n1(void) { return Solution_time_n1; }
-
-inline double CVariable::GetAuxVar(void) { return AuxVar; }
-
-inline double *CVariable::GetUndivided_Laplacian(void) { return Undivided_Laplacian; }
-
-inline double CVariable::GetUndivided_Laplacian(unsigned short val_var) { return Undivided_Laplacian[val_var]; }
-
-inline void CVariable::AddSolution(unsigned short val_var, double val_solution) {Solution[val_var] = Solution_Old[val_var] + val_solution; }
-
-inline double CVariable::GetSolution(unsigned short val_var) { return Solution[val_var]; }
-
-inline double CVariable::GetSolution_Old(unsigned short val_var) { return Solution_Old[val_var]; }
-
-inline double *CVariable::GetResidual_Sum(void) { return Residual_Sum; }
-
-inline double *CVariable::GetResidual_Old(void) { return Residual_Old; }
-
-inline void CVariable::SetGradient(unsigned short val_var, unsigned short val_dim, double val_value) { Gradient[val_var][val_dim] = val_value; }
-
-inline void CVariable::AddGradient(unsigned short val_var, unsigned short val_dim, double val_value) { Gradient[val_var][val_dim] += val_value; }
-
-inline void CVariable::SubtractGradient(unsigned short val_var, unsigned short val_dim, double val_value) { Gradient[val_var][val_dim] -= val_value; }
-
-inline void CVariable::AddAuxVarGradient(unsigned short val_dim, double val_value) { Grad_AuxVar[val_dim] += val_value; }
-
-inline void CVariable::SubtractAuxVarGradient(unsigned short val_dim, double val_value) { Grad_AuxVar[val_dim] -= val_value; }
-
-inline double CVariable::GetGradient(unsigned short val_var, unsigned short val_dim) { return Gradient[val_var][val_dim]; }
-
-inline double CVariable::GetLimiter(unsigned short val_var) { return Limiter[val_var]; }
-
-inline double CVariable::GetSolution_Max(unsigned short val_var) { return Solution_Max[val_var]; }
-
-inline double CVariable::GetSolution_Min(unsigned short val_var) { return Solution_Min[val_var]; }
-
-inline double CVariable::GetPreconditioner_Beta() { return 0; }
-
-inline void CVariable::SetPreconditioner_Beta( double val_Beta) { }
-
-inline double* CVariable::GetMagneticField() { return 0; }
-
-inline void CVariable::SetMagneticField( double* val_B) {}
-
-inline double* CVariable::GetWindGust() { return 0; }
-
-inline void CVariable::SetWindGust( double* val_WindGust) {}
-
-inline double* CVariable::GetWindGustDer() { return 0; }
-
-inline void CVariable::SetWindGustDer( double* val_WindGustDer) {}
-
-inline double **CVariable::GetGradient(void) { return Gradient; }
-
-inline double *CVariable::GetLimiter(void) { return Limiter; }
-
-inline double *CVariable::GetAuxVarGradient(void) { return Grad_AuxVar; }
-
-inline double CVariable::GetAuxVarGradient(unsigned short val_dim) { return Grad_AuxVar[val_dim]; }
-
-inline double *CVariable::GetResTruncError(void) { return Res_TruncError; }
-
-inline void CVariable::SetDelta_Time(double val_delta_time) { Delta_Time = val_delta_time; }
-
-inline void CVariable::SetDelta_Time(double val_delta_time, unsigned short iSpecies) {  }
-
-inline double CVariable::GetDelta_Time(void) { return Delta_Time; }
-
-inline double CVariable::GetDelta_Time(unsigned short iSpecies) { return 0;}
-
-inline void CVariable::SetMax_Lambda(double val_max_lambda) { Max_Lambda = val_max_lambda; }
-
-inline void CVariable::SetMax_Lambda_Inv(double val_max_lambda) { Max_Lambda_Inv = val_max_lambda; }
-
-inline void CVariable::SetMax_Lambda_Inv(double val_max_lambda, unsigned short val_species) { }
-
-inline void CVariable::SetMax_Lambda_Visc(double val_max_lambda) { Max_Lambda_Visc = val_max_lambda; }
-
-inline void CVariable::SetMax_Lambda_Visc(double val_max_lambda, unsigned short val_species) { }
-
-inline void CVariable::SetLambda(double val_lambda) { Lambda = val_lambda; }
-
-inline void CVariable::SetLambda(double val_lambda, unsigned short iSpecies) {}
-
-inline void CVariable::AddMax_Lambda(double val_max_lambda) { Max_Lambda += val_max_lambda; }
-
-inline void CVariable::AddMax_Lambda_Inv(double val_max_lambda) { Max_Lambda_Inv += val_max_lambda; }
-
-inline void CVariable::AddMax_Lambda_Visc(double val_max_lambda) { Max_Lambda_Visc += val_max_lambda; }
-
-inline void CVariable::AddLambda(double val_lambda) { Lambda += val_lambda; }
-
-inline void CVariable::AddLambda(double val_lambda, unsigned short iSpecies) {}
-
-inline double CVariable::GetMax_Lambda(void) { return Max_Lambda; }
-
-inline double CVariable::GetMax_Lambda_Inv(void) { return Max_Lambda_Inv; }
-
-inline double CVariable::GetMax_Lambda_Visc(void) { return Max_Lambda_Visc; }
-
-inline double CVariable::GetLambda(void) { return Lambda; }
-
-inline double CVariable::GetLambda(unsigned short iSpecies) { return 0; }
-
-inline double CVariable::GetSensor(void) { return Sensor; }
-
-inline double CVariable::GetSensor(unsigned short iSpecies) { return 0;}
-
-inline double CVariable::GetMax_Lambda_Inv(unsigned short iFluids) { return 0; }
-
-inline double CVariable::GetMax_Lambda_Visc(unsigned short iFluids) { return 0; }
-
-inline void CVariable::AddMax_Lambda_Inv(double val_max_lambda, unsigned short iSpecies) { }
-
-inline void CVariable::AddMax_Lambda_Visc(double val_max_lambda, unsigned short iSpecies) { }
-
-inline void CVariable::SetSensor(double val_sensor) { Sensor = val_sensor; }
-
-inline void CVariable::SetSensor(double val_sensor, unsigned short val_iSpecies) {}
-
-inline double CVariable::GetDensity(void) {	return 0; }
-
-inline double CVariable::GetDensity(unsigned short val_iSpecies) {	return 0; }
-
-inline double CVariable::GetEnergy(void) { return 0; }
-
-inline double *CVariable::GetForceProj_Vector(void) { return NULL; }
-
-inline double *CVariable::GetObjFuncSource(void) { return NULL; }
-
-inline double *CVariable::GetIntBoundary_Jump(void) { return NULL; }
-
-inline double CVariable::GetEddyViscosity(void) { return 0; }
-
-inline void CVariable::SetGammaEff(void) { }
-
-inline void CVariable::SetGammaSep(double gamma_sep) { }
-
-inline double CVariable::GetIntermittency(void) { return 0; }
-
-inline double CVariable::GetEnthalpy(void) { return 0; }
-
-inline double CVariable::GetEnthalpy(unsigned short iSpecies) { return 0; }
-
-inline double CVariable::GetPressure(unsigned short val_incomp) { return 0; }
-
-inline double CVariable::GetPressure(void) { return 0; }
-
-inline double CVariable::GetDeltaPressure(void) { return 0; }
-
-inline double CVariable::GetProjVel(double *val_vector) { return 0; }
-
-inline double CVariable::GetProjVel(double *val_vector, unsigned short val_species) { return 0; }
-
-inline double CVariable::GetSoundSpeed(void) { return 0; }
-
-inline double CVariable::GetSoundSpeed(unsigned short val_var) { return 0; }
-
-inline double CVariable::GetTemperature(void) { return 0; }
-
-inline double CVariable::GetTemperature_ve(void) { return 0; }
-
-inline double CVariable::GetRhoCv_tr(void) { return 0; }
-
-inline double CVariable::GetRhoCv_ve(void) { return 0; }
-
-inline double CVariable::GetTemperature_tr(unsigned short val_iSpecies) { return 0; }
-
-inline double CVariable::GetTemperature_vib(unsigned short val_iSpecies) { return 0; }
-
-inline double CVariable::GetVelocity(unsigned short val_dim, unsigned short val_incomp) { return 0; }
-
-inline double CVariable::GetVelocity2(void) { return 0; }
-
-inline double CVariable::GetVelocity2(unsigned short val_species) { return 0;}
-
-inline double CVariable::GetLaminarViscosity(void) { return 0; }
-
-inline double CVariable::GetLaminarViscosityInc(void) { return 0; }
-
-inline double CVariable::GetLaminarViscosity(unsigned short iSpecies) { return 0; }
-
-inline double CVariable::GetThermalConductivity(unsigned short iSpecies) { return 0; }
-
-inline double CVariable::GetThermalConductivity_vib(unsigned short iSpecies) { return 0; }
-
-inline double CVariable::GetEddyViscosity(unsigned short iSpecies) { return 0; }
-
-inline double CVariable::GetVorticity(unsigned short val_dim) { return 0; }
-
-inline double CVariable::GetStrainMag(void) { return 0; }
-
-inline void CVariable::SetForceProj_Vector(double *val_ForceProj_Vector) { }
-
-inline void CVariable::SetObjFuncSource(double *val_ObjFuncSource) { }
-
-inline void CVariable::SetIntBoundary_Jump(double *val_IntBoundary_Jump) { }
-
-inline void CVariable::SetEddyViscosity(unsigned short val_Kind_Turb_Model, CVariable *TurbVariable) { }
-
-inline void CVariable::SetEnthalpy(void) { }
-
-inline bool CVariable::SetPrimVar_Compressible(double SharpEdge_Distance, bool check, CConfig *config) { return true; }
-
-inline bool CVariable::SetPrimVar_Incompressible(double SharpEdge_Distance, bool check, CConfig *config) { return true; }
-
-inline bool CVariable::SetPrimVar_FreeSurface(double SharpEdge_Distance, bool check, CConfig *config) { return true; }
-
-inline bool CVariable::SetPrimVar_Compressible(CConfig *config) { return true; }
-
-inline bool CVariable::SetPrimVar_Compressible(double turb_ke, CConfig *config) { return true; }
-
-inline bool CVariable::SetPrimVar_Incompressible(double Density_Inf, CConfig *config) { return true; }
-
-inline bool CVariable::SetPrimVar_FreeSurface(CConfig *config) { return true; }
-
-inline bool CVariable::SetPrimVar_Incompressible(double Density_Inf, double Viscosity_Inf, double turb_ke, CConfig *config) { return true; }
-
-inline bool CVariable::SetPrimVar_FreeSurface(double turb_ke, CConfig *config) { return true; }
-
-inline double CVariable::GetPrimVar(unsigned short val_var) { return 0; }
-
-inline void CVariable::SetPrimVar(unsigned short val_var, double val_prim) { }
-
-inline void CVariable::SetPrimVar(double *val_prim) { }
-
-inline double *CVariable::GetPrimVar(void) { return NULL; }
-
-inline double **CVariable::GetPrimVar_Plasma(void) { return NULL; }
-
-inline double CVariable::GetPrimVar(unsigned short iSpecies, unsigned short iVar) { return 0; }
-
-inline void CVariable::SetBetaInc2(double val_betainc2) { }
-
-inline void CVariable::SetDensityInc(double val_densityinc) { }
-
-inline void CVariable::SetPhi_Old(double *val_phi) { }
-
-inline void CVariable::SetDiffLevelSet(double val_difflevelset) { }
-
-inline bool CVariable::SetPressure(double Gamma) { return false; }
-
-inline bool CVariable::SetPressure(CConfig *config) { return false; }
-
-inline bool CVariable::SetPressure(double Gamma, double turb_ke) { return false; }
-
-inline void CVariable::SetPressure() { }
-
-inline void CVariable::SetdPdrhos(CConfig *config) { }
-
-inline double *CVariable::GetdPdrhos() { return NULL; }
-
-inline void CVariable::SetDensity() { }
-
-inline void CVariable::SetDeltaPressure(double *val_velocity, double Gamma) { }
-
-inline bool CVariable::SetSoundSpeed(CConfig *config) { return false; }
-
-inline bool CVariable::SetSoundSpeed() { return false; }
-
-inline bool CVariable::SetSoundSpeed(double Gamma) { return false; }
-
-inline bool CVariable::SetTemperature(double Gas_Constant) { return false; }
-
-inline bool CVariable::SetTemperature(CConfig *config) { return false; }
-
-inline void CVariable::SetTemperature_tr(CConfig *config) { }
-
-inline void CVariable::SetTemperature_vib(CConfig *config) { }
-
-inline void CVariable::SetPrimVar(CConfig *config) { }
-
-inline void CVariable::SetPrimVar(CConfig *config, double *Coord) { }
-
-inline void CVariable::SetWallTemperature(double Temperature_Wall) { }
-
-inline void CVariable::SetWallTemperature(double* Temperature_Wall) { }
-
-inline void CVariable::SetThermalCoeff(CConfig *config) { }
-
-inline void CVariable::SetVelocity(double *val_velocity, unsigned short val_incomp) { }
-
-inline void CVariable::SetVelocity2(void) { }
-
-inline void CVariable::SetVelocity_Old(double *val_velocity, unsigned short val_incomp) { }
-
-inline void CVariable::SetVel_ResTruncError_Zero(unsigned short iSpecies) { }
-
-inline void CVariable::SetLaminarViscosity() { }
-
-inline void CVariable::SetLaminarViscosity(CConfig *config) { }
-
-inline void CVariable::SetLaminarViscosity(double val_laminar_viscosity) { }
-
-inline void CVariable::SetLaminarViscosity(double val_laminar_viscosity, unsigned short iSpecies) { }
-
-inline void CVariable::SetLaminarViscosityInc(double val_laminar_viscosity_inc) { }
-
-inline void CVariable::SetEddyViscosity(double val_eddy_viscosity) { }
-
-inline void CVariable::SetVorticity(void) { }
-
-inline void CVariable::SetStrainMag(void) { }
-
-inline void CVariable::SetGradient_PrimitiveZero(unsigned short val_primvar) { }
-
-inline void CVariable::AddGradient_Primitive(unsigned short val_var, unsigned short val_dim, double val_value) { }
-
-inline void CVariable::AddGradient_Primitive(unsigned short val_species, unsigned short val_var, unsigned short val_dim, double val_value) { }
-
-inline void CVariable::SubtractGradient_Primitive(unsigned short val_var, unsigned short val_dim, double val_value) { }
-
-inline void CVariable::SubtractGradient_Primitive(unsigned short val_species, unsigned short val_var, unsigned short val_dim, double val_value) { }
-
-inline double CVariable::GetGradient_Primitive(unsigned short val_var, unsigned short val_dim) { return 0; }
-
-inline double CVariable::GetGradient_Primitive(unsigned short val_species, unsigned short val_var, unsigned short val_dim) { return 0; }
-
-inline void CVariable::SetGradient_Primitive(unsigned short val_var, unsigned short val_dim, double val_value) { }
-
-inline void CVariable::SetGradient_Primitive(unsigned short val_species, unsigned short val_var, unsigned short val_dim, double val_value) { }
-
-inline double **CVariable::GetGradient_Primitive(void) { return NULL; }
-
-inline double **CVariable::GetGradient_Primitive(unsigned short val_species) { return NULL; }
-
-inline double ***CVariable::GetGradient_Primitive_Plasma(void) { return NULL; }
-
-inline void CVariable::SetBlendingFunc(double val_viscosity, double val_dist, double val_density) { }
-
-inline double CVariable::GetF1blending(void) { return 0; }
-
-inline double CVariable::GetF2blending(void) { return 0; }
-
-inline double CVariable::GetmuT() { return 0;}
-
-inline void CVariable::SetmuT(double val_muT) { }
-
-inline void CVariable::SetThickness_Noise(double val_thickness_noise) { }
-
-inline void CVariable::SetLoading_Noise(double val_loading_noise) { }
-
-inline void CVariable::SetQuadrupole_Noise(double val_quadrupole_noise) { }
-
-inline double CVariable::GetThickness_Noise() { return 0;}
-
-inline double CVariable::GetLoading_Noise() { return 0;}
-
-inline double CVariable::GetQuadrupole_Noise() { return 0;}
-
-inline double* CVariable::GetSolution_Direct() { return NULL; }
-
-inline void CVariable::SetSolution_Direct(double *val_solution_direct) { }
-
-inline void CVariable::SetChargeDensity(double positive_charge, double negative_charge) { }
-
-inline void CVariable::SetPlasmaRhoUGradient(unsigned short iSpecies, double val_gradient, unsigned short iDim) { }
-
-inline void CVariable::SetPlasmaTimeStep(double dt) {}
-
-inline double* CVariable::GetChargeDensity() { return 0;}
-
-inline double** CVariable::GetPlasmaRhoUGradient() { return 0;}
-
-inline double CVariable::GetPlasmaTimeStep() { return 0;}
-
-inline void CVariable::SetElectricField(double* val_ElectricField) { }
-
-inline double* CVariable::GetElectricField() { return 0;}
-
-inline void CVariable::SetTimeSpectral_Source(unsigned short val_var, double val_source) { }
-
-inline unsigned short CVariable::GetRhosIndex(void) { return 0; }
-
-inline unsigned short CVariable::GetRhoIndex(void) { return 0; }
-
-inline unsigned short CVariable::GetPIndex(void) { return 0; }
-
-inline unsigned short CVariable::GetTIndex(void) { return 0; }
-
-inline unsigned short CVariable::GetTveIndex(void) { return 0; }
-
-inline unsigned short CVariable::GetVelIndex(void) { return 0; }
-
-inline unsigned short CVariable::GetHIndex(void) { return 0; }
-
-inline unsigned short CVariable::GetAIndex(void) { return 0; }
-
-inline unsigned short CVariable::GetRhoCvtrIndex(void) { return 0; }
-
-inline unsigned short CVariable::GetRhoCvveIndex(void) { return 0; }
-
-inline double CVariable::GetTimeSpectral_Source(unsigned short val_var) { return 0; }
-
-inline double CEulerVariable::GetDensity(void) { return Solution[0]; }
-
-inline double CEulerVariable::GetDensityInc(void) { return Primitive[0]; }
-
-inline double CEulerVariable::GetLevelSet(void) { return Solution[nDim+1]; }
-
-inline double CEulerVariable::GetBetaInc2(void) { return Primitive[nDim+1]; }
-
-inline double CEulerVariable::GetEnergy(void) { return Solution[nVar-1]/Solution[0]; };
-
-inline double CEulerVariable::GetEnthalpy(void) { return Primitive[nDim+3]; }
-
-inline double CEulerVariable::GetPressure(unsigned short val_incomp) {
-double pressure;
-   if (val_incomp == COMPRESSIBLE) pressure = Primitive[nDim+1]; 
-   if ((val_incomp == INCOMPRESSIBLE) || (val_incomp == FREESURFACE)) pressure = Solution[0];
-return pressure;
-}
-
-inline double CEulerVariable::GetSoundSpeed(void) { return Primitive[nDim+4]; }
-
-inline double CEulerVariable::GetTemperature(void) { return Primitive[0]; }
-
-inline double CEulerVariable::GetVelocity(unsigned short val_dim, unsigned short val_incomp) {
-double velocity;
-   if (val_incomp == COMPRESSIBLE) velocity = Solution[val_dim+1]/Solution[0]; 
-   if ((val_incomp == INCOMPRESSIBLE) || (val_incomp == FREESURFACE)) velocity = Solution[val_dim+1]/Primitive[0];
-return velocity;
-}
-
-inline double CEulerVariable::GetVelocity2(void) { return Velocity2; }
-
-inline void CEulerVariable::SetEnthalpy(void) { Primitive[nDim+3] = (Solution[nVar-1] + Primitive[nDim+1]) / Solution[0]; }
-
-inline void CEulerVariable::SetDensityInc(double val_density) { Primitive[0] = val_density; }
-
-inline void CEulerVariable::SetBetaInc2(double val_betainc2) { Primitive[nDim+1] = val_betainc2; }
-
-inline bool CEulerVariable::SetSoundSpeed(double Gamma) {
-   double radical = Gamma*Primitive[nDim+1]/Solution[0];
-   if (radical < 0.0) return true;
-   else {
-      Primitive[nDim+4] = sqrt(radical);
-      return false;
-   }
-}
-
-inline bool CEulerVariable::SetTemperature(double Gas_Constant) {
-   Primitive[0] = Primitive[nDim+1] / ( Gas_Constant * Solution[0]);
-   if (Primitive[0] > 0.0) return false;
-   else return true;
-}
-
-inline double CEulerVariable::GetPrimVar(unsigned short val_var) { return Primitive[val_var]; }
-
-inline void CEulerVariable::SetPrimVar(unsigned short val_var, double val_prim) { Primitive[val_var] = val_prim; }
-
-inline void CEulerVariable::SetPrimVar(double *val_prim) {
-   for (unsigned short iVar = 0; iVar < nPrimVar; iVar++) 
-      Primitive[iVar] = val_prim[iVar]; 
-}
-
-inline double *CEulerVariable::GetPrimVar(void) { return Primitive; }
-
-inline void CEulerVariable::SetVelocity(double *val_velocity, unsigned short val_incomp) {
-	if (val_incomp == COMPRESSIBLE) {
-		for (unsigned short iDim = 0; iDim < nDim; iDim++) 
-			Solution[iDim+1] = val_velocity[iDim]*Solution[0]; 
-	}
-	if ((val_incomp == INCOMPRESSIBLE) || (val_incomp == FREESURFACE)) {
-		for (unsigned short iDim = 0; iDim < nDim; iDim++) 
-			Solution[iDim+1] = val_velocity[iDim]*Primitive[0]; 
-	}
-}
-
-inline void CEulerVariable::SetVelocity2(void) { Velocity2 = 0.0; for (unsigned short iDim = 0; iDim < nDim; iDim++) Velocity2 += Solution[iDim+1]*Solution[iDim+1]/(Solution[0]*Solution[0]); }
-
-inline void CEulerVariable::SetVelocityInc2(void) { Velocity2 = 0.0; for (unsigned short iDim = 0; iDim < nDim; iDim++) Velocity2 += (Solution[iDim+1]/Primitive[0])*(Solution[iDim+1]/Primitive[0]); }
-
-inline void CEulerVariable::SetPressureInc(double val_pressure) { Solution[0] = val_pressure; }
-
-inline void CEulerVariable::SetVelocity_Old(double *val_velocity, unsigned short val_incomp) { 
-	if (val_incomp == COMPRESSIBLE) {
-		for (unsigned short iDim = 0; iDim < nDim; iDim++)	
-			Solution_Old[iDim+1] = val_velocity[iDim]*Solution[0]; 
-	}
-	if ((val_incomp == INCOMPRESSIBLE) || (val_incomp == FREESURFACE)) {
-		for (unsigned short iDim = 0; iDim < nDim; iDim++)	
-			Solution_Old[iDim+1] = val_velocity[iDim]*Primitive[0];
-	}
-}
-
-inline void CEulerVariable::AddGradient_Primitive(unsigned short val_var, unsigned short val_dim, double val_value) { Gradient_Primitive[val_var][val_dim] += val_value; }
-
-inline void CEulerVariable::SubtractGradient_Primitive(unsigned short val_var, unsigned short val_dim, double val_value) { Gradient_Primitive[val_var][val_dim] -= val_value; }
-
-inline double CEulerVariable::GetGradient_Primitive(unsigned short val_var, unsigned short val_dim) { return Gradient_Primitive[val_var][val_dim]; }
-
-inline void CEulerVariable::SetGradient_Primitive(unsigned short val_var, unsigned short val_dim, double val_value) { Gradient_Primitive[val_var][val_dim] = val_value; }
-
-inline double **CEulerVariable::GetGradient_Primitive(void) { return Gradient_Primitive; }
-
-inline void CEulerVariable::SetTimeSpectral_Source(unsigned short val_var, double val_source) { TS_Source[val_var] = val_source; }
-
-inline double CEulerVariable::GetTimeSpectral_Source(unsigned short val_var) { return TS_Source[val_var]; }
-
-inline double CEulerVariable::GetPreconditioner_Beta() { return Precond_Beta; }
-
-inline void CEulerVariable::SetPreconditioner_Beta(double val_Beta) { Precond_Beta = val_Beta; }
-
-inline bool CEulerVariable::SetPressure(double Gamma) {
-   Primitive[nDim+1] = (Gamma-1.0)*Solution[0]*(Solution[nVar-1]/Solution[0]-0.5*Velocity2);
-   if (Primitive[nDim+1] > 0.0) return false;
-   else return true;
-}
-
-inline void CEulerVariable::SetMagneticField( double* val_B) { B_Field[0] = val_B[0]; B_Field[1] = val_B[1];B_Field[2] = val_B[2];}
-
-inline double* CEulerVariable::GetMagneticField() { return B_Field;}
-
-inline void CEulerVariable::SetWindGust( double* val_WindGust) { 
-        for (unsigned short iDim = 0; iDim < nDim; iDim++)	
-            WindGust[iDim] = val_WindGust[iDim];}
-
-inline double* CEulerVariable::GetWindGust() { return WindGust;}
-
-inline void CEulerVariable::SetWindGustDer( double* val_WindGustDer) {
-        for (unsigned short iDim = 0; iDim < nDim+1; iDim++)
-            WindGustDer[iDim] = val_WindGustDer[iDim];}
-
-inline double* CEulerVariable::GetWindGustDer() { return WindGustDer;}
-
-inline double CNSVariable::GetEddyViscosity(void) { return EddyViscosity; }
-
-inline double CNSVariable::GetLaminarViscosity(void) { return LaminarViscosity; }
-
-inline double CNSVariable::GetLaminarViscosityInc(void) { return LaminarViscosityInc; }
-
-inline double CNSVariable::GetVorticity(unsigned short val_dim) { return Vorticity[val_dim]; }
-
-inline double CNSVariable::GetStrainMag(void) { return StrainMag; }
-
-inline void CNSVariable::SetLaminarViscosity(double val_laminar_viscosity) { LaminarViscosity = val_laminar_viscosity; }
-
-inline void CNSVariable::SetLaminarViscosityInc(double val_laminar_viscosity_inc) { LaminarViscosityInc = val_laminar_viscosity_inc; }
-
-inline void CNSVariable::SetEddyViscosity(double val_eddy_viscosity) { EddyViscosity = val_eddy_viscosity; }
-
-inline void CNSVariable::SetWallTemperature(double Temperature_Wall ) { Primitive[0] = Temperature_Wall; }
-
-inline bool CNSVariable::SetPressure(double Gamma, double turb_ke) {
-   Primitive[nDim+1] = (Gamma-1.0)*Solution[0]*(Solution[nVar-1]/Solution[0]-0.5*Velocity2 - turb_ke);
-   if (Primitive[nDim+1] > 0.0) return false;
-   else return true;
-}
-
-inline double CTransLMVariable::GetIntermittency() { return Solution[0]; }
-
-inline void CTransLMVariable::SetGammaSep(double gamma_sep_in) {gamma_sep = gamma_sep_in;}
-
-inline double *CAdjEulerVariable::GetForceProj_Vector(void) { return ForceProj_Vector; }
-
-inline double *CAdjEulerVariable::GetObjFuncSource(void) { return ObjFuncSource; }
-
-inline double *CAdjEulerVariable::GetIntBoundary_Jump(void) { return IntBoundary_Jump; }
-
-inline void CAdjEulerVariable::SetForceProj_Vector(double *val_ForceProj_Vector) { for (unsigned short iDim = 0; iDim < nDim; iDim++) ForceProj_Vector[iDim] = val_ForceProj_Vector[iDim]; }
-
-inline void CAdjEulerVariable::SetObjFuncSource(double *val_ObjFuncSource) { for (unsigned short iVar = 0; iVar < nVar; iVar++) ObjFuncSource[iVar] = val_ObjFuncSource[iVar]; }
-
-inline void CAdjEulerVariable::SetIntBoundary_Jump(double *val_IntBoundary_Jump) { for (unsigned short iVar = 0; iVar < nVar; iVar++) IntBoundary_Jump[iVar] = val_IntBoundary_Jump[iVar]; }
-
-inline void CAdjEulerVariable::SetPhi_Old(double *val_phi) { for (unsigned short iDim = 0; iDim < nDim; iDim++) Solution_Old[iDim+1]=val_phi[iDim]; };
-
-inline void CAdjEulerVariable::SetTimeSpectral_Source(unsigned short val_var, double val_source) { TS_Source[val_var] = val_source; }
-
-inline double CAdjEulerVariable::GetTimeSpectral_Source(unsigned short val_var) { return TS_Source[val_var]; }
-
-inline double *CAdjNSVariable::GetForceProj_Vector(void) { return ForceProj_Vector; }
-
-inline void CAdjNSVariable::SetForceProj_Vector(double *val_ForceProj_Vector) {	for (unsigned short iDim = 0; iDim < nDim; iDim++) ForceProj_Vector[iDim] = val_ForceProj_Vector[iDim]; }
-
-inline void CAdjNSVariable::SetPhi_Old(double *val_phi) { for (unsigned short iDim = 0; iDim < nDim; iDim++) Solution_Old[iDim+1] = val_phi[iDim]; };
-
-inline void CAdjNSVariable::SetVelSolutionOldDVector(void) { for (unsigned short iDim = 0; iDim < nDim; iDim++) Solution_Old[iDim+1] = ForceProj_Vector[iDim]; };
-
-inline void CAdjNSVariable::SetVelSolutionDVector(void) { for (unsigned short iDim = 0; iDim < nDim; iDim++) Solution[iDim+1] = ForceProj_Vector[iDim]; };
-
-inline double *CLinEulerVariable::GetForceProj_Vector(void) { return ForceProj_Vector; }
-
-inline void CLinEulerVariable::SetForceProj_Vector(double *val_ForceProj_Vector) { for (unsigned short iDim = 0; iDim < nDim; iDim++) ForceProj_Vector[iDim] = val_ForceProj_Vector[iDim]; }
-
-inline void CLinEulerVariable::SetDeltaVel_Old(double *val_deltavel) { for (unsigned short iDim = 0; iDim < nDim; iDim++) Solution_Old[iDim+1]=val_deltavel[iDim]; };
-
-inline double CLinEulerVariable::GetDeltaPressure(void) { return DeltaPressure; }
-
-inline double CPlasmaVariable::GetPressure(unsigned short val_iSpecies) { return Primitive[val_iSpecies][nDim+2]; }
-
-inline double CPlasmaVariable::GetVelocity2(unsigned short val_iSpecies) { return Velocity2[val_iSpecies]; }
-
-inline void CPlasmaVariable::AddGradient_Primitive(unsigned short val_species, unsigned short val_var, unsigned short val_dim, double val_value) { Gradient_Primitive[val_species][val_var][val_dim] += val_value; }
-
-inline void CPlasmaVariable::SubtractGradient_Primitive(unsigned short val_species, unsigned short val_var, unsigned short val_dim, double val_value) { Gradient_Primitive[val_species][val_var][val_dim] -= val_value; }
-
-inline double CPlasmaVariable::GetPrimVar(unsigned short iSpecies, unsigned short iVar) { return Primitive[iSpecies][iVar]; }
-
-inline double **CPlasmaVariable::GetPrimVar_Plasma(void) { return Primitive; }
-
-inline double **CPlasmaVariable::GetGradient_Primitive(unsigned short val_species) { return Gradient_Primitive[val_species]; }
-
-inline double ***CPlasmaVariable::GetGradient_Primitive_Plasma(void) { return Gradient_Primitive; }
-
-inline double CPlasmaVariable::GetGradient_Primitive(unsigned short val_species, unsigned short val_var, unsigned short val_dim) { return Gradient_Primitive[val_species][val_var][val_dim]; }
-
-inline void CPlasmaVariable::SetGradient_Primitive(unsigned short val_species, unsigned short val_var, unsigned short val_dim, double val_value) { Gradient_Primitive[val_species][val_var][val_dim] = val_value; }
-
-inline void CPlasmaVariable::SetLimiterPrimitive(unsigned short val_species, unsigned short val_var, double val_limiter) { LimiterPrimitive[val_species][val_var] = val_limiter; }
-
-inline double CPlasmaVariable::GetLimiterPrimitive(unsigned short val_species, unsigned short val_var) { return LimiterPrimitive[val_species][val_var]; }
-
-inline double CPlasmaVariable::GetSoundSpeed(unsigned short val_species) { return Primitive[val_species][nDim+5]; }
-
-inline double CPlasmaVariable::GetEnthalpy(unsigned short val_species) { return Primitive[val_species][nDim+4]; }
-
-inline double CPlasmaVariable::GetMax_Lambda_Inv(unsigned short iSpecies) { return Max_Lambda_Inv_MultiSpecies[iSpecies]; }
-
-inline double CPlasmaVariable::GetMax_Lambda_Visc(unsigned short iSpecies) { return Max_Lambda_Visc_MultiSpecies[iSpecies]; }
-
-inline void CPlasmaVariable::SetMax_Lambda_Inv(double val_max_lambda, unsigned short val_species) { Max_Lambda_Inv_MultiSpecies[val_species] = val_max_lambda; }
-
-inline void CPlasmaVariable::SetMax_Lambda_Visc(double val_max_lambda, unsigned short val_species) { Max_Lambda_Visc_MultiSpecies[val_species] = val_max_lambda;}
-
-inline void CPlasmaVariable::AddMax_Lambda_Inv(double val_max_lambda, unsigned short iSpecies) { Max_Lambda_Inv_MultiSpecies[iSpecies] += val_max_lambda; }
-
-inline void CPlasmaVariable::AddMax_Lambda_Visc(double val_max_lambda, unsigned short iSpecies) { Max_Lambda_Visc_MultiSpecies[iSpecies] += val_max_lambda; }
-
-inline void CPlasmaVariable::SetLambda(double val_lambda, unsigned short iSpecies) { Lambda[iSpecies] = val_lambda; }
-
-inline void CPlasmaVariable::AddLambda(double val_lambda, unsigned short iSpecies) { Lambda[iSpecies] += val_lambda; }
-
-inline double CPlasmaVariable::GetLambda(unsigned short iSpecies) { return Lambda[iSpecies]; }
-
-inline double CPlasmaVariable::GetLaminarViscosity(unsigned short iSpecies) { return LaminarViscosity_MultiSpecies[iSpecies]; }
-
-inline double CPlasmaVariable::GetThermalConductivity(unsigned short iSpecies) {return ThermalCoeff[iSpecies]; }
-
-inline double CPlasmaVariable::GetThermalConductivity_vib(unsigned short iSpecies) {return ThermalCoeff_vib[iSpecies]; }
-
-inline double CPlasmaVariable::GetEddyViscosity(unsigned short iSpecies) { return EddyViscosity_MultiSpecies[iSpecies]; }
-
-inline void CPlasmaVariable::SetLaminarViscosity(double val_laminar_viscosity, unsigned short iSpecies ) { LaminarViscosity_MultiSpecies[iSpecies] = val_laminar_viscosity; }
-
-inline double CPlasmaVariable::GetTemperature_tr(unsigned short iSpecies) { return Primitive[iSpecies][0]; }
-
-inline double CPlasmaVariable::GetTemperature_vib(unsigned short iSpecies) { return Primitive[iSpecies][nDim+1]; }
-
-inline double CPlasmaVariable::GetDensity(unsigned short iSpecies) { return Primitive[iSpecies][nDim+3]; }
-
-inline void CPlasmaVariable::SetWallTemperature(double* Temperature_Wall ) { for (unsigned short iSpecies = 0; iSpecies < nSpecies; iSpecies++) Primitive[iSpecies][0] = Temperature_Wall[iSpecies]; }
-
-inline void CPlasmaVariable::SetDelta_Time(double val_delta_time, unsigned short iSpecies) { Species_Delta_Time[iSpecies] = val_delta_time;}
-
-inline double CPlasmaVariable::GetDelta_Time(unsigned short iSpecies) { return Species_Delta_Time[iSpecies];}
-
-inline void CPlasmaVariable::SetSensor(double val_sensor, unsigned short iSpecies) {Sensor_MultiSpecies[iSpecies] = val_sensor;}
-
-inline double CPlasmaVariable::GetSensor(unsigned short iSpecies) {return Sensor_MultiSpecies[iSpecies]; }
-
-inline void CPlasmaVariable::SetElectricField(double* val_ElectricField) {Elec_Field = val_ElectricField; }
-
-inline double* CPlasmaVariable::GetElectricField() { return Elec_Field;}
-
-inline double* CPlasmaVariable::GetMagneticField() { return B_Field; }
-
-inline void CPlasmaVariable::SetMagneticField( double* val_B) { B_Field[0] = val_B[0]; B_Field[1] = val_B[1];B_Field[2] = val_B[2];}
-
-inline double *CAdjPlasmaVariable::GetForceProj_Vector(void) { return ForceProj_Vector; }
-
-inline double *CAdjPlasmaVariable::GetIntBoundary_Jump(void) { return IntBoundary_Jump; }
-
-inline void CAdjPlasmaVariable::SetForceProj_Vector(double *val_ForceProj_Vector) { for (unsigned short iDim = 0; iDim < nDim; iDim++) ForceProj_Vector[iDim] = val_ForceProj_Vector[iDim]; }
-
-inline void CAdjPlasmaVariable::SetIntBoundary_Jump(double *val_IntBoundary_Jump) { for (unsigned short iVar = 0; iVar < nVar; iVar++) IntBoundary_Jump[iVar] = val_IntBoundary_Jump[iVar]; }
-
-inline void CAdjPlasmaVariable::SetPhi_Old(double *val_phi) { for (unsigned short iDim = 0; iDim < nDim; iDim++) Solution_Old[iDim+1]=val_phi[iDim]; };
-
-inline void CFEAVariable::SetPressureValue(double val_pressure) { Pressure = val_pressure; }
-
-inline void CWaveVariable::SetThickness_Noise(double val_thickness_noise) { Thickness_Noise = val_thickness_noise; }
-
-inline void CWaveVariable::SetLoading_Noise(double val_loading_noise) { Loading_Noise = val_loading_noise; }
-
-inline void CWaveVariable::SetQuadrupole_Noise(double val_quadrupole_noise) { Quadrupole_Noise = val_quadrupole_noise; }
-
-inline double CWaveVariable::GetThickness_Noise() { return Thickness_Noise;}
-
-inline double CWaveVariable::GetLoading_Noise() { return Loading_Noise;}
-
-inline double CWaveVariable::GetQuadrupole_Noise() { return Quadrupole_Noise;}
-
-inline double* CWaveVariable::GetSolution_Direct() { return Solution_Direct;}
-
-inline void CWaveVariable::SetSolution_Direct(double *val_solution_direct) { for (unsigned short iVar = 0; iVar < nVar; iVar++) Solution_Direct[iVar] += val_solution_direct[iVar];}
-
-inline double* CPotentialVariable::GetChargeDensity() { return Charge_Density;}
-
-inline void CPotentialVariable::SetChargeDensity(double positive_charge, double negative_charge) {Charge_Density[0] = positive_charge; Charge_Density[1] = negative_charge;}
-
-inline void CPotentialVariable::SetPlasmaRhoUGradient(unsigned short iSpecies, double val_gradient, unsigned short iDim) { PlasmaRhoUGradient[iSpecies][iDim] = val_gradient;}
-
-inline double** CPotentialVariable::GetPlasmaRhoUGradient() { return PlasmaRhoUGradient;}
-
-inline void CPotentialVariable::SetPlasmaTimeStep(double dt) { PlasmaTimeStep = dt;}
-
-inline double CPotentialVariable::GetPlasmaTimeStep() { return PlasmaTimeStep;}
-
-inline double* CHeatVariable::GetSolution_Direct() { return Solution_Direct;}
-
-inline void CHeatVariable::SetSolution_Direct(double *val_solution_direct) { for (unsigned short iVar = 0; iVar < nVar; iVar++) Solution_Direct[iVar] += val_solution_direct[iVar];}
-
-inline void CTurbSAVariable::SetTimeSpectral_Source(unsigned short val_var, double val_source) { TS_Source[val_var] = val_source; }
-
-inline double CTurbSAVariable::GetTimeSpectral_Source(unsigned short val_var) { return TS_Source[val_var]; }
-
-inline void CVariable::SetEddyViscSens(double *val_EddyViscSens, unsigned short numTotalVar) { }
-
-inline void CAdjTurbVariable::SetEddyViscSens(double *val_EddyViscSens, unsigned short numTotalVar) { 
-    for (unsigned short iVar = 0; iVar < numTotalVar; iVar++) {
-        EddyViscSens[iVar] = val_EddyViscSens[iVar];}
-         }
-
-inline double *CVariable::GetEddyViscSens(void) { return NULL; }
-
-inline double *CAdjTurbVariable::GetEddyViscSens(void) { return EddyViscSens; }
-
-inline double CTNE2EulerVariable::GetDensity(void) { return Primitive[RHO_INDEX]; }
-
-inline double CTNE2EulerVariable::GetMassFraction(unsigned short val_Species) {
-    return Primitive[RHOS_INDEX+val_Species] / Primitive[RHO_INDEX]; 
-}
-
-inline double CTNE2EulerVariable::GetEnergy(void) { return Solution[nSpecies+nDim]/Primitive[RHO_INDEX]; };
-
-inline double CTNE2EulerVariable::GetEnthalpy(void) { return Primitive[H_INDEX]; }
-
-inline double CTNE2EulerVariable::GetPressure(void) { return Primitive[P_INDEX]; }
-
-inline double CTNE2EulerVariable::GetSoundSpeed(void) { return Primitive[A_INDEX]; }
-
-inline double CTNE2EulerVariable::GetTemperature(void) { return Primitive[T_INDEX]; }
-
-inline double CTNE2EulerVariable::GetTemperature_ve(void) { return Primitive[TVE_INDEX]; }
-
-inline double CTNE2EulerVariable::GetRhoCv_tr(void) { return Primitive[RHOCVTR_INDEX]; }
-
-inline double CTNE2EulerVariable::GetRhoCv_ve(void) { return Primitive[RHOCVVE_INDEX]; }
-
-inline double* CTNE2EulerVariable::GetdPdrhos(void) { return dPdrhos; }
-
-inline double CTNE2EulerVariable::GetVelocity(unsigned short val_dim, bool val_incomp) {
-double velocity;
-   //velocity = Solution[nSpecies+val_dim]/Primitive[RHO_INDEX]; 
-   velocity = Primitive[VEL_INDEX+val_dim];
-return velocity;
-}
-
-inline double CTNE2EulerVariable::GetVelocity2(void) { return Velocity2; }
-
-inline void CTNE2EulerVariable::SetEnthalpy(void) { Primitive[H_INDEX] = (Solution[nSpecies+nDim] + Primitive[P_INDEX]) / Primitive[RHO_INDEX]; }
-
-inline double CTNE2EulerVariable::GetPrimVar(unsigned short val_var) { return Primitive[val_var]; }
-
-inline void CTNE2EulerVariable::SetPrimVar(unsigned short val_var, double val_prim) { Primitive[val_var] = val_prim; }
-
-inline void CTNE2EulerVariable::SetPrimVar(double *val_prim) {
-   for (unsigned short iVar = 0; iVar < nPrimVar; iVar++) 
-      Primitive[iVar] = val_prim[iVar]; 
-}
-
-inline double *CTNE2EulerVariable::GetPrimVar(void) { return Primitive; }
-
-inline void CTNE2EulerVariable::SetVelocity_Old(double *val_velocity, bool val_incomp) {
-  for (unsigned short iDim = 0; iDim < nDim; iDim++)
-    Solution_Old[nSpecies+iDim] = val_velocity[iDim]*Primitive[RHO_INDEX];
-
-}
-
-inline void CTNE2EulerVariable::AddGradient_Primitive(unsigned short val_var, unsigned short val_dim, double val_value) { Gradient_Primitive[val_var][val_dim] += val_value; }
-
-inline void CTNE2EulerVariable::SubtractGradient_Primitive(unsigned short val_var, unsigned short val_dim, double val_value) { Gradient_Primitive[val_var][val_dim] -= val_value; }
-
-inline double CTNE2EulerVariable::GetGradient_Primitive(unsigned short val_var, unsigned short val_dim) { return Gradient_Primitive[val_var][val_dim]; }
-
-inline void CTNE2EulerVariable::SetGradient_Primitive(unsigned short val_var, unsigned short val_dim, double val_value) { Gradient_Primitive[val_var][val_dim] = val_value; }
-
-inline double **CTNE2EulerVariable::GetGradient_Primitive(void) { return Gradient_Primitive; }
-
-inline double CTNE2EulerVariable::GetPreconditioner_Beta() { return Precond_Beta; }
-
-inline void CTNE2EulerVariable::SetPreconditioner_Beta(double val_Beta) { Precond_Beta = val_Beta; }
-
-inline unsigned short CTNE2EulerVariable::GetRhosIndex(void) { return RHOS_INDEX; }
-
-inline unsigned short CTNE2EulerVariable::GetRhoIndex(void) { return RHO_INDEX; }
-
-inline unsigned short CTNE2EulerVariable::GetPIndex(void) { return P_INDEX; }
-
-inline unsigned short CTNE2EulerVariable::GetTIndex(void) { return T_INDEX; }
-
-inline unsigned short CTNE2EulerVariable::GetTveIndex(void) { return TVE_INDEX; }
-
-inline unsigned short CTNE2EulerVariable::GetVelIndex(void) { return VEL_INDEX; }
-
-inline unsigned short CTNE2EulerVariable::GetHIndex(void) { return H_INDEX; }
-
-inline unsigned short CTNE2EulerVariable::GetAIndex(void) { return A_INDEX; }
-
-inline unsigned short CTNE2EulerVariable::GetRhoCvtrIndex(void) { return RHOCVTR_INDEX; }
-
-inline unsigned short CTNE2EulerVariable::GetRhoCvveIndex(void) { return RHOCVVE_INDEX; }
-
-inline double  CTNE2NSVariable::GetLaminarViscosity(void) { return LaminarViscosity; }
-
-inline double  CTNE2NSVariable::GetVorticity(unsigned short val_dim) { return Vorticity[val_dim]; }
-
-inline void    CTNE2NSVariable::SetLaminarViscosity(double val_laminar_viscosity) { LaminarViscosity = val_laminar_viscosity; }
-
-inline void    CTNE2NSVariable::SetWallTemperature(double Temperature_Wall ) { Primitive[T_INDEX] = Temperature_Wall; }
-
-inline void    CAdjTNE2EulerVariable::SetPhi_Old(double *val_phi) { for (unsigned short iDim = 0; iDim < nDim; iDim++) Solution_Old[iDim+1]=val_phi[iDim]; };
-
-inline double *CAdjTNE2EulerVariable::GetObjFuncSource(void) { return ObjFuncSource; }
-
-inline void    CAdjTNE2EulerVariable::SetObjFuncSource(double *val_ObjFuncSource) { for (unsigned short iVar = 0; iVar < nVar; iVar++) ObjFuncSource[iVar] = val_ObjFuncSource[iVar]; }
-
-inline double *CAdjTNE2EulerVariable::GetForceProj_Vector(void) { return ForceProj_Vector; }
-
-inline void    CAdjTNE2EulerVariable::SetForceProj_Vector(double *val_ForceProj_Vector) { for (unsigned short iDim = 0; iDim < nDim; iDim++) ForceProj_Vector[iDim] = val_ForceProj_Vector[iDim]; }
-
-inline double  CAdjTNE2EulerVariable::GetTheta(void) { return Theta; }
-
-inline void    CAdjTNE2NSVariable::SetPhi_Old(double *val_phi) { for (unsigned short iDim = 0; iDim < nDim; iDim++) Solution_Old[iDim+1] = val_phi[iDim]; };
-
-inline double* CAdjTNE2NSVariable::GetForceProj_Vector(void) { return ForceProj_Vector; }
-
-inline void    CAdjTNE2NSVariable::SetForceProj_Vector(double *val_ForceProj_Vector) {	for (unsigned short iDim = 0; iDim < nDim; iDim++) ForceProj_Vector[iDim] = val_ForceProj_Vector[iDim]; }
-
-inline void    CAdjTNE2NSVariable::SetVelSolutionDVector(void) { for (unsigned short iDim = 0; iDim < nDim; iDim++) Solution[iDim+1] = ForceProj_Vector[iDim]; };
-
-inline void    CAdjTNE2NSVariable::SetVelSolutionOldDVector(void) { for (unsigned short iDim = 0; iDim < nDim; iDim++) Solution_Old[iDim+1] = ForceProj_Vector[iDim]; };
-
-inline double  CAdjTNE2NSVariable::GetTheta(void) { return Theta; }
+/*!
+ * \file variable_structure.inl
+ * \brief In-Line subroutines of the <i>variable_structure.hpp</i> file.
+ * \author Aerospace Design Laboratory (Stanford University) <http://su2.stanford.edu>.
+ * \version 2.0.7
+ *
+ * Stanford University Unstructured (SU2).
+ * Copyright (C) 2012-2013 Aerospace Design Laboratory (ADL).
+ *
+ * SU2 is free software; you can redistribute it and/or
+ * modify it under the terms of the GNU Lesser General Public
+ * License as published by the Free Software Foundation; either
+ * version 2.1 of the License, or (at your option) any later version.
+ *
+ * SU2 is distributed in the hope that it will be useful,
+ * but WITHOUT ANY WARRANTY; without even the implied warranty of
+ * MERCHANTABILITY or FITNESS FOR A PARTICULAR PURPOSE. See the GNU
+ * Lesser General Public License for more details.
+ *
+ * You should have received a copy of the GNU Lesser General Public
+ * License along with SU2. If not, see <http://www.gnu.org/licenses/>.
+ */
+
+#pragma once
+
+inline void CVariable::SetVelocityInc2(void) { }
+
+inline void CVariable::SetPressureValue(double val_pressure) { }
+
+inline void CVariable::SetPressureInc(double val_pressure) { }
+
+inline double CVariable::GetBetaInc2(void) { return 0; }
+
+inline double CVariable::GetDiffLevelSet(void) { return 0; }
+
+inline double CVariable::GetDensityInc(void) { return 0; }
+
+inline double CVariable::GetLevelSet(void) { return 0; }
+
+inline double CVariable::GetMassFraction(unsigned short val_Species) { return 0; }
+
+inline double CVariable::GetProjVelInc(double *val_vector) { return 0; }
+
+inline void CVariable::SetSolution(unsigned short val_var, double val_solution) { Solution[val_var] = val_solution; }
+
+inline void CVariable::SetUndivided_Laplacian(unsigned short val_var, double val_undivided_laplacian) { Undivided_Laplacian[val_var] = val_undivided_laplacian; }
+
+inline void CVariable::SetAuxVar(double val_auxvar) { AuxVar = val_auxvar; }
+
+inline void CVariable::SetSolution_Old(unsigned short val_var, double val_solution_old) { Solution_Old[val_var] = val_solution_old; }
+
+inline void CVariable::SetLimiter(unsigned short val_var, double val_limiter) { Limiter[val_var] = val_limiter; }
+
+inline void CVariable::SetLimiterPrimitive(unsigned short val_species, unsigned short val_var, double val_limiter) { }
+
+inline double CVariable::GetLimiterPrimitive(unsigned short val_species, unsigned short val_var) { return 0.0; }
+
+inline void CVariable::SetSolution_Max(unsigned short val_var, double val_solution) { Solution_Max[val_var] = val_solution; }
+
+inline void CVariable::SetSolution_Min(unsigned short val_var, double val_solution) { Solution_Min[val_var] = val_solution; }
+
+inline void CVariable::SetAuxVarGradient(unsigned short iDim, double val_gradient) { Grad_AuxVar[iDim] = val_gradient; }
+
+inline double *CVariable::GetSolution(void) { return Solution; }
+
+inline double *CVariable::GetSolution_Old(void) { return Solution_Old; }
+
+inline double *CVariable::GetSolution_time_n(void) { return Solution_time_n; }
+
+inline double *CVariable::GetSolution_time_n1(void) { return Solution_time_n1; }
+
+inline double CVariable::GetAuxVar(void) { return AuxVar; }
+
+inline double *CVariable::GetUndivided_Laplacian(void) { return Undivided_Laplacian; }
+
+inline double CVariable::GetUndivided_Laplacian(unsigned short val_var) { return Undivided_Laplacian[val_var]; }
+
+inline void CVariable::AddSolution(unsigned short val_var, double val_solution) {Solution[val_var] = Solution_Old[val_var] + val_solution; }
+
+inline double CVariable::GetSolution(unsigned short val_var) { return Solution[val_var]; }
+
+inline double CVariable::GetSolution_Old(unsigned short val_var) { return Solution_Old[val_var]; }
+
+inline double *CVariable::GetResidual_Sum(void) { return Residual_Sum; }
+
+inline double *CVariable::GetResidual_Old(void) { return Residual_Old; }
+
+inline void CVariable::SetGradient(unsigned short val_var, unsigned short val_dim, double val_value) { Gradient[val_var][val_dim] = val_value; }
+
+inline void CVariable::AddGradient(unsigned short val_var, unsigned short val_dim, double val_value) { Gradient[val_var][val_dim] += val_value; }
+
+inline void CVariable::SubtractGradient(unsigned short val_var, unsigned short val_dim, double val_value) { Gradient[val_var][val_dim] -= val_value; }
+
+inline void CVariable::AddAuxVarGradient(unsigned short val_dim, double val_value) { Grad_AuxVar[val_dim] += val_value; }
+
+inline void CVariable::SubtractAuxVarGradient(unsigned short val_dim, double val_value) { Grad_AuxVar[val_dim] -= val_value; }
+
+inline double CVariable::GetGradient(unsigned short val_var, unsigned short val_dim) { return Gradient[val_var][val_dim]; }
+
+inline double CVariable::GetLimiter(unsigned short val_var) { return Limiter[val_var]; }
+
+inline double CVariable::GetSolution_Max(unsigned short val_var) { return Solution_Max[val_var]; }
+
+inline double CVariable::GetSolution_Min(unsigned short val_var) { return Solution_Min[val_var]; }
+
+inline double CVariable::GetPreconditioner_Beta() { return 0; }
+
+inline void CVariable::SetPreconditioner_Beta( double val_Beta) { }
+
+inline double* CVariable::GetMagneticField() { return 0; }
+
+inline void CVariable::SetMagneticField( double* val_B) {}
+
+inline double* CVariable::GetWindGust() { return 0; }
+
+inline void CVariable::SetWindGust( double* val_WindGust) {}
+
+inline double* CVariable::GetWindGustDer() { return 0; }
+
+inline void CVariable::SetWindGustDer( double* val_WindGustDer) {}
+
+inline double **CVariable::GetGradient(void) { return Gradient; }
+
+inline double *CVariable::GetLimiter(void) { return Limiter; }
+
+inline double *CVariable::GetAuxVarGradient(void) { return Grad_AuxVar; }
+
+inline double CVariable::GetAuxVarGradient(unsigned short val_dim) { return Grad_AuxVar[val_dim]; }
+
+inline double *CVariable::GetResTruncError(void) { return Res_TruncError; }
+
+inline void CVariable::SetDelta_Time(double val_delta_time) { Delta_Time = val_delta_time; }
+
+inline void CVariable::SetDelta_Time(double val_delta_time, unsigned short iSpecies) {  }
+
+inline double CVariable::GetDelta_Time(void) { return Delta_Time; }
+
+inline double CVariable::GetDelta_Time(unsigned short iSpecies) { return 0;}
+
+inline void CVariable::SetMax_Lambda(double val_max_lambda) { Max_Lambda = val_max_lambda; }
+
+inline void CVariable::SetMax_Lambda_Inv(double val_max_lambda) { Max_Lambda_Inv = val_max_lambda; }
+
+inline void CVariable::SetMax_Lambda_Inv(double val_max_lambda, unsigned short val_species) { }
+
+inline void CVariable::SetMax_Lambda_Visc(double val_max_lambda) { Max_Lambda_Visc = val_max_lambda; }
+
+inline void CVariable::SetMax_Lambda_Visc(double val_max_lambda, unsigned short val_species) { }
+
+inline void CVariable::SetLambda(double val_lambda) { Lambda = val_lambda; }
+
+inline void CVariable::SetLambda(double val_lambda, unsigned short iSpecies) {}
+
+inline void CVariable::AddMax_Lambda(double val_max_lambda) { Max_Lambda += val_max_lambda; }
+
+inline void CVariable::AddMax_Lambda_Inv(double val_max_lambda) { Max_Lambda_Inv += val_max_lambda; }
+
+inline void CVariable::AddMax_Lambda_Visc(double val_max_lambda) { Max_Lambda_Visc += val_max_lambda; }
+
+inline void CVariable::AddLambda(double val_lambda) { Lambda += val_lambda; }
+
+inline void CVariable::AddLambda(double val_lambda, unsigned short iSpecies) {}
+
+inline double CVariable::GetMax_Lambda(void) { return Max_Lambda; }
+
+inline double CVariable::GetMax_Lambda_Inv(void) { return Max_Lambda_Inv; }
+
+inline double CVariable::GetMax_Lambda_Visc(void) { return Max_Lambda_Visc; }
+
+inline double CVariable::GetLambda(void) { return Lambda; }
+
+inline double CVariable::GetLambda(unsigned short iSpecies) { return 0; }
+
+inline double CVariable::GetSensor(void) { return Sensor; }
+
+inline double CVariable::GetSensor(unsigned short iSpecies) { return 0;}
+
+inline double CVariable::GetMax_Lambda_Inv(unsigned short iFluids) { return 0; }
+
+inline double CVariable::GetMax_Lambda_Visc(unsigned short iFluids) { return 0; }
+
+inline void CVariable::AddMax_Lambda_Inv(double val_max_lambda, unsigned short iSpecies) { }
+
+inline void CVariable::AddMax_Lambda_Visc(double val_max_lambda, unsigned short iSpecies) { }
+
+inline void CVariable::SetSensor(double val_sensor) { Sensor = val_sensor; }
+
+inline void CVariable::SetSensor(double val_sensor, unsigned short val_iSpecies) {}
+
+inline double CVariable::GetDensity(void) {	return 0; }
+
+inline double CVariable::GetDensity(unsigned short val_iSpecies) {	return 0; }
+
+inline double CVariable::GetEnergy(void) { return 0; }
+
+inline double *CVariable::GetForceProj_Vector(void) { return NULL; }
+
+inline double *CVariable::GetObjFuncSource(void) { return NULL; }
+
+inline double *CVariable::GetIntBoundary_Jump(void) { return NULL; }
+
+inline double CVariable::GetEddyViscosity(void) { return 0; }
+
+inline void CVariable::SetGammaEff(void) { }
+
+inline void CVariable::SetGammaSep(double gamma_sep) { }
+
+inline double CVariable::GetIntermittency(void) { return 0; }
+
+inline double CVariable::GetEnthalpy(void) { return 0; }
+
+inline double CVariable::GetEnthalpy(unsigned short iSpecies) { return 0; }
+
+inline double CVariable::GetPressure(unsigned short val_incomp) { return 0; }
+
+inline double CVariable::GetPressure(void) { return 0; }
+
+inline double CVariable::GetDeltaPressure(void) { return 0; }
+
+inline double CVariable::GetProjVel(double *val_vector) { return 0; }
+
+inline double CVariable::GetProjVel(double *val_vector, unsigned short val_species) { return 0; }
+
+inline double CVariable::GetSoundSpeed(void) { return 0; }
+
+inline double CVariable::GetSoundSpeed(unsigned short val_var) { return 0; }
+
+inline double CVariable::GetTemperature(void) { return 0; }
+
+inline double CVariable::GetTemperature_ve(void) { return 0; }
+
+inline double CVariable::GetRhoCv_tr(void) { return 0; }
+
+inline double CVariable::GetRhoCv_ve(void) { return 0; }
+
+inline double CVariable::GetTemperature_tr(unsigned short val_iSpecies) { return 0; }
+
+inline double CVariable::GetTemperature_vib(unsigned short val_iSpecies) { return 0; }
+
+inline double CVariable::GetVelocity(unsigned short val_dim, unsigned short val_incomp) { return 0; }
+
+inline double CVariable::GetVelocity2(void) { return 0; }
+
+inline double CVariable::GetVelocity2(unsigned short val_species) { return 0;}
+
+inline double CVariable::GetLaminarViscosity(void) { return 0; }
+
+inline double CVariable::GetLaminarViscosityInc(void) { return 0; }
+
+inline double CVariable::GetLaminarViscosity(unsigned short iSpecies) { return 0; }
+
+inline double CVariable::GetThermalConductivity(unsigned short iSpecies) { return 0; }
+
+inline double CVariable::GetThermalConductivity_vib(unsigned short iSpecies) { return 0; }
+
+inline double CVariable::GetEddyViscosity(unsigned short iSpecies) { return 0; }
+
+inline double CVariable::GetVorticity(unsigned short val_dim) { return 0; }
+
+inline double CVariable::GetStrainMag(void) { return 0; }
+
+inline void CVariable::SetForceProj_Vector(double *val_ForceProj_Vector) { }
+
+inline void CVariable::SetObjFuncSource(double *val_ObjFuncSource) { }
+
+inline void CVariable::SetIntBoundary_Jump(double *val_IntBoundary_Jump) { }
+
+inline void CVariable::SetEddyViscosity(unsigned short val_Kind_Turb_Model, CVariable *TurbVariable) { }
+
+inline void CVariable::SetEnthalpy(void) { }
+
+inline bool CVariable::SetPrimVar_Compressible(double SharpEdge_Distance, bool check, CConfig *config) { return true; }
+
+inline bool CVariable::SetPrimVar_Incompressible(double SharpEdge_Distance, bool check, CConfig *config) { return true; }
+
+inline bool CVariable::SetPrimVar_FreeSurface(double SharpEdge_Distance, bool check, CConfig *config) { return true; }
+
+inline bool CVariable::SetPrimVar_Compressible(CConfig *config) { return true; }
+
+inline bool CVariable::SetPrimVar_Compressible(double turb_ke, CConfig *config) { return true; }
+
+inline bool CVariable::SetPrimVar_Incompressible(double Density_Inf, CConfig *config) { return true; }
+
+inline bool CVariable::SetPrimVar_FreeSurface(CConfig *config) { return true; }
+
+inline bool CVariable::SetPrimVar_Incompressible(double Density_Inf, double Viscosity_Inf, double turb_ke, CConfig *config) { return true; }
+
+inline bool CVariable::SetPrimVar_FreeSurface(double turb_ke, CConfig *config) { return true; }
+
+inline double CVariable::GetPrimVar(unsigned short val_var) { return 0; }
+
+inline void CVariable::SetPrimVar(unsigned short val_var, double val_prim) { }
+
+inline void CVariable::SetPrimVar(double *val_prim) { }
+
+inline double *CVariable::GetPrimVar(void) { return NULL; }
+
+inline double **CVariable::GetPrimVar_Plasma(void) { return NULL; }
+
+inline double CVariable::GetPrimVar(unsigned short iSpecies, unsigned short iVar) { return 0; }
+
+inline void CVariable::SetBetaInc2(double val_betainc2) { }
+
+inline void CVariable::SetDensityInc(double val_densityinc) { }
+
+inline void CVariable::SetPhi_Old(double *val_phi) { }
+
+inline void CVariable::SetDiffLevelSet(double val_difflevelset) { }
+
+inline bool CVariable::SetPressure(double Gamma) { return false; }
+
+inline bool CVariable::SetPressure(CConfig *config) { return false; }
+
+inline bool CVariable::SetPressure(double Gamma, double turb_ke) { return false; }
+
+inline void CVariable::SetPressure() { }
+
+inline void CVariable::SetdPdrhos(CConfig *config) { }
+
+inline double *CVariable::GetdPdrhos() { return NULL; }
+
+inline void CVariable::SetDensity() { }
+
+inline void CVariable::SetDeltaPressure(double *val_velocity, double Gamma) { }
+
+inline bool CVariable::SetSoundSpeed(CConfig *config) { return false; }
+
+inline bool CVariable::SetSoundSpeed() { return false; }
+
+inline bool CVariable::SetSoundSpeed(double Gamma) { return false; }
+
+inline bool CVariable::SetTemperature(double Gas_Constant) { return false; }
+
+inline bool CVariable::SetTemperature(CConfig *config) { return false; }
+
+inline void CVariable::SetTemperature_tr(CConfig *config) { }
+
+inline void CVariable::SetTemperature_vib(CConfig *config) { }
+
+inline void CVariable::SetPrimVar(CConfig *config) { }
+
+inline void CVariable::SetPrimVar(CConfig *config, double *Coord) { }
+
+inline void CVariable::SetWallTemperature(double Temperature_Wall) { }
+
+inline void CVariable::SetWallTemperature(double* Temperature_Wall) { }
+
+inline void CVariable::SetThermalCoeff(CConfig *config) { }
+
+inline void CVariable::SetVelocity(double *val_velocity, unsigned short val_incomp) { }
+
+inline void CVariable::SetVelocity2(void) { }
+
+inline void CVariable::SetVelocity_Old(double *val_velocity, unsigned short val_incomp) { }
+
+inline void CVariable::SetVel_ResTruncError_Zero(unsigned short iSpecies) { }
+
+inline void CVariable::SetLaminarViscosity() { }
+
+inline void CVariable::SetLaminarViscosity(CConfig *config) { }
+
+inline void CVariable::SetLaminarViscosity(double val_laminar_viscosity) { }
+
+inline void CVariable::SetLaminarViscosity(double val_laminar_viscosity, unsigned short iSpecies) { }
+
+inline void CVariable::SetLaminarViscosityInc(double val_laminar_viscosity_inc) { }
+
+inline void CVariable::SetEddyViscosity(double val_eddy_viscosity) { }
+
+inline void CVariable::SetVorticity(void) { }
+
+inline void CVariable::SetStrainMag(void) { }
+
+inline void CVariable::SetGradient_PrimitiveZero(unsigned short val_primvar) { }
+
+inline void CVariable::AddGradient_Primitive(unsigned short val_var, unsigned short val_dim, double val_value) { }
+
+inline void CVariable::AddGradient_Primitive(unsigned short val_species, unsigned short val_var, unsigned short val_dim, double val_value) { }
+
+inline void CVariable::SubtractGradient_Primitive(unsigned short val_var, unsigned short val_dim, double val_value) { }
+
+inline void CVariable::SubtractGradient_Primitive(unsigned short val_species, unsigned short val_var, unsigned short val_dim, double val_value) { }
+
+inline double CVariable::GetGradient_Primitive(unsigned short val_var, unsigned short val_dim) { return 0; }
+
+inline double CVariable::GetGradient_Primitive(unsigned short val_species, unsigned short val_var, unsigned short val_dim) { return 0; }
+
+inline void CVariable::SetGradient_Primitive(unsigned short val_var, unsigned short val_dim, double val_value) { }
+
+inline void CVariable::SetGradient_Primitive(unsigned short val_species, unsigned short val_var, unsigned short val_dim, double val_value) { }
+
+inline double **CVariable::GetGradient_Primitive(void) { return NULL; }
+
+inline double **CVariable::GetGradient_Primitive(unsigned short val_species) { return NULL; }
+
+inline double ***CVariable::GetGradient_Primitive_Plasma(void) { return NULL; }
+
+inline void CVariable::SetBlendingFunc(double val_viscosity, double val_dist, double val_density) { }
+
+inline double CVariable::GetF1blending(void) { return 0; }
+
+inline double CVariable::GetF2blending(void) { return 0; }
+
+inline double CVariable::GetmuT() { return 0;}
+
+inline void CVariable::SetmuT(double val_muT) { }
+
+inline void CVariable::SetThickness_Noise(double val_thickness_noise) { }
+
+inline void CVariable::SetLoading_Noise(double val_loading_noise) { }
+
+inline void CVariable::SetQuadrupole_Noise(double val_quadrupole_noise) { }
+
+inline double CVariable::GetThickness_Noise() { return 0;}
+
+inline double CVariable::GetLoading_Noise() { return 0;}
+
+inline double CVariable::GetQuadrupole_Noise() { return 0;}
+
+inline double* CVariable::GetSolution_Direct() { return NULL; }
+
+inline void CVariable::SetSolution_Direct(double *val_solution_direct) { }
+
+inline void CVariable::SetChargeDensity(double positive_charge, double negative_charge) { }
+
+inline void CVariable::SetPlasmaRhoUGradient(unsigned short iSpecies, double val_gradient, unsigned short iDim) { }
+
+inline void CVariable::SetPlasmaTimeStep(double dt) {}
+
+inline double* CVariable::GetChargeDensity() { return 0;}
+
+inline double** CVariable::GetPlasmaRhoUGradient() { return 0;}
+
+inline double CVariable::GetPlasmaTimeStep() { return 0;}
+
+inline void CVariable::SetElectricField(double* val_ElectricField) { }
+
+inline double* CVariable::GetElectricField() { return 0;}
+
+inline void CVariable::SetTimeSpectral_Source(unsigned short val_var, double val_source) { }
+
+inline unsigned short CVariable::GetRhosIndex(void) { return 0; }
+
+inline unsigned short CVariable::GetRhoIndex(void) { return 0; }
+
+inline unsigned short CVariable::GetPIndex(void) { return 0; }
+
+inline unsigned short CVariable::GetTIndex(void) { return 0; }
+
+inline unsigned short CVariable::GetTveIndex(void) { return 0; }
+
+inline unsigned short CVariable::GetVelIndex(void) { return 0; }
+
+inline unsigned short CVariable::GetHIndex(void) { return 0; }
+
+inline unsigned short CVariable::GetAIndex(void) { return 0; }
+
+inline unsigned short CVariable::GetRhoCvtrIndex(void) { return 0; }
+
+inline unsigned short CVariable::GetRhoCvveIndex(void) { return 0; }
+
+inline double CVariable::GetTimeSpectral_Source(unsigned short val_var) { return 0; }
+
+inline double CEulerVariable::GetDensity(void) { return Solution[0]; }
+
+inline double CEulerVariable::GetDensityInc(void) { return Primitive[0]; }
+
+inline double CEulerVariable::GetLevelSet(void) { return Solution[nDim+1]; }
+
+inline double CEulerVariable::GetBetaInc2(void) { return Primitive[nDim+1]; }
+
+inline double CEulerVariable::GetEnergy(void) { return Solution[nVar-1]/Solution[0]; };
+
+inline double CEulerVariable::GetEnthalpy(void) { return Primitive[nDim+3]; }
+
+inline double CEulerVariable::GetPressure(unsigned short val_incomp) {
+double pressure;
+   if (val_incomp == COMPRESSIBLE) pressure = Primitive[nDim+1]; 
+   if ((val_incomp == INCOMPRESSIBLE) || (val_incomp == FREESURFACE)) pressure = Solution[0];
+return pressure;
+}
+
+inline double CEulerVariable::GetSoundSpeed(void) { return Primitive[nDim+4]; }
+
+inline double CEulerVariable::GetTemperature(void) { return Primitive[0]; }
+
+inline double CEulerVariable::GetVelocity(unsigned short val_dim, unsigned short val_incomp) {
+double velocity;
+   if (val_incomp == COMPRESSIBLE) velocity = Solution[val_dim+1]/Solution[0]; 
+   if ((val_incomp == INCOMPRESSIBLE) || (val_incomp == FREESURFACE)) velocity = Solution[val_dim+1]/Primitive[0];
+return velocity;
+}
+
+inline double CEulerVariable::GetVelocity2(void) { return Velocity2; }
+
+inline void CEulerVariable::SetEnthalpy(void) { Primitive[nDim+3] = (Solution[nVar-1] + Primitive[nDim+1]) / Solution[0]; }
+
+inline void CEulerVariable::SetDensityInc(double val_density) { Primitive[0] = val_density; }
+
+inline void CEulerVariable::SetBetaInc2(double val_betainc2) { Primitive[nDim+1] = val_betainc2; }
+
+inline bool CEulerVariable::SetSoundSpeed(double Gamma) {
+   double radical = Gamma*Primitive[nDim+1]/Solution[0];
+   if (radical < 0.0) return true;
+   else {
+      Primitive[nDim+4] = sqrt(radical);
+      return false;
+   }
+}
+
+inline bool CEulerVariable::SetTemperature(double Gas_Constant) {
+   Primitive[0] = Primitive[nDim+1] / ( Gas_Constant * Solution[0]);
+   if (Primitive[0] > 0.0) return false;
+   else return true;
+}
+
+inline double CEulerVariable::GetPrimVar(unsigned short val_var) { return Primitive[val_var]; }
+
+inline void CEulerVariable::SetPrimVar(unsigned short val_var, double val_prim) { Primitive[val_var] = val_prim; }
+
+inline void CEulerVariable::SetPrimVar(double *val_prim) {
+   for (unsigned short iVar = 0; iVar < nPrimVar; iVar++) 
+      Primitive[iVar] = val_prim[iVar]; 
+}
+
+inline double *CEulerVariable::GetPrimVar(void) { return Primitive; }
+
+inline void CEulerVariable::SetVelocity(double *val_velocity, unsigned short val_incomp) {
+	if (val_incomp == COMPRESSIBLE) {
+		for (unsigned short iDim = 0; iDim < nDim; iDim++) 
+			Solution[iDim+1] = val_velocity[iDim]*Solution[0]; 
+	}
+	if ((val_incomp == INCOMPRESSIBLE) || (val_incomp == FREESURFACE)) {
+		for (unsigned short iDim = 0; iDim < nDim; iDim++) 
+			Solution[iDim+1] = val_velocity[iDim]*Primitive[0]; 
+	}
+}
+
+inline void CEulerVariable::SetVelocity2(void) { Velocity2 = 0.0; for (unsigned short iDim = 0; iDim < nDim; iDim++) Velocity2 += Solution[iDim+1]*Solution[iDim+1]/(Solution[0]*Solution[0]); }
+
+inline void CEulerVariable::SetVelocityInc2(void) { Velocity2 = 0.0; for (unsigned short iDim = 0; iDim < nDim; iDim++) Velocity2 += (Solution[iDim+1]/Primitive[0])*(Solution[iDim+1]/Primitive[0]); }
+
+inline void CEulerVariable::SetPressureInc(double val_pressure) { Solution[0] = val_pressure; }
+
+inline void CEulerVariable::SetVelocity_Old(double *val_velocity, unsigned short val_incomp) { 
+	if (val_incomp == COMPRESSIBLE) {
+		for (unsigned short iDim = 0; iDim < nDim; iDim++)	
+			Solution_Old[iDim+1] = val_velocity[iDim]*Solution[0]; 
+	}
+	if ((val_incomp == INCOMPRESSIBLE) || (val_incomp == FREESURFACE)) {
+		for (unsigned short iDim = 0; iDim < nDim; iDim++)	
+			Solution_Old[iDim+1] = val_velocity[iDim]*Primitive[0];
+	}
+}
+
+inline void CEulerVariable::AddGradient_Primitive(unsigned short val_var, unsigned short val_dim, double val_value) { Gradient_Primitive[val_var][val_dim] += val_value; }
+
+inline void CEulerVariable::SubtractGradient_Primitive(unsigned short val_var, unsigned short val_dim, double val_value) { Gradient_Primitive[val_var][val_dim] -= val_value; }
+
+inline double CEulerVariable::GetGradient_Primitive(unsigned short val_var, unsigned short val_dim) { return Gradient_Primitive[val_var][val_dim]; }
+
+inline void CEulerVariable::SetGradient_Primitive(unsigned short val_var, unsigned short val_dim, double val_value) { Gradient_Primitive[val_var][val_dim] = val_value; }
+
+inline double **CEulerVariable::GetGradient_Primitive(void) { return Gradient_Primitive; }
+
+inline void CEulerVariable::SetTimeSpectral_Source(unsigned short val_var, double val_source) { TS_Source[val_var] = val_source; }
+
+inline double CEulerVariable::GetTimeSpectral_Source(unsigned short val_var) { return TS_Source[val_var]; }
+
+inline double CEulerVariable::GetPreconditioner_Beta() { return Precond_Beta; }
+
+inline void CEulerVariable::SetPreconditioner_Beta(double val_Beta) { Precond_Beta = val_Beta; }
+
+inline bool CEulerVariable::SetPressure(double Gamma) {
+   Primitive[nDim+1] = (Gamma-1.0)*Solution[0]*(Solution[nVar-1]/Solution[0]-0.5*Velocity2);
+   if (Primitive[nDim+1] > 0.0) return false;
+   else return true;
+}
+
+inline void CEulerVariable::SetMagneticField( double* val_B) { B_Field[0] = val_B[0]; B_Field[1] = val_B[1];B_Field[2] = val_B[2];}
+
+inline double* CEulerVariable::GetMagneticField() { return B_Field;}
+
+inline void CEulerVariable::SetWindGust( double* val_WindGust) { 
+        for (unsigned short iDim = 0; iDim < nDim; iDim++)	
+            WindGust[iDim] = val_WindGust[iDim];}
+
+inline double* CEulerVariable::GetWindGust() { return WindGust;}
+
+inline void CEulerVariable::SetWindGustDer( double* val_WindGustDer) {
+        for (unsigned short iDim = 0; iDim < nDim+1; iDim++)
+            WindGustDer[iDim] = val_WindGustDer[iDim];}
+
+inline double* CEulerVariable::GetWindGustDer() { return WindGustDer;}
+
+inline double CNSVariable::GetEddyViscosity(void) { return EddyViscosity; }
+
+inline double CNSVariable::GetLaminarViscosity(void) { return LaminarViscosity; }
+
+inline double CNSVariable::GetLaminarViscosityInc(void) { return LaminarViscosityInc; }
+
+inline double CNSVariable::GetVorticity(unsigned short val_dim) { return Vorticity[val_dim]; }
+
+inline double CNSVariable::GetStrainMag(void) { return StrainMag; }
+
+inline void CNSVariable::SetLaminarViscosity(double val_laminar_viscosity) { LaminarViscosity = val_laminar_viscosity; }
+
+inline void CNSVariable::SetLaminarViscosityInc(double val_laminar_viscosity_inc) { LaminarViscosityInc = val_laminar_viscosity_inc; }
+
+inline void CNSVariable::SetEddyViscosity(double val_eddy_viscosity) { EddyViscosity = val_eddy_viscosity; }
+
+inline void CNSVariable::SetWallTemperature(double Temperature_Wall ) { Primitive[0] = Temperature_Wall; }
+
+inline bool CNSVariable::SetPressure(double Gamma, double turb_ke) {
+   Primitive[nDim+1] = (Gamma-1.0)*Solution[0]*(Solution[nVar-1]/Solution[0]-0.5*Velocity2 - turb_ke);
+   if (Primitive[nDim+1] > 0.0) return false;
+   else return true;
+}
+
+inline double CTransLMVariable::GetIntermittency() { return Solution[0]; }
+
+inline void CTransLMVariable::SetGammaSep(double gamma_sep_in) {gamma_sep = gamma_sep_in;}
+
+inline double *CAdjEulerVariable::GetForceProj_Vector(void) { return ForceProj_Vector; }
+
+inline double *CAdjEulerVariable::GetObjFuncSource(void) { return ObjFuncSource; }
+
+inline double *CAdjEulerVariable::GetIntBoundary_Jump(void) { return IntBoundary_Jump; }
+
+inline void CAdjEulerVariable::SetForceProj_Vector(double *val_ForceProj_Vector) { for (unsigned short iDim = 0; iDim < nDim; iDim++) ForceProj_Vector[iDim] = val_ForceProj_Vector[iDim]; }
+
+inline void CAdjEulerVariable::SetObjFuncSource(double *val_ObjFuncSource) { for (unsigned short iVar = 0; iVar < nVar; iVar++) ObjFuncSource[iVar] = val_ObjFuncSource[iVar]; }
+
+inline void CAdjEulerVariable::SetIntBoundary_Jump(double *val_IntBoundary_Jump) { for (unsigned short iVar = 0; iVar < nVar; iVar++) IntBoundary_Jump[iVar] = val_IntBoundary_Jump[iVar]; }
+
+inline void CAdjEulerVariable::SetPhi_Old(double *val_phi) { for (unsigned short iDim = 0; iDim < nDim; iDim++) Solution_Old[iDim+1]=val_phi[iDim]; };
+
+inline void CAdjEulerVariable::SetTimeSpectral_Source(unsigned short val_var, double val_source) { TS_Source[val_var] = val_source; }
+
+inline double CAdjEulerVariable::GetTimeSpectral_Source(unsigned short val_var) { return TS_Source[val_var]; }
+
+inline double *CAdjNSVariable::GetForceProj_Vector(void) { return ForceProj_Vector; }
+
+inline void CAdjNSVariable::SetForceProj_Vector(double *val_ForceProj_Vector) {	for (unsigned short iDim = 0; iDim < nDim; iDim++) ForceProj_Vector[iDim] = val_ForceProj_Vector[iDim]; }
+
+inline void CAdjNSVariable::SetPhi_Old(double *val_phi) { for (unsigned short iDim = 0; iDim < nDim; iDim++) Solution_Old[iDim+1] = val_phi[iDim]; };
+
+inline void CAdjNSVariable::SetVelSolutionOldDVector(void) { for (unsigned short iDim = 0; iDim < nDim; iDim++) Solution_Old[iDim+1] = ForceProj_Vector[iDim]; };
+
+inline void CAdjNSVariable::SetVelSolutionDVector(void) { for (unsigned short iDim = 0; iDim < nDim; iDim++) Solution[iDim+1] = ForceProj_Vector[iDim]; };
+
+inline double *CLinEulerVariable::GetForceProj_Vector(void) { return ForceProj_Vector; }
+
+inline void CLinEulerVariable::SetForceProj_Vector(double *val_ForceProj_Vector) { for (unsigned short iDim = 0; iDim < nDim; iDim++) ForceProj_Vector[iDim] = val_ForceProj_Vector[iDim]; }
+
+inline void CLinEulerVariable::SetDeltaVel_Old(double *val_deltavel) { for (unsigned short iDim = 0; iDim < nDim; iDim++) Solution_Old[iDim+1]=val_deltavel[iDim]; };
+
+inline double CLinEulerVariable::GetDeltaPressure(void) { return DeltaPressure; }
+
+inline double CPlasmaVariable::GetPressure(unsigned short val_iSpecies) { return Primitive[val_iSpecies][nDim+2]; }
+
+inline double CPlasmaVariable::GetVelocity2(unsigned short val_iSpecies) { return Velocity2[val_iSpecies]; }
+
+inline void CPlasmaVariable::AddGradient_Primitive(unsigned short val_species, unsigned short val_var, unsigned short val_dim, double val_value) { Gradient_Primitive[val_species][val_var][val_dim] += val_value; }
+
+inline void CPlasmaVariable::SubtractGradient_Primitive(unsigned short val_species, unsigned short val_var, unsigned short val_dim, double val_value) { Gradient_Primitive[val_species][val_var][val_dim] -= val_value; }
+
+inline double CPlasmaVariable::GetPrimVar(unsigned short iSpecies, unsigned short iVar) { return Primitive[iSpecies][iVar]; }
+
+inline double **CPlasmaVariable::GetPrimVar_Plasma(void) { return Primitive; }
+
+inline double **CPlasmaVariable::GetGradient_Primitive(unsigned short val_species) { return Gradient_Primitive[val_species]; }
+
+inline double ***CPlasmaVariable::GetGradient_Primitive_Plasma(void) { return Gradient_Primitive; }
+
+inline double CPlasmaVariable::GetGradient_Primitive(unsigned short val_species, unsigned short val_var, unsigned short val_dim) { return Gradient_Primitive[val_species][val_var][val_dim]; }
+
+inline void CPlasmaVariable::SetGradient_Primitive(unsigned short val_species, unsigned short val_var, unsigned short val_dim, double val_value) { Gradient_Primitive[val_species][val_var][val_dim] = val_value; }
+
+inline void CPlasmaVariable::SetLimiterPrimitive(unsigned short val_species, unsigned short val_var, double val_limiter) { LimiterPrimitive[val_species][val_var] = val_limiter; }
+
+inline double CPlasmaVariable::GetLimiterPrimitive(unsigned short val_species, unsigned short val_var) { return LimiterPrimitive[val_species][val_var]; }
+
+inline double CPlasmaVariable::GetSoundSpeed(unsigned short val_species) { return Primitive[val_species][nDim+5]; }
+
+inline double CPlasmaVariable::GetEnthalpy(unsigned short val_species) { return Primitive[val_species][nDim+4]; }
+
+inline double CPlasmaVariable::GetMax_Lambda_Inv(unsigned short iSpecies) { return Max_Lambda_Inv_MultiSpecies[iSpecies]; }
+
+inline double CPlasmaVariable::GetMax_Lambda_Visc(unsigned short iSpecies) { return Max_Lambda_Visc_MultiSpecies[iSpecies]; }
+
+inline void CPlasmaVariable::SetMax_Lambda_Inv(double val_max_lambda, unsigned short val_species) { Max_Lambda_Inv_MultiSpecies[val_species] = val_max_lambda; }
+
+inline void CPlasmaVariable::SetMax_Lambda_Visc(double val_max_lambda, unsigned short val_species) { Max_Lambda_Visc_MultiSpecies[val_species] = val_max_lambda;}
+
+inline void CPlasmaVariable::AddMax_Lambda_Inv(double val_max_lambda, unsigned short iSpecies) { Max_Lambda_Inv_MultiSpecies[iSpecies] += val_max_lambda; }
+
+inline void CPlasmaVariable::AddMax_Lambda_Visc(double val_max_lambda, unsigned short iSpecies) { Max_Lambda_Visc_MultiSpecies[iSpecies] += val_max_lambda; }
+
+inline void CPlasmaVariable::SetLambda(double val_lambda, unsigned short iSpecies) { Lambda[iSpecies] = val_lambda; }
+
+inline void CPlasmaVariable::AddLambda(double val_lambda, unsigned short iSpecies) { Lambda[iSpecies] += val_lambda; }
+
+inline double CPlasmaVariable::GetLambda(unsigned short iSpecies) { return Lambda[iSpecies]; }
+
+inline double CPlasmaVariable::GetLaminarViscosity(unsigned short iSpecies) { return LaminarViscosity_MultiSpecies[iSpecies]; }
+
+inline double CPlasmaVariable::GetThermalConductivity(unsigned short iSpecies) {return ThermalCoeff[iSpecies]; }
+
+inline double CPlasmaVariable::GetThermalConductivity_vib(unsigned short iSpecies) {return ThermalCoeff_vib[iSpecies]; }
+
+inline double CPlasmaVariable::GetEddyViscosity(unsigned short iSpecies) { return EddyViscosity_MultiSpecies[iSpecies]; }
+
+inline void CPlasmaVariable::SetLaminarViscosity(double val_laminar_viscosity, unsigned short iSpecies ) { LaminarViscosity_MultiSpecies[iSpecies] = val_laminar_viscosity; }
+
+inline double CPlasmaVariable::GetTemperature_tr(unsigned short iSpecies) { return Primitive[iSpecies][0]; }
+
+inline double CPlasmaVariable::GetTemperature_vib(unsigned short iSpecies) { return Primitive[iSpecies][nDim+1]; }
+
+inline double CPlasmaVariable::GetDensity(unsigned short iSpecies) { return Primitive[iSpecies][nDim+3]; }
+
+inline void CPlasmaVariable::SetWallTemperature(double* Temperature_Wall ) { for (unsigned short iSpecies = 0; iSpecies < nSpecies; iSpecies++) Primitive[iSpecies][0] = Temperature_Wall[iSpecies]; }
+
+inline void CPlasmaVariable::SetDelta_Time(double val_delta_time, unsigned short iSpecies) { Species_Delta_Time[iSpecies] = val_delta_time;}
+
+inline double CPlasmaVariable::GetDelta_Time(unsigned short iSpecies) { return Species_Delta_Time[iSpecies];}
+
+inline void CPlasmaVariable::SetSensor(double val_sensor, unsigned short iSpecies) {Sensor_MultiSpecies[iSpecies] = val_sensor;}
+
+inline double CPlasmaVariable::GetSensor(unsigned short iSpecies) {return Sensor_MultiSpecies[iSpecies]; }
+
+inline void CPlasmaVariable::SetElectricField(double* val_ElectricField) {Elec_Field = val_ElectricField; }
+
+inline double* CPlasmaVariable::GetElectricField() { return Elec_Field;}
+
+inline double* CPlasmaVariable::GetMagneticField() { return B_Field; }
+
+inline void CPlasmaVariable::SetMagneticField( double* val_B) { B_Field[0] = val_B[0]; B_Field[1] = val_B[1];B_Field[2] = val_B[2];}
+
+inline double *CAdjPlasmaVariable::GetForceProj_Vector(void) { return ForceProj_Vector; }
+
+inline double *CAdjPlasmaVariable::GetIntBoundary_Jump(void) { return IntBoundary_Jump; }
+
+inline void CAdjPlasmaVariable::SetForceProj_Vector(double *val_ForceProj_Vector) { for (unsigned short iDim = 0; iDim < nDim; iDim++) ForceProj_Vector[iDim] = val_ForceProj_Vector[iDim]; }
+
+inline void CAdjPlasmaVariable::SetIntBoundary_Jump(double *val_IntBoundary_Jump) { for (unsigned short iVar = 0; iVar < nVar; iVar++) IntBoundary_Jump[iVar] = val_IntBoundary_Jump[iVar]; }
+
+inline void CAdjPlasmaVariable::SetPhi_Old(double *val_phi) { for (unsigned short iDim = 0; iDim < nDim; iDim++) Solution_Old[iDim+1]=val_phi[iDim]; };
+
+inline void CFEAVariable::SetPressureValue(double val_pressure) { Pressure = val_pressure; }
+
+inline void CWaveVariable::SetThickness_Noise(double val_thickness_noise) { Thickness_Noise = val_thickness_noise; }
+
+inline void CWaveVariable::SetLoading_Noise(double val_loading_noise) { Loading_Noise = val_loading_noise; }
+
+inline void CWaveVariable::SetQuadrupole_Noise(double val_quadrupole_noise) { Quadrupole_Noise = val_quadrupole_noise; }
+
+inline double CWaveVariable::GetThickness_Noise() { return Thickness_Noise;}
+
+inline double CWaveVariable::GetLoading_Noise() { return Loading_Noise;}
+
+inline double CWaveVariable::GetQuadrupole_Noise() { return Quadrupole_Noise;}
+
+inline double* CWaveVariable::GetSolution_Direct() { return Solution_Direct;}
+
+inline void CWaveVariable::SetSolution_Direct(double *val_solution_direct) { for (unsigned short iVar = 0; iVar < nVar; iVar++) Solution_Direct[iVar] += val_solution_direct[iVar];}
+
+inline double* CPotentialVariable::GetChargeDensity() { return Charge_Density;}
+
+inline void CPotentialVariable::SetChargeDensity(double positive_charge, double negative_charge) {Charge_Density[0] = positive_charge; Charge_Density[1] = negative_charge;}
+
+inline void CPotentialVariable::SetPlasmaRhoUGradient(unsigned short iSpecies, double val_gradient, unsigned short iDim) { PlasmaRhoUGradient[iSpecies][iDim] = val_gradient;}
+
+inline double** CPotentialVariable::GetPlasmaRhoUGradient() { return PlasmaRhoUGradient;}
+
+inline void CPotentialVariable::SetPlasmaTimeStep(double dt) { PlasmaTimeStep = dt;}
+
+inline double CPotentialVariable::GetPlasmaTimeStep() { return PlasmaTimeStep;}
+
+inline double* CHeatVariable::GetSolution_Direct() { return Solution_Direct;}
+
+inline void CHeatVariable::SetSolution_Direct(double *val_solution_direct) { for (unsigned short iVar = 0; iVar < nVar; iVar++) Solution_Direct[iVar] += val_solution_direct[iVar];}
+
+inline void CTurbSAVariable::SetTimeSpectral_Source(unsigned short val_var, double val_source) { TS_Source[val_var] = val_source; }
+
+inline double CTurbSAVariable::GetTimeSpectral_Source(unsigned short val_var) { return TS_Source[val_var]; }
+
+inline void CVariable::SetEddyViscSens(double *val_EddyViscSens, unsigned short numTotalVar) { }
+
+inline void CAdjTurbVariable::SetEddyViscSens(double *val_EddyViscSens, unsigned short numTotalVar) { 
+    for (unsigned short iVar = 0; iVar < numTotalVar; iVar++) {
+        EddyViscSens[iVar] = val_EddyViscSens[iVar];}
+         }
+
+inline double *CVariable::GetEddyViscSens(void) { return NULL; }
+
+inline double *CAdjTurbVariable::GetEddyViscSens(void) { return EddyViscSens; }
+
+inline double CTNE2EulerVariable::GetDensity(void) { return Primitive[RHO_INDEX]; }
+
+inline double CTNE2EulerVariable::GetMassFraction(unsigned short val_Species) {
+    return Primitive[RHOS_INDEX+val_Species] / Primitive[RHO_INDEX]; 
+}
+
+inline double CTNE2EulerVariable::GetEnergy(void) { return Solution[nSpecies+nDim]/Primitive[RHO_INDEX]; };
+
+inline double CTNE2EulerVariable::GetEnthalpy(void) { return Primitive[H_INDEX]; }
+
+inline double CTNE2EulerVariable::GetPressure(void) { return Primitive[P_INDEX]; }
+
+inline double CTNE2EulerVariable::GetSoundSpeed(void) { return Primitive[A_INDEX]; }
+
+inline double CTNE2EulerVariable::GetTemperature(void) { return Primitive[T_INDEX]; }
+
+inline double CTNE2EulerVariable::GetTemperature_ve(void) { return Primitive[TVE_INDEX]; }
+
+inline double CTNE2EulerVariable::GetRhoCv_tr(void) { return Primitive[RHOCVTR_INDEX]; }
+
+inline double CTNE2EulerVariable::GetRhoCv_ve(void) { return Primitive[RHOCVVE_INDEX]; }
+
+inline double* CTNE2EulerVariable::GetdPdrhos(void) { return dPdrhos; }
+
+inline double CTNE2EulerVariable::GetVelocity(unsigned short val_dim, bool val_incomp) {
+double velocity;
+   //velocity = Solution[nSpecies+val_dim]/Primitive[RHO_INDEX]; 
+   velocity = Primitive[VEL_INDEX+val_dim];
+return velocity;
+}
+
+inline double CTNE2EulerVariable::GetVelocity2(void) { return Velocity2; }
+
+inline void CTNE2EulerVariable::SetEnthalpy(void) { Primitive[H_INDEX] = (Solution[nSpecies+nDim] + Primitive[P_INDEX]) / Primitive[RHO_INDEX]; }
+
+inline double CTNE2EulerVariable::GetPrimVar(unsigned short val_var) { return Primitive[val_var]; }
+
+inline void CTNE2EulerVariable::SetPrimVar(unsigned short val_var, double val_prim) { Primitive[val_var] = val_prim; }
+
+inline void CTNE2EulerVariable::SetPrimVar(double *val_prim) {
+   for (unsigned short iVar = 0; iVar < nPrimVar; iVar++) 
+      Primitive[iVar] = val_prim[iVar]; 
+}
+
+inline double *CTNE2EulerVariable::GetPrimVar(void) { return Primitive; }
+
+inline void CTNE2EulerVariable::SetVelocity_Old(double *val_velocity, bool val_incomp) {
+  for (unsigned short iDim = 0; iDim < nDim; iDim++)
+    Solution_Old[nSpecies+iDim] = val_velocity[iDim]*Primitive[RHO_INDEX];
+
+}
+
+inline void CTNE2EulerVariable::AddGradient_Primitive(unsigned short val_var, unsigned short val_dim, double val_value) { Gradient_Primitive[val_var][val_dim] += val_value; }
+
+inline void CTNE2EulerVariable::SubtractGradient_Primitive(unsigned short val_var, unsigned short val_dim, double val_value) { Gradient_Primitive[val_var][val_dim] -= val_value; }
+
+inline double CTNE2EulerVariable::GetGradient_Primitive(unsigned short val_var, unsigned short val_dim) { return Gradient_Primitive[val_var][val_dim]; }
+
+inline void CTNE2EulerVariable::SetGradient_Primitive(unsigned short val_var, unsigned short val_dim, double val_value) { Gradient_Primitive[val_var][val_dim] = val_value; }
+
+inline double **CTNE2EulerVariable::GetGradient_Primitive(void) { return Gradient_Primitive; }
+
+inline double CTNE2EulerVariable::GetPreconditioner_Beta() { return Precond_Beta; }
+
+inline void CTNE2EulerVariable::SetPreconditioner_Beta(double val_Beta) { Precond_Beta = val_Beta; }
+
+inline unsigned short CTNE2EulerVariable::GetRhosIndex(void) { return RHOS_INDEX; }
+
+inline unsigned short CTNE2EulerVariable::GetRhoIndex(void) { return RHO_INDEX; }
+
+inline unsigned short CTNE2EulerVariable::GetPIndex(void) { return P_INDEX; }
+
+inline unsigned short CTNE2EulerVariable::GetTIndex(void) { return T_INDEX; }
+
+inline unsigned short CTNE2EulerVariable::GetTveIndex(void) { return TVE_INDEX; }
+
+inline unsigned short CTNE2EulerVariable::GetVelIndex(void) { return VEL_INDEX; }
+
+inline unsigned short CTNE2EulerVariable::GetHIndex(void) { return H_INDEX; }
+
+inline unsigned short CTNE2EulerVariable::GetAIndex(void) { return A_INDEX; }
+
+inline unsigned short CTNE2EulerVariable::GetRhoCvtrIndex(void) { return RHOCVTR_INDEX; }
+
+inline unsigned short CTNE2EulerVariable::GetRhoCvveIndex(void) { return RHOCVVE_INDEX; }
+
+inline double  CTNE2NSVariable::GetLaminarViscosity(void) { return LaminarViscosity; }
+
+inline double  CTNE2NSVariable::GetVorticity(unsigned short val_dim) { return Vorticity[val_dim]; }
+
+inline void    CTNE2NSVariable::SetLaminarViscosity(double val_laminar_viscosity) { LaminarViscosity = val_laminar_viscosity; }
+
+inline void    CTNE2NSVariable::SetWallTemperature(double Temperature_Wall ) { Primitive[T_INDEX] = Temperature_Wall; }
+
+inline void    CAdjTNE2EulerVariable::SetPhi_Old(double *val_phi) { for (unsigned short iDim = 0; iDim < nDim; iDim++) Solution_Old[iDim+1]=val_phi[iDim]; };
+
+inline double *CAdjTNE2EulerVariable::GetObjFuncSource(void) { return ObjFuncSource; }
+
+inline void    CAdjTNE2EulerVariable::SetObjFuncSource(double *val_ObjFuncSource) { for (unsigned short iVar = 0; iVar < nVar; iVar++) ObjFuncSource[iVar] = val_ObjFuncSource[iVar]; }
+
+inline double *CAdjTNE2EulerVariable::GetForceProj_Vector(void) { return ForceProj_Vector; }
+
+inline void    CAdjTNE2EulerVariable::SetForceProj_Vector(double *val_ForceProj_Vector) { for (unsigned short iDim = 0; iDim < nDim; iDim++) ForceProj_Vector[iDim] = val_ForceProj_Vector[iDim]; }
+
+inline double  CAdjTNE2EulerVariable::GetTheta(void) { return Theta; }
+
+inline void    CAdjTNE2NSVariable::SetPhi_Old(double *val_phi) { for (unsigned short iDim = 0; iDim < nDim; iDim++) Solution_Old[iDim+1] = val_phi[iDim]; };
+
+inline double* CAdjTNE2NSVariable::GetForceProj_Vector(void) { return ForceProj_Vector; }
+
+inline void    CAdjTNE2NSVariable::SetForceProj_Vector(double *val_ForceProj_Vector) {	for (unsigned short iDim = 0; iDim < nDim; iDim++) ForceProj_Vector[iDim] = val_ForceProj_Vector[iDim]; }
+
+inline void    CAdjTNE2NSVariable::SetVelSolutionDVector(void) { for (unsigned short iDim = 0; iDim < nDim; iDim++) Solution[iDim+1] = ForceProj_Vector[iDim]; };
+
+inline void    CAdjTNE2NSVariable::SetVelSolutionOldDVector(void) { for (unsigned short iDim = 0; iDim < nDim; iDim++) Solution_Old[iDim+1] = ForceProj_Vector[iDim]; };
+
+inline double  CAdjTNE2NSVariable::GetTheta(void) { return Theta; }