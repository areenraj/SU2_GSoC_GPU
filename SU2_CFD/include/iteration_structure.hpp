--- conflicted
+++ resolved
@@ -646,25 +646,6 @@
               unsigned short val_iInst);
   
   /*!
-<<<<<<< HEAD
-   * \brief Monitors the convergence and other metrics for the finite element flow system.
-   * \param[in] ??? - Description here.
-   */
-//  bool Monitor(COutput *output,
-//               CIntegration ****integration_container,
-//               CGeometry ****geometry_container,
-//               CSolver *****solver_container,
-//               CNumerics ******numerics_container,
-//               CConfig **config_container,
-//               CSurfaceMovement **surface_movement,
-//               CVolumetricMovement ***grid_movement,
-//               CFreeFormDefBox*** FFDBox,
-//               unsigned short val_iZone,
-//               unsigned short val_iInst);
-  
-  /*!
-=======
->>>>>>> 0515509c
    * \brief Postprocess routine for the finite element flow system.
    * \param[in] solver_container - Container vector with all the solutions.
    * \param[in] geometry_container - Geometrical definition of the problem.
