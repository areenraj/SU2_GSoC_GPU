--- conflicted
+++ resolved
@@ -6,11 +6,7 @@
 % Author: Peng Yan, Alberto Guardone                                           %
 % Institution: Politecnico di Milano                                           %
 % Date: 2022.11.26                                                             %
-<<<<<<< HEAD
-% File Version  7.4.0 Blackbird                                                %
-=======
 % File Version 7.5.1 "Blackbird"                                               %
->>>>>>> 3631f608
 %                                                                              %
 %%%%%%%%%%%%%%%%%%%%%%%%%%%%%%%%%%%%%%%%%%%%%%%%%%%%%%%%%%%%%%%%%%%%%%%%%%%%%%%%
 
