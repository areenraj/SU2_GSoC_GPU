#!/usr/bin/env python

## \file parallel_regression.py
#  \brief Python script for automated regression testing of SU2 examples
#  \author A. Aranake, A. Campos, T. Economon, T. Lukaczyk, S. Padron
#  \version 4.3.0 "Cardinal"
#
# SU2 Lead Developers: Dr. Francisco Palacios (Francisco.D.Palacios@boeing.com).
#                      Dr. Thomas D. Economon (economon@stanford.edu).
#
# SU2 Developers: Prof. Juan J. Alonso's group at Stanford University.
#                 Prof. Piero Colonna's group at Delft University of Technology.
#                 Prof. Nicolas R. Gauger's group at Kaiserslautern University of Technology.
#                 Prof. Alberto Guardone's group at Polytechnic University of Milan.
#                 Prof. Rafael Palacios' group at Imperial College London.
#                 Prof. Edwin van der Weide's group at the University of Twente.
#                 Prof. Vincent Terrapon's group at the University of Liege.
#
# Copyright (C) 2012-2016 SU2, the open-source CFD code.
#
# SU2 is free software; you can redistribute it and/or
# modify it under the terms of the GNU Lesser General Public
# License as published by the Free Software Foundation; either
# version 2.1 of the License, or (at your option) any later version.
#
# SU2 is distributed in the hope that it will be useful,
# but WITHOUT ANY WARRANTY; without even the implied warranty of
# MERCHANTABILITY or FITNESS FOR A PARTICULAR PURPOSE. See the GNU
# Lesser General Public License for more details.
#
# You should have received a copy of the GNU Lesser General Public
# License along with SU2. If not, see <http://www.gnu.org/licenses/>.

import sys
from TestCase import TestCase    

def main():
    '''This program runs SU2 and ensures that the output matches specified values. 
       This will be used to do checks when code is pushed to github 
       to make sure nothing is broken. '''

    test_list = []

    ##########################
    ### Compressible Euler ###
    ##########################

    # Channel
    channel           = TestCase('channel')
    channel.cfg_dir   = "euler/channel"
    channel.cfg_file  = "inv_channel_RK.cfg"
    channel.test_iter = 100
    channel.test_vals = [-3.071007, 2.301191, 0.008562, 0.028922] #last 4 columns
    channel.su2_exec  = "parallel_computation.py -f"
    channel.timeout   = 1600
    channel.tol       = 0.00001
    test_list.append(channel)

    # NACA0012 
    naca0012           = TestCase('naca0012')
    naca0012.cfg_dir   = "euler/naca0012"
    naca0012.cfg_file  = "inv_NACA0012_Roe.cfg"
    naca0012.test_iter = 100
    naca0012.test_vals = [-6.237188, -5.641250, 0.334843, 0.022206] #last 4 columns
    naca0012.su2_exec  = "parallel_computation.py -f"
    naca0012.timeout   = 1600
    naca0012.tol       = 0.00001
    test_list.append(naca0012)

    # Supersonic wedge 
    wedge           = TestCase('wedge')
    wedge.cfg_dir   = "euler/wedge"
    wedge.cfg_file  = "inv_wedge_HLLC.cfg"
    wedge.test_iter = 100
    wedge.test_vals = [-1.690232, 3.924432, -0.252221, 0.044419] #last 4 columns
    wedge.su2_exec  = "parallel_computation.py -f"
    wedge.timeout   = 1600
    wedge.tol       = 0.00001
    test_list.append(wedge)

    # ONERA M6 Wing
    oneram6           = TestCase('oneram6')
    oneram6.cfg_dir   = "euler/oneram6"
    oneram6.cfg_file  = "inv_ONERAM6.cfg"
    oneram6.test_iter = 10
    oneram6.test_vals = [-13.400678, -12.932056, 0.282557, 0.012706] #last 4 columns
    oneram6.su2_exec  = "parallel_computation.py -f"
    oneram6.timeout   = 3200
    oneram6.tol       = 0.00001
    test_list.append(oneram6)

    # Fixed CL NACA0012
    fixedCL_naca0012           = TestCase('fixedcl_naca0012')
    fixedCL_naca0012.cfg_dir   = "fixed_cl/naca0012"
    fixedCL_naca0012.cfg_file  = "inv_NACA0012.cfg"
    fixedCL_naca0012.test_iter = 500
    fixedCL_naca0012.test_vals = [-5.930145,-0.546310,0.300089,0.019393] #last 4 columns
    fixedCL_naca0012.su2_exec  = "parallel_computation.py -f"
    fixedCL_naca0012.timeout   = 1600
    fixedCL_naca0012.tol       = 0.00001
    test_list.append(fixedCL_naca0012)

    ##########################
    ###  Compressible N-S  ###
    ##########################

    # Laminar flat plate
    flatplate           = TestCase('flatplate')
    flatplate.cfg_dir   = "navierstokes/flatplate"
    flatplate.cfg_file  = "lam_flatplate.cfg"
    flatplate.test_iter = 100
    flatplate.test_vals = [-5.231727, 0.261637, -0.166869, 0.012707] #last 4 columns
    flatplate.su2_exec  = "parallel_computation.py -f"
    flatplate.timeout   = 1600
    flatplate.tol       = 0.00001
    test_list.append(flatplate)


    # Laminar cylinder (steady)
    cylinder           = TestCase('cylinder')
    cylinder.cfg_dir   = "navierstokes/cylinder"
    cylinder.cfg_file  = "lam_cylinder.cfg"
    cylinder.test_iter = 25
    cylinder.test_vals = [-6.757291, -1.289309, -0.125948, 0.625438] #last 4 columns
    cylinder.su2_exec  = "parallel_computation.py -f"
    cylinder.timeout   = 1600
    cylinder.tol       = 0.00001
    test_list.append(cylinder)

    # Laminar cylinder (low Mach correction)
    cylinder_lowmach           = TestCase('cylinder_lowmach')
    cylinder_lowmach.cfg_dir   = "navierstokes/cylinder"
    cylinder_lowmach.cfg_file  = "cylinder_lowmach.cfg"
    cylinder_lowmach.test_iter = 25
    cylinder_lowmach.test_vals = [-6.861860, -1.399846, -1.557250, 110.230719] #last 4 columns
    cylinder_lowmach.su2_exec  = "parallel_computation.py -f"
    cylinder_lowmach.timeout   = 1600
    cylinder_lowmach.tol       = 0.00001
    test_list.append(cylinder_lowmach)

    ##########################
    ### Compressible RANS  ###
    ##########################

    # RAE2822 SA
    rae2822_sa           = TestCase('rae2822_sa')
    rae2822_sa.cfg_dir   = "rans/rae2822"
    rae2822_sa.cfg_file  = "turb_SA_RAE2822.cfg"
    rae2822_sa.test_iter = 100
    rae2822_sa.test_vals = [-3.647743, -5.442583, 0.903159, 0.025800] #last 4 columns
    rae2822_sa.su2_exec  = "parallel_computation.py -f"
    rae2822_sa.timeout   = 1600
    rae2822_sa.tol       = 0.00001
    test_list.append(rae2822_sa)
    
    # RAE2822 SST
    rae2822_sst           = TestCase('rae2822_sst')
    rae2822_sst.cfg_dir   = "rans/rae2822"
    rae2822_sst.cfg_file  = "turb_SST_RAE2822.cfg"
    rae2822_sst.test_iter = 100
    rae2822_sst.test_vals = [-1.198777, 4.013989, 0.904265, 0.025941] #last 4 columns
    rae2822_sst.su2_exec  = "parallel_computation.py -f"
    rae2822_sst.timeout   = 1600
    rae2822_sst.tol       = 0.00001
    test_list.append(rae2822_sst)

    # Flat plate
    turb_flatplate           = TestCase('turb_flatplate')
    turb_flatplate.cfg_dir   = "rans/flatplate"
    turb_flatplate.cfg_file  = "turb_SA_flatplate.cfg"
    turb_flatplate.test_iter = 100
    turb_flatplate.test_vals = [-5.071289, -7.366446, -0.187145, 0.010957] #last 4 columns
    turb_flatplate.su2_exec  = "parallel_computation.py -f"
    turb_flatplate.timeout   = 1600
    turb_flatplate.tol       = 0.00001
    test_list.append(turb_flatplate)

    # ONERA M6 Wing
    turb_oneram6           = TestCase('turb_oneram6')
    turb_oneram6.cfg_dir   = "rans/oneram6"
    turb_oneram6.cfg_file  = "turb_ONERAM6.cfg"
    turb_oneram6.test_iter = 10
    turb_oneram6.test_vals = [-2.327509, -6.563372, 0.230438, 0.155815] #last 4 columns
    turb_oneram6.su2_exec  = "parallel_computation.py -f"
    turb_oneram6.timeout   = 3200
    turb_oneram6.tol       = 0.00001
    test_list.append(turb_oneram6)

    # NACA0012 (SA, FUN3D finest grid results: CL=1.0983, CD=0.01242)
    turb_naca0012_sa           = TestCase('turb_naca0012_sa')
    turb_naca0012_sa.cfg_dir   = "rans/naca0012"
    turb_naca0012_sa.cfg_file  = "turb_NACA0012_sa.cfg"
    turb_naca0012_sa.test_iter = 10
    turb_naca0012_sa.test_vals = [-12.000764, -9.145363, 1.070528, 0.019417] #last 4 columns
    turb_naca0012_sa.su2_exec  = "parallel_computation.py -f"
    turb_naca0012_sa.timeout   = 3200
    turb_naca0012_sa.tol       = 0.00001
    test_list.append(turb_naca0012_sa)
    
    # NACA0012 (SST, FUN3D finest grid results: CL=1.0840, CD=0.01253)
    turb_naca0012_sst           = TestCase('turb_naca0012_sst')
    turb_naca0012_sst.cfg_dir   = "rans/naca0012"
    turb_naca0012_sst.cfg_file  = "turb_NACA0012_sst.cfg"
    turb_naca0012_sst.test_iter = 10
    turb_naca0012_sst.test_vals = [-15.039645, -7.220177, 1.059622, 0.019138] #last 4 columns
    turb_naca0012_sst.su2_exec  = "parallel_computation.py -f"
    turb_naca0012_sst.timeout   = 3200
    turb_naca0012_sst.tol       = 0.00001
    test_list.append(turb_naca0012_sst)

    # PROPELLER
    propeller           = TestCase('propeller')
    propeller.cfg_dir   = "rans/propeller"
    propeller.cfg_file  = "propeller.cfg"
    propeller.test_iter = 10
    propeller.test_vals = [-3.380312, -8.129519, 0.000043, 0.056159] #last 4 columns
    propeller.su2_exec  = "parallel_computation.py -f"
    propeller.timeout   = 3200
    propeller.tol       = 0.00001
    test_list.append(propeller)

    #############################
    ### Incompressible Euler  ###
    #############################

    # NACA0012 Hydrofoil
    inc_euler_naca0012           = TestCase('inc_euler_naca0012')
    inc_euler_naca0012.cfg_dir   = "incomp_euler/naca0012"
    inc_euler_naca0012.cfg_file  = "incomp_NACA0012.cfg"
    inc_euler_naca0012.test_iter = 20
    inc_euler_naca0012.test_vals = [-3.544713,-3.135163,0.968231,0.010161] #last 4 columns
    inc_euler_naca0012.su2_exec  = "parallel_computation.py -f"
    inc_euler_naca0012.timeout   = 1600
    inc_euler_naca0012.tol       = 0.00001
    test_list.append(inc_euler_naca0012)

    ############################
    ### Incompressible RANS  ###
    ############################

    # NACA0012
    inc_turb_naca0012           = TestCase('inc_turb_naca0012')
    inc_turb_naca0012.cfg_dir   = "incomp_rans/naca0012"
    inc_turb_naca0012.cfg_file  = "naca0012.cfg"
    inc_turb_naca0012.test_iter = 20
    inc_turb_naca0012.test_vals = [-4.710048, -11.007498, 0.000002, 0.210441] #last 4 columns
    inc_turb_naca0012.su2_exec  = "parallel_computation.py -f"
    inc_turb_naca0012.timeout   = 1600
    inc_turb_naca0012.tol       = 0.00001
    test_list.append(inc_turb_naca0012)

    ############################
    ###      Transition      ###
    ############################

    # Schubauer-Klebanoff Natural Transition Case
    schubauer_klebanoff_transition              = TestCase('Schubauer_Klebanoff')
    schubauer_klebanoff_transition.cfg_dir      = "transition/Schubauer_Klebanoff"
    schubauer_klebanoff_transition.cfg_file     = "transitional_BC_model_ConfigFile.cfg"
    schubauer_klebanoff_transition.test_iter    = 250
    schubauer_klebanoff_transition.test_vals    = [-9.467876, -15.630835, 0.000520, 0.001062] #last 4 columns
    schubauer_klebanoff_transition.su2_exec     = "parallel_computation.py -f"
    schubauer_klebanoff_transition.timeout      = 1600
    schubauer_klebanoff_transition.tol          = 0.00001
    test_list.append(schubauer_klebanoff_transition)

    #####################################
    ### Cont. adj. compressible Euler ###
    #####################################

    # Inviscid NACA0012
    contadj_naca0012           = TestCase('contadj_naca0012')
    contadj_naca0012.cfg_dir   = "cont_adj_euler/naca0012"
    contadj_naca0012.cfg_file  = "inv_NACA0012.cfg"
    contadj_naca0012.test_iter = 5
    contadj_naca0012.test_vals = [-9.783712, -15.192812, 0.300920, 0.019552] #last 4 columns
    contadj_naca0012.su2_exec  = "parallel_computation.py -f"
    contadj_naca0012.timeout   = 1600
    contadj_naca0012.tol       = 0.00001
    test_list.append(contadj_naca0012)

    # Inviscid ONERA M6
    contadj_oneram6           = TestCase('contadj_oneram6')
    contadj_oneram6.cfg_dir   = "cont_adj_euler/oneram6"
    contadj_oneram6.cfg_file  = "inv_ONERAM6.cfg"
    contadj_oneram6.test_iter = 10
    contadj_oneram6.test_vals = [-12.131587, -12.703243, 0.685900, 0.007594] #last 4 columns
    contadj_oneram6.su2_exec  = "parallel_computation.py -f"
    contadj_oneram6.timeout   = 1600
    contadj_oneram6.tol       = 0.00001
    test_list.append(contadj_oneram6)

    # Inviscid WEDGE: generalized adjoint and custom DV
    contadj_wedge             = TestCase('contadj_wedge')
    contadj_wedge.cfg_dir   = "cont_adj_euler/wedge"
    contadj_wedge.cfg_file  = "inv_wedge_ROE.cfg"
    contadj_wedge.test_iter = 10  
    contadj_wedge.test_vals = [2.780403, -3.223266, -1448300.000000, -0.000000] #last 4 columns
    contadj_wedge.su2_exec  = "parallel_computation.py -f"
    contadj_wedge.timeout   = 1600
    contadj_wedge.tol       = 0.00001
    test_list.append(contadj_wedge)

    # Inviscid fixed CL NACA0012
    contadj_fixed_CL_naca0012           = TestCase('contadj_fixedcl_naca0012')
    contadj_fixed_CL_naca0012.cfg_dir   = "fixed_cl/naca0012"
    contadj_fixed_CL_naca0012.cfg_file  = "inv_NACA0012_ContAdj.cfg"
    contadj_fixed_CL_naca0012.test_iter = 500
    contadj_fixed_CL_naca0012.test_vals = [-2.921695, -8.474107, 0.250530, 0.000003] #last 4 columns
    contadj_fixed_CL_naca0012.su2_exec  = "parallel_computation.py -f"
    contadj_fixed_CL_naca0012.timeout   = 1600
    contadj_fixed_CL_naca0012.tol       = 0.00001
    test_list.append(contadj_fixed_CL_naca0012)

    ###################################
    ### Cont. adj. compressible N-S ###
    ###################################

    # Adjoint laminar cylinder
    contadj_ns_cylinder           = TestCase('contadj_ns_cylinder')
    contadj_ns_cylinder.cfg_dir   = "cont_adj_navierstokes/cylinder"
    contadj_ns_cylinder.cfg_file  = "lam_cylinder.cfg"
    contadj_ns_cylinder.test_iter = 100
    contadj_ns_cylinder.test_vals = [-3.659040, -9.117773, 2.056700, -0.000000] #last 4 columns
    contadj_ns_cylinder.su2_exec  = "parallel_computation.py -f"
    contadj_ns_cylinder.timeout   = 1600
    contadj_ns_cylinder.tol       = 0.00001
    test_list.append(contadj_ns_cylinder)

    # Adjoint laminar naca0012 subsonic
    contadj_ns_naca0012_sub           = TestCase('contadj_ns_naca0012_sub')
    contadj_ns_naca0012_sub.cfg_dir   = "cont_adj_navierstokes/naca0012_sub"
    contadj_ns_naca0012_sub.cfg_file  = "lam_NACA0012.cfg"
    contadj_ns_naca0012_sub.test_iter = 100
    contadj_ns_naca0012_sub.test_vals = [-2.744551, -8.216469, 0.518810, 0.001210] #last 4 columns
    contadj_ns_naca0012_sub.su2_exec  = "parallel_computation.py -f"
    contadj_ns_naca0012_sub.timeout   = 1600
    contadj_ns_naca0012_sub.tol       = 0.00001
    test_list.append(contadj_ns_naca0012_sub)
    
    # Adjoint laminar naca0012 transonic
    contadj_ns_naca0012_trans           = TestCase('contadj_ns_naca0012_trans')
    contadj_ns_naca0012_trans.cfg_dir   = "cont_adj_navierstokes/naca0012_trans"
    contadj_ns_naca0012_trans.cfg_file  = "lam_NACA0012.cfg"
    contadj_ns_naca0012_trans.test_iter = 100
    contadj_ns_naca0012_trans.test_vals = [-1.041539, -6.578524, 1.772300, 0.012494] #last 4 columns
    contadj_ns_naca0012_trans.su2_exec  = "parallel_computation.py -f"
    contadj_ns_naca0012_trans.timeout   = 1600
    contadj_ns_naca0012_trans.tol       = 0.00001
    test_list.append(contadj_ns_naca0012_trans)
    
    #######################################################
    ### Cont. adj. compressible RANS (frozen viscosity) ###
    #######################################################

    # Adjoint turbulent NACA0012
    contadj_rans_naca0012           = TestCase('contadj_rans_naca0012')
    contadj_rans_naca0012.cfg_dir   = "cont_adj_rans/naca0012"
    contadj_rans_naca0012.cfg_file  = "turb_nasa.cfg"
    contadj_rans_naca0012.test_iter = 100
    contadj_rans_naca0012.test_vals = [-0.814757, -5.726517, 19.169000, -0.000000] #last 4 columns
    contadj_rans_naca0012.su2_exec  = "parallel_computation.py -f"
    contadj_rans_naca0012.timeout   = 1600
    contadj_rans_naca0012.tol       = 0.00001
    test_list.append(contadj_rans_naca0012)
    
    # Adjoint turbulent RAE2822
    contadj_rans_rae2822           = TestCase('contadj_rans_rae822')
    contadj_rans_rae2822.cfg_dir   = "cont_adj_rans/rae2822"
    contadj_rans_rae2822.cfg_file  = "turb_SA_RAE2822.cfg"
    contadj_rans_rae2822.test_iter = 100
    contadj_rans_rae2822.test_vals = [-5.380929, -10.886092, -0.212470, 0.005448] #last 4 columns
    contadj_rans_rae2822.su2_exec  = "parallel_computation.py -f"
    contadj_rans_rae2822.timeout   = 1600
    contadj_rans_rae2822.tol       = 0.00001
    test_list.append(contadj_rans_rae2822)

    #######################################
    ### Cont. adj. incompressible Euler ###
    #######################################

    # Adjoint Incompressible Inviscid NACA0012
    contadj_incomp_NACA0012           = TestCase('contadj_incomp_NACA0012')
    contadj_incomp_NACA0012.cfg_dir   = "cont_adj_incomp_euler/naca0012"
    contadj_incomp_NACA0012.cfg_file  = "incomp_NACA0012.cfg"
    contadj_incomp_NACA0012.test_iter = 5
    contadj_incomp_NACA0012.test_vals = [-11.968536, -12.133235, 1.939900, 0.000000] #last 4 columns
    contadj_incomp_NACA0012.su2_exec  = "parallel_computation.py -f"
    contadj_incomp_NACA0012.timeout   = 1600
    contadj_incomp_NACA0012.tol       = 0.00001
    test_list.append(contadj_incomp_NACA0012)

    #####################################
    ### Cont. adj. incompressible N-S ###
    #####################################

    # Adjoint Incompressible Viscous Cylinder
    contadj_incomp_cylinder           = TestCase('contadj_incomp_cylinder')
    contadj_incomp_cylinder.cfg_dir   = "cont_adj_incomp_navierstokes/cylinder"
    contadj_incomp_cylinder.cfg_file  = "lam_incomp_cylinder.cfg"
    contadj_incomp_cylinder.test_iter = 25
    contadj_incomp_cylinder.test_vals = [-5.718840, -7.012324, 2.932100, 0.000000] #last 4 columns
    contadj_incomp_cylinder.su2_exec  = "parallel_computation.py -f"
    contadj_incomp_cylinder.timeout   = 1600
    contadj_incomp_cylinder.tol       = 0.00001
    test_list.append(contadj_incomp_cylinder)

    ######################################                                                                                  
    ### Harmonic Balance               ###                                                                                  
    ######################################                                                                                    

    # Description of the regression test 
    harmonic_balance           = TestCase('harmonic_balance')
    harmonic_balance.cfg_dir   = "harmonic_balance"
    harmonic_balance.cfg_file  = "HB.cfg"
    harmonic_balance.test_iter = 25
    harmonic_balance.test_vals = [-1.569573, 3.941896, 0.008780, 0.079775] #last 4 columns
    harmonic_balance.su2_exec  = "parallel_computation.py -f"
    harmonic_balance.timeout   = 1600
    harmonic_balance.tol       = 0.00001
    test_list.append(harmonic_balance)

    ######################################
    ### Moving Wall                    ###
    ######################################

    # Lid-driven cavity
    cavity           = TestCase('cavity')
    cavity.cfg_dir   = "moving_wall/cavity"
    cavity.cfg_file  = "lam_cavity.cfg"
    cavity.test_iter = 25
    cavity.test_vals = [-5.597018, -0.133158, 0.169034, 0.821371] #last 4 columns
    cavity.su2_exec  = "parallel_computation.py -f"
    cavity.timeout   = 1600
    cavity.tol       = 0.00001
    test_list.append(cavity)

    # Spinning cylinder
    spinning_cylinder           = TestCase('spinning_cylinder')
    spinning_cylinder.cfg_dir   = "moving_wall/spinning_cylinder"
    spinning_cylinder.cfg_file  = "spinning_cylinder.cfg"
    spinning_cylinder.test_iter = 25
    spinning_cylinder.test_vals = [-7.648320, -2.202753, 1.236836, 1.609040] #last 4 columns
    spinning_cylinder.su2_exec  = "parallel_computation.py -f"
    spinning_cylinder.timeout   = 1600
    spinning_cylinder.tol       = 0.00001
    test_list.append(spinning_cylinder)

    ######################################
    ### Unsteady                       ###
    ######################################

    # Square cylinder
    square_cylinder           = TestCase('square_cylinder')
    square_cylinder.cfg_dir   = "unsteady/square_cylinder"
    square_cylinder.cfg_file  = "turb_square.cfg"
    square_cylinder.test_iter = 3
    square_cylinder.test_vals = [-1.166422,0.076751,1.398549,2.197047] #last 4 columns
    square_cylinder.su2_exec  = "parallel_computation.py -f"
    square_cylinder.timeout   = 1600
    square_cylinder.tol       = 0.00001
    square_cylinder.unsteady  = True
    test_list.append(square_cylinder)

    # Gust
    sine_gust           = TestCase('sine_gust')
    sine_gust.cfg_dir   = "gust"
    sine_gust.cfg_file  = "inv_gust_NACA0012.cfg"
    sine_gust.test_iter = 5
    sine_gust.test_vals = [-1.977531, 3.481790, -0.014552, -0.004969] #last 4 columns
    sine_gust.su2_exec  = "parallel_computation.py -f"
    sine_gust.timeout   = 1600
    sine_gust.tol       = 0.00001
    sine_gust.unsteady  = True
    test_list.append(sine_gust)

    # Aeroelastic
    aeroelastic           = TestCase('aeroelastic')
    aeroelastic.cfg_dir   = "aeroelastic"
    aeroelastic.cfg_file  = "aeroelastic_NACA64A010.cfg"
    aeroelastic.test_iter = 2
    aeroelastic.test_vals = [0.077169, 0.036452, -0.001685, -0.000113] #last 4 columns
    aeroelastic.su2_exec  = "parallel_computation.py -f"
    aeroelastic.timeout   = 1600
    aeroelastic.tol       = 0.000001
    aeroelastic.unsteady  = True
    test_list.append(aeroelastic) 

    ######################################
    ### NICFD                          ###
    ######################################	

    # Rarefaction shock wave edge_VW
    edge_VW           = TestCase('edge_VW')
    edge_VW.cfg_dir   = "nicf/edge"
    edge_VW.cfg_file  = "edge_VW.cfg"
    edge_VW.test_iter = 100
    edge_VW.test_vals = [-5.058481, 1.115321, -0.000009, 0.000000] #last 4 columns
    edge_VW.su2_exec  = "parallel_computation.py -f"
    edge_VW.timeout   = 1600
    edge_VW.tol       = 0.00001
    test_list.append(edge_VW)

    # Rarefaction shock wave edge_PPR
    edge_PPR           = TestCase('edge_PPR')
    edge_PPR.cfg_dir   = "nicf/edge"
    edge_PPR.cfg_file  = "edge_PPR.cfg"
    edge_PPR.test_iter = 100
    edge_PPR.test_vals = [-5.486409, 0.654417, -0.000037, 0.000000] #last 4 columns
    edge_PPR.su2_exec  = "parallel_computation.py -f"
    edge_PPR.timeout   = 1600
    edge_PPR.tol       = 0.00001
    test_list.append(edge_PPR)

    ######################################
    ### Sliding Mesh                   ###
    ######################################

    # Uniform flow
    uniform_flow         = TestCase('uniform_flow')
    uniform_flow.cfg_dir   = "sliding_interface/uniform_flow"
    uniform_flow.cfg_file  = "uniform_NN.cfg"
    uniform_flow.test_iter = 50
    uniform_flow.test_vals = [-0.368836, 5.156090, 0.000000, 0.000000] #last 4 columns
    uniform_flow.su2_exec  = "parallel_computation.py -f"
    uniform_flow.timeout   = 1600
    uniform_flow.tol       = 0.000001
    uniform_flow.unsteady  = True
    test_list.append(uniform_flow) 

    # Channel_2D
    channel_2D           = TestCase('channel_2D')
    channel_2D.cfg_dir   = "sliding_interface/channel_2D"
    channel_2D.cfg_file  = "channel_2D_NN.cfg"
    channel_2D.test_iter = 4
    channel_2D.test_vals = [-1.498340, 4.541397, 0.000000, 0.000000] #last 4 columns
    channel_2D.su2_exec  = "parallel_computation.py -f"
    channel_2D.timeout   = 100
    channel_2D.tol       = 0.00001
    channel_2D.unsteady  = True
    test_list.append(channel_2D)

    # Channel_3D
    channel_3D           = TestCase('channel_3D')
    channel_3D.cfg_dir   = "sliding_interface/channel_3D"
    channel_3D.cfg_file  = "channel_3D_NN.cfg"
    channel_3D.test_iter = 2
    channel_3D.test_vals = [-1.998330, 3.957669, 0.000000, 0.000000] #last 4 columns
    channel_3D.su2_exec  = "parallel_computation.py -f"
    channel_3D.timeout   = 1600
    channel_3D.tol       = 0.00001
    channel_3D.unsteady  = True
    test_list.append(channel_3D)

#    # Pipe
#    pipe           = TestCase('pipe')
#    pipe.cfg_dir   = "sliding_interface/pipe"
#    pipe.cfg_file  = "pipe_NN.cfg"
#    pipe.test_iter = 2
#    pipe.test_vals = [-3.503708, 3.194241, 0.000000, 0.000000] #last 4 columns
#    pipe.su2_exec  = "parallel_computation.py -f"
#    pipe.timeout   = 1600
#    pipe.tol       = 0.00001
#    pipe.unsteady  = True
#    test_list.append(pipe)

    ##########################
    ### FEA - FSI          ###
    ##########################   

    # Static beam, 3d
    statbeam3d           = TestCase('statbeam3d')
    statbeam3d.cfg_dir   = "fea_fsi/StatBeam_3d"
    statbeam3d.cfg_file  = "configBeam_3d.cfg"
    statbeam3d.test_iter = 0
    statbeam3d.test_vals = [-8.520066, -8.069308, -8.062384, 64095.000000] #last 4 columns
    statbeam3d.su2_exec  = "parallel_computation_fsi.py -f"
    statbeam3d.timeout   = 1600
    statbeam3d.tol       = 0.00001
    test_list.append(statbeam3d)

    # Dynamic beam, 2d
    dynbeam2d           = TestCase('dynbeam2d')
    dynbeam2d.cfg_dir   = "fea_fsi/DynBeam_2d"
    dynbeam2d.cfg_file  = "configBeam_2d.cfg"
    dynbeam2d.test_iter = 6
    dynbeam2d.test_vals = [-9.420641, -5.365871, -12.430382, 6.5210e+04] #last 4 columns
    dynbeam2d.su2_exec  = "parallel_computation_fsi.py -f"
    dynbeam2d.timeout   = 1600
    dynbeam2d.tol       = 0.00001
    test_list.append(dynbeam2d)

    # FSI, 2d
    fsi2d           = TestCase('fsi2d')
    fsi2d.cfg_dir   = "fea_fsi/WallChannel_2d"
    fsi2d.cfg_file  = "configFSI_2D.cfg"
    fsi2d.test_iter = 4
    fsi2d.test_vals = [2.000000, 0.500000, -7.777910, -1.139830] #last 4 columns
    fsi2d.su2_exec  = "parallel_computation_fsi.py -f"
    fsi2d.timeout   = 1600
    fsi2d.tol       = 0.00001
    test_list.append(fsi2d)

    ##########################
    ###   Python wrapper   ###
    ##########################
    
    # NACA0012 
    pywrapper_naca0012           = TestCase('pywrapper_naca0012')
    pywrapper_naca0012.cfg_dir   = "euler/naca0012"
    pywrapper_naca0012.cfg_file  = "inv_NACA0012_Roe.cfg"
    pywrapper_naca0012.test_iter = 100
    pywrapper_naca0012.test_vals = [-6.237188, -5.641250, 0.334843, 0.022206] #last 4 columns
    pywrapper_naca0012.su2_exec  = "mpirun -np 2 SU2_CFD.py --parallel -f"
    pywrapper_naca0012.timeout   = 1600
    pywrapper_naca0012.tol       = 0.00001
    test_list.append(pywrapper_naca0012)

    # NACA0012 (SST, FUN3D results for finest grid: CL=1.0840, CD=0.01253)
    pywrapper_turb_naca0012_sst           = TestCase('pywrapper_turb_naca0012_sst')
    pywrapper_turb_naca0012_sst.cfg_dir   = "rans/naca0012"
    pywrapper_turb_naca0012_sst.cfg_file  = "turb_NACA0012_sst.cfg"
    pywrapper_turb_naca0012_sst.test_iter = 10
    pywrapper_turb_naca0012_sst.test_vals = [-15.039645, -7.220177, 1.059622, 0.019138] #last 4 columns
    pywrapper_turb_naca0012_sst.su2_exec  = "mpirun -np 2 SU2_CFD.py --parallel -f"
    pywrapper_turb_naca0012_sst.timeout   = 3200
    pywrapper_turb_naca0012_sst.tol       = 0.00001
    test_list.append(pywrapper_turb_naca0012_sst)

    # Square cylinder
    pywrapper_square_cylinder           = TestCase('pywrapper_square_cylinder')
    pywrapper_square_cylinder.cfg_dir   = "unsteady/square_cylinder"
    pywrapper_square_cylinder.cfg_file  = "turb_square.cfg"
    pywrapper_square_cylinder.test_iter = 3
    pywrapper_square_cylinder.test_vals = [-1.166422,0.076751,1.398549,2.197047] #last 4 columns
    pywrapper_square_cylinder.su2_exec  = "mpirun -np 2 SU2_CFD.py --parallel -f"
    pywrapper_square_cylinder.timeout   = 1600
    pywrapper_square_cylinder.tol       = 0.00001
    pywrapper_square_cylinder.unsteady  = True
    test_list.append(pywrapper_square_cylinder)

    # Aeroelastic
    pywrapper_aeroelastic         = TestCase('pywrapper_aeroelastic')
    pywrapper_aeroelastic.cfg_dir   = "aeroelastic"
    pywrapper_aeroelastic.cfg_file  = "aeroelastic_NACA64A010.cfg"
    pywrapper_aeroelastic.test_iter = 2
    pywrapper_aeroelastic.test_vals = [0.077169, 0.036452, -0.001685, -0.000113] #last 4 columns
    pywrapper_aeroelastic.su2_exec  = "mpirun -np 2 SU2_CFD.py --parallel -f"
    pywrapper_aeroelastic.timeout   = 1600
    pywrapper_aeroelastic.tol       = 0.000001
    pywrapper_aeroelastic.unsteady  = True
    test_list.append(pywrapper_aeroelastic)

    # FSI, 2d
    pywrapper_fsi2d           = TestCase('pywrapper_fsi2d')
    pywrapper_fsi2d.cfg_dir   = "fea_fsi/WallChannel_2d"
    pywrapper_fsi2d.cfg_file  = "configFSI_2D.cfg"
    pywrapper_fsi2d.test_iter = 4
    pywrapper_fsi2d.test_vals = [2.000000, 0.500000, -7.777910, -1.139830] #last 4 columns
    pywrapper_fsi2d.su2_exec  = "mpirun -np 2 SU2_CFD.py --nZone 2 --fsi True --parallel -f"
    pywrapper_fsi2d.timeout   = 1600
    pywrapper_fsi2d.tol       = 0.00001
    test_list.append(pywrapper_fsi2d)
    
    
    ######################################
    ### RUN TESTS                      ###
    ######################################
    
    pass_list = [ test.run_test() for test in test_list ]


    ######################################
    ### RUN SU2_DEF TESTS              ###
    ######################################
    
    # Inviscid NACA0012 (triangles)
    naca0012_def            = TestCase('naca0012_def')
    naca0012_def.cfg_dir   = "deformation/naca0012"
    naca0012_def.cfg_file  = "def_NACA0012.cfg"
    naca0012_def.test_iter = 250
    naca0012_def.test_vals = [5.44754e-15] #residual
    naca0012_def.su2_exec  = "mpirun -n 2 SU2_DEF"
    naca0012_def.timeout   = 1600
    naca0012_def.tol       = 1e-15
    
    pass_list.append(naca0012_def.run_def())
    test_list.append(naca0012_def)

    # RAE2822 (mixed tris + quads)
    rae2822_def            = TestCase('rae2822_def')
    rae2822_def.cfg_dir   = "deformation/rae2822"
    rae2822_def.cfg_file  = "def_RAE2822.cfg"
    rae2822_def.test_iter = 150
    rae2822_def.test_vals = [1.47076e-15] #residual
    rae2822_def.su2_exec  = "mpirun -n 2 SU2_DEF"
    rae2822_def.timeout   = 1600
    rae2822_def.tol       = 1e-16
    
    pass_list.append(rae2822_def.run_def())
    test_list.append(rae2822_def)
    
    # Turb NACA4412 (quads, wall distance)
    naca4412_def            = TestCase('naca4412_def')
    naca4412_def.cfg_dir   = "deformation/naca4412"
    naca4412_def.cfg_file  = "def_NACA4412.cfg"
    naca4412_def.test_iter = 300
    naca4412_def.test_vals = [4.46129e-15] #residual
    naca4412_def.su2_exec  = "mpirun -n 2 SU2_DEF"
    naca4412_def.timeout   = 1600
    naca4412_def.tol       = 1e-15
    
    pass_list.append(naca4412_def.run_def())
    test_list.append(naca4412_def)
    
    # Brick of tets (inverse volume)
    brick_tets_def            = TestCase('brick_tets_def')
    brick_tets_def.cfg_dir   = "deformation/brick_tets"
    brick_tets_def.cfg_file  = "def_brick_tets.cfg"
    brick_tets_def.test_iter = 1000
    brick_tets_def.test_vals = [9.35558e-16] #residual
    brick_tets_def.su2_exec  = "mpirun -n 2 SU2_DEF"
    brick_tets_def.timeout   = 1600
    brick_tets_def.tol       = 1e-15
    
    pass_list.append(brick_tets_def.run_def())
    test_list.append(brick_tets_def)
    
    # Brick of isotropic hexas (inverse volume)
    brick_hex_def           = TestCase('brick_hex_def')
    brick_hex_def.cfg_dir   = "deformation/brick_hex"
    brick_hex_def.cfg_file  = "def_brick_hex.cfg"
    brick_hex_def.test_iter = 1000
    brick_hex_def.test_vals = [1.46423e-15] #residual
    brick_hex_def.su2_exec  = "mpirun -n 2 SU2_DEF"
    brick_hex_def.timeout   = 1600
    brick_hex_def.tol       = 1e-15
    
    pass_list.append(brick_hex_def.run_def())
    test_list.append(brick_hex_def)
    
    # Brick with a pyramid layer (inverse volume)
    brick_pyra_def           = TestCase('brick_pyra_def')
    brick_pyra_def.cfg_dir   = "deformation/brick_pyra"
    brick_pyra_def.cfg_file  = "def_brick_pyra.cfg"
    brick_pyra_def.test_iter = 100
    brick_pyra_def.test_vals = [5.97202e-15] #residual
    brick_pyra_def.su2_exec  = "mpirun -n 2 SU2_DEF"
    brick_pyra_def.timeout   = 1600
    brick_pyra_def.tol       = 1e-15
    
    pass_list.append(brick_pyra_def.run_def())
    test_list.append(brick_pyra_def)
    
    # Brick of isotropic prisms (inverse volume)
    brick_prism_def           = TestCase('brick_prism_def')
    brick_prism_def.cfg_dir   = "deformation/brick_prism"
    brick_prism_def.cfg_file  = "def_brick_prism.cfg"
    brick_prism_def.test_iter = 100
    brick_prism_def.test_vals = [2.80867e-14] #residual
    brick_prism_def.su2_exec  = "mpirun -n 2 SU2_DEF"
    brick_prism_def.timeout   = 1600
    brick_prism_def.tol       = 1e-15
    
    pass_list.append(brick_prism_def.run_def())
    test_list.append(brick_prism_def)
    
    # Brick of prisms with high aspect ratio cells near the wall (wall distance)
    brick_prism_rans_def           = TestCase('brick_prism_rans_def')
    brick_prism_rans_def.cfg_dir   = "deformation/brick_prism_rans"
    brick_prism_rans_def.cfg_file  = "def_brick_prism_rans.cfg"
    brick_prism_rans_def.test_iter = 50
    brick_prism_rans_def.test_vals = [3.5265e-15] #residual
    brick_prism_rans_def.su2_exec  = "mpirun -n 2 SU2_DEF"
    brick_prism_rans_def.timeout   = 1600
    brick_prism_rans_def.tol       = 1e-15
    
    pass_list.append(brick_prism_rans_def.run_def())
    test_list.append(brick_prism_rans_def)
    
    # Brick of hexas with high aspect ratio cells near the wall (inverse volume)
    brick_hex_rans_def           = TestCase('brick_hex_rans_def')
    brick_hex_rans_def.cfg_dir   = "deformation/brick_hex_rans"
    brick_hex_rans_def.cfg_file  = "def_brick_hex_rans.cfg"
    brick_hex_rans_def.test_iter = 600
    brick_hex_rans_def.test_vals = [2.75292e-14] #residual
    brick_hex_rans_def.su2_exec  = "mpirun -n 2 SU2_DEF"
    brick_hex_rans_def.timeout   = 1600
    brick_hex_rans_def.tol       = 1e-16
    
    pass_list.append(brick_hex_rans_def.run_def())
    test_list.append(brick_hex_rans_def)

    # Cylindrical FFD test
    cylinder_ffd_def           = TestCase('cylinder_ffd_def')
    cylinder_ffd_def.cfg_dir   = "deformation/cylindrical_ffd"
    cylinder_ffd_def.cfg_file  = "def_cylindrical.cfg"
    cylinder_ffd_def.test_iter = 50
    cylinder_ffd_def.test_vals = [2.31204e-10] #residual
    cylinder_ffd_def.su2_exec  = "mpirun -n 2 SU2_DEF"
    cylinder_ffd_def.timeout   = 1600
    cylinder_ffd_def.tol       = 1e-16

    pass_list.append(cylinder_ffd_def.run_def())
    test_list.append(cylinder_ffd_def)

    # Spherical FFD test
    sphere_ffd_def           = TestCase('sphere_ffd_def')
    sphere_ffd_def.cfg_dir   = "deformation/spherical_ffd"
    sphere_ffd_def.cfg_file  = "def_spherical.cfg"
    sphere_ffd_def.test_iter = 50
    sphere_ffd_def.test_vals = [2.0062e-10] #residual
    sphere_ffd_def.su2_exec  = "mpirun -n 2 SU2_DEF"
    sphere_ffd_def.timeout   = 1600
    sphere_ffd_def.tol       = 1e-16

    pass_list.append(sphere_ffd_def.run_def())
    test_list.append(sphere_ffd_def)

<<<<<<< HEAD
=======
    # Spherical FFD test using BSplines
    sphere_ffd_def_bspline           = TestCase('sphere_ffd_def_bspline')
    sphere_ffd_def_bspline.cfg_dir   = "deformation/spherical_ffd"
    sphere_ffd_def_bspline.cfg_file  = "def_spherical_bspline.cfg"
    sphere_ffd_def_bspline.test_iter = 50
    sphere_ffd_def_bspline.test_vals = [1.20429e-10] #residual
    sphere_ffd_def_bspline.su2_exec  = "mpirun -n 2 SU2_DEF"
    sphere_ffd_def_bspline.timeout   = 1600
    sphere_ffd_def_bspline.tol       = 1e-16

    pass_list.append(sphere_ffd_def_bspline.run_def())
    test_list.append(sphere_ffd_def_bspline)
  
    ######################################
    ### RUN EXTERNAL FSI COUPLING TEST ###
    ######################################

    # Pitch-plunge NACA 0012 (external FSI coupling)
    coupled_FSI            = TestCase('coupled_FSI')
    coupled_FSI.cfg_dir    = "coupled_fsi/2d_aeroelasticity"
    coupled_FSI.cfg_file   = "FSICoupler_config.cfg"
    coupled_FSI.test_iter  = 1
    coupled_FSI.su2_exec   = "mpirun -np 2 fsi_computation.py"
    coupled_FSI.timeout    = 1600
    coupled_FSI.reference_file = "StructHistory.dat.ref_parallel"
    coupled_FSI.test_file  = "StructHistory.dat"
    pass_list.append(coupled_FSI.run_filediff())
    test_list.append(coupled_FSI)

>>>>>>> b1fff5a4

    # Tests summary
    print '=================================================================='
    print 'Summary of the parallel tests'
    for i, test in enumerate(test_list):
        if (pass_list[i]):
            print '  passed - %s'%test.tag
        else:
            print '* FAILED - %s'%test.tag

    if all(pass_list):
        sys.exit(0)
    else:
        sys.exit(1)
    # done

if __name__ == '__main__':
    main()<|MERGE_RESOLUTION|>--- conflicted
+++ resolved
@@ -817,8 +817,6 @@
     pass_list.append(sphere_ffd_def.run_def())
     test_list.append(sphere_ffd_def)
 
-<<<<<<< HEAD
-=======
     # Spherical FFD test using BSplines
     sphere_ffd_def_bspline           = TestCase('sphere_ffd_def_bspline')
     sphere_ffd_def_bspline.cfg_dir   = "deformation/spherical_ffd"
@@ -832,23 +830,6 @@
     pass_list.append(sphere_ffd_def_bspline.run_def())
     test_list.append(sphere_ffd_def_bspline)
   
-    ######################################
-    ### RUN EXTERNAL FSI COUPLING TEST ###
-    ######################################
-
-    # Pitch-plunge NACA 0012 (external FSI coupling)
-    coupled_FSI            = TestCase('coupled_FSI')
-    coupled_FSI.cfg_dir    = "coupled_fsi/2d_aeroelasticity"
-    coupled_FSI.cfg_file   = "FSICoupler_config.cfg"
-    coupled_FSI.test_iter  = 1
-    coupled_FSI.su2_exec   = "mpirun -np 2 fsi_computation.py"
-    coupled_FSI.timeout    = 1600
-    coupled_FSI.reference_file = "StructHistory.dat.ref_parallel"
-    coupled_FSI.test_file  = "StructHistory.dat"
-    pass_list.append(coupled_FSI.run_filediff())
-    test_list.append(coupled_FSI)
-
->>>>>>> b1fff5a4
 
     # Tests summary
     print '=================================================================='
