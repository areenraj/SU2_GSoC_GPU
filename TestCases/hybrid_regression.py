#!/usr/bin/env python

## \file hybrid_regression.py
#  \brief Python script for automated regression testing of SU2 examples
#  \author A. Aranake, A. Campos, T. Economon, T. Lukaczyk, S. Padron
#  \version 8.1.0 "Harrier"
#
# SU2 Project Website: https://su2code.github.io
#
# The SU2 Project is maintained by the SU2 Foundation
# (http://su2foundation.org)
#
# Copyright 2012-2024, SU2 Contributors (cf. AUTHORS.md)
#
# SU2 is free software; you can redistribute it and/or
# modify it under the terms of the GNU Lesser General Public
# License as published by the Free Software Foundation; either
# version 2.1 of the License, or (at your option) any later version.
#
# SU2 is distributed in the hope that it will be useful,
# but WITHOUT ANY WARRANTY; without even the implied warranty of
# MERCHANTABILITY or FITNESS FOR A PARTICULAR PURPOSE. See the GNU
# Lesser General Public License for more details.
#
# You should have received a copy of the GNU Lesser General Public
# License along with SU2. If not, see <http://www.gnu.org/licenses/>.

# make print(*args) function available in PY2.6+, does'nt work on PY < 2.6
from __future__ import print_function

import sys
from TestCase import TestCase
from TestCase import parse_args

def main():
    '''This program runs SU2 and ensures that the output matches specified values.
       This will be used to do checks when code is pushed to github
       to make sure nothing is broken. '''

    args = parse_args('Hybrid Regression Tests')

    test_list = []
    file_diff_list = []

    ##########################
    ### Compressible Euler ###
    ##########################

    # Channel
    channel           = TestCase('channel')
    channel.cfg_dir   = "euler/channel"
    channel.cfg_file  = "inv_channel_RK.cfg"
    channel.test_iter = 20
    channel.test_vals = [-2.965605, 2.459083, 0.016007, 0.042277]
    test_list.append(channel)

    # NACA0012
    naca0012           = TestCase('naca0012')
    naca0012.cfg_dir   = "euler/naca0012"
    naca0012.cfg_file  = "inv_NACA0012_Roe.cfg"
    naca0012.test_iter = 20
    naca0012.test_vals = [-4.431337, -3.970066, 0.319205, 0.022299]
    test_list.append(naca0012)

    # Supersonic wedge
    wedge           = TestCase('wedge')
    wedge.cfg_dir   = "euler/wedge"
    wedge.cfg_file  = "inv_wedge_HLLC.cfg"
    wedge.test_iter = 20
    wedge.test_vals = [-1.368091, 4.302736, -0.243433, 0.042906]
    test_list.append(wedge)

    # ONERA M6 Wing
    oneram6           = TestCase('oneram6')
    oneram6.cfg_dir   = "euler/oneram6"
    oneram6.cfg_file  = "inv_ONERAM6.cfg"
    oneram6.test_iter = 10
    oneram6.test_vals = [0.280800, 0.008623]
    test_list.append(oneram6)

    # Fixed CL NACA0012
    fixedCL_naca0012           = TestCase('fixedcl_naca0012')
    fixedCL_naca0012.cfg_dir   = "fixed_cl/naca0012"
    fixedCL_naca0012.cfg_file  = "inv_NACA0012.cfg"
    fixedCL_naca0012.test_iter = 10
    fixedCL_naca0012.test_vals = [-3.905038, 1.628019, 0.301067, 0.019483]
    test_list.append(fixedCL_naca0012)

    # HYPERSONIC FLOW PAST BLUNT BODY
    bluntbody           = TestCase('bluntbody')
    bluntbody.cfg_dir   = "euler/bluntbody"
    bluntbody.cfg_file  = "blunt.cfg"
    bluntbody.test_iter = 20
    bluntbody.test_vals = [0.491773, 6.855541, 0.000298, 1.791791]
    test_list.append(bluntbody)

    ##########################
    ###  Compressible N-S  ###
    ##########################

    # Laminar flat plate
    flatplate           = TestCase('flatplate')
    flatplate.cfg_dir   = "navierstokes/flatplate"
    flatplate.cfg_file  = "lam_flatplate.cfg"
    flatplate.test_iter = 100
    flatplate.test_vals = [-7.679131, -2.206953, 0.001084, 0.036233, 2.361500, -2.325300, -1.984700, -1.984700]
    test_list.append(flatplate)

    # Laminar cylinder (steady)
    cylinder           = TestCase('cylinder')
    cylinder.cfg_dir   = "navierstokes/cylinder"
    cylinder.cfg_file  = "lam_cylinder.cfg"
    cylinder.test_iter = 25
    cylinder.test_vals = [-8.266513, -2.783904, -0.019899, 1.615668, -0.010207]
    test_list.append(cylinder)

    # Laminar cylinder (low Mach correction)
    cylinder_lowmach           = TestCase('cylinder_lowmach')
    cylinder_lowmach.cfg_dir   = "navierstokes/cylinder"
    cylinder_lowmach.cfg_file  = "cylinder_lowmach.cfg"
    cylinder_lowmach.test_iter = 25
    cylinder_lowmach.test_vals         = [-6.830996, -1.368850, -0.143956, 73.963354, 0.002457]
    cylinder_lowmach.test_vals_aarch64 = [-6.830996, -1.368850, -0.143956, 73.963354, 0.002457]
    test_list.append(cylinder_lowmach)

    # 2D Poiseuille flow (body force driven with periodic inlet / outlet)
    poiseuille           = TestCase('poiseuille')
    poiseuille.cfg_dir   = "navierstokes/poiseuille"
    poiseuille.cfg_file  = "lam_poiseuille.cfg"
    poiseuille.test_iter = 10
    poiseuille.test_vals = [-5.046131, 0.652984, 0.008355, 13.735818, -2.142500]
    test_list.append(poiseuille)

    # 2D Poiseuille flow (inlet profile file)
    poiseuille_profile           = TestCase('poiseuille_profile')
    poiseuille_profile.cfg_dir   = "navierstokes/poiseuille"
    poiseuille_profile.cfg_file  = "profile_poiseuille.cfg"
    poiseuille_profile.test_iter = 10
<<<<<<< HEAD
    poiseuille_profile.test_vals         = [-12.485991, -7.613038, -0.000000, 2.085796]
    poiseuille_profile.test_vals_aarch64 = [-12.494717, -7.711274, -0.000000, 2.085796]
=======
    poiseuille_profile.test_vals         = [-12.053563, -6.378250, -0.000000, 2.085790]
    poiseuille_profile.test_vals_aarch64 = [-12.053563, -6.378250, -0.000000, 2.085790]
>>>>>>> a3a90e08
    test_list.append(poiseuille_profile)

    # 2D Rotational Periodic
    periodic2d           = TestCase('periodic2d')
    periodic2d.cfg_dir   = "navierstokes/periodic2D"
    periodic2d.cfg_file  = "config.cfg"
    periodic2d.test_iter = 1400
    periodic2d.test_vals = [-10.817611, -8.363544, -8.287460, -5.334104, -1.088411, -2945.2]
    test_list.append(periodic2d)

    ##########################
    ### Compressible RANS  ###
    ##########################

    # RAE2822 SA
    rae2822_sa           = TestCase('rae2822_sa')
    rae2822_sa.cfg_dir   = "rans/rae2822"
    rae2822_sa.cfg_file  = "turb_SA_RAE2822.cfg"
    rae2822_sa.test_iter = 20
    rae2822_sa.test_vals = [-2.020123, -5.269324, 0.807147, 0.060499, -80602.000000]
    test_list.append(rae2822_sa)

    # RAE2822 SST
    rae2822_sst           = TestCase('rae2822_sst')
    rae2822_sst.cfg_dir   = "rans/rae2822"
    rae2822_sst.cfg_file  = "turb_SST_RAE2822.cfg"
    rae2822_sst.test_iter = 20
    rae2822_sst.test_vals = [-0.510363, 4.872736, 0.815617, 0.060920, -73391.000000]
    test_list.append(rae2822_sst)

    # RAE2822 SST_SUST
    rae2822_sst_sust           = TestCase('rae2822_sst_sust')
    rae2822_sst_sust.cfg_dir   = "rans/rae2822"
    rae2822_sst_sust.cfg_file  = "turb_SST_SUST_RAE2822.cfg"
    rae2822_sst_sust.test_iter = 20
    rae2822_sst_sust.test_vals = [-2.535141, 4.872736, 0.815617, 0.060920]
    test_list.append(rae2822_sst_sust)

    # Flat plate
    turb_flatplate           = TestCase('turb_flatplate')
    turb_flatplate.cfg_dir   = "rans/flatplate"
    turb_flatplate.cfg_file  = "turb_SA_flatplate.cfg"
    turb_flatplate.test_iter = 20
    turb_flatplate.test_vals = [-4.312826, -6.736053, -0.187467, 0.057454]
    test_list.append(turb_flatplate)

    # ONERA M6 Wing
    turb_oneram6           = TestCase('turb_oneram6')
    turb_oneram6.cfg_dir   = "rans/oneram6"
    turb_oneram6.cfg_file  = "turb_ONERAM6.cfg"
    turb_oneram6.test_iter = 10
    turb_oneram6.test_vals = [-2.408523, -6.662833, 0.238333, 0.158910, -52718]
    test_list.append(turb_oneram6)

    # NACA0012 (SA, FUN3D finest grid results: CL=1.0983, CD=0.01242)
    turb_naca0012_sa           = TestCase('turb_naca0012_sa')
    turb_naca0012_sa.cfg_dir   = "rans/naca0012"
    turb_naca0012_sa.cfg_file  = "turb_NACA0012_sa.cfg"
    turb_naca0012_sa.test_iter = 5
    turb_naca0012_sa.test_vals         = [-12.098325, -14.149988, 1.057665, 0.022971, 20.000000, -2.292707, 0.000000, -12.068169, -44.871000]
    turb_naca0012_sa.test_vals_aarch64 = [-12.098325, -14.149988, 1.057665, 0.022971, 20.000000, -2.292707, 0.000000, -12.068169, -44.871000]
    test_list.append(turb_naca0012_sa)

    # NACA0012 (SST, FUN3D finest grid results: CL=1.0840, CD=0.01253)
    turb_naca0012_sst           = TestCase('turb_naca0012_sst')
    turb_naca0012_sst.cfg_dir   = "rans/naca0012"
    turb_naca0012_sst.cfg_file  = "turb_NACA0012_sst.cfg"
    turb_naca0012_sst.test_iter = 10
    turb_naca0012_sst.test_vals = [-12.105781, -15.277738, -6.210248, 1.049757, 0.019249, -2.807857, -38.976000]
    test_list.append(turb_naca0012_sst)

    # NACA0012 (SST_SUST, FUN3D finest grid results: CL=1.0840, CD=0.01253)
    turb_naca0012_sst_sust           = TestCase('turb_naca0012_sst_sust')
    turb_naca0012_sst_sust.cfg_dir   = "rans/naca0012"
    turb_naca0012_sst_sust.cfg_file  = "turb_NACA0012_sst_sust.cfg"
    turb_naca0012_sst_sust.test_iter = 10
    turb_naca0012_sst_sust.test_vals = [-12.082157, -14.827303, -6.061342, 1.000276, 0.019495, -1.762311]
    test_list.append(turb_naca0012_sst_sust)

    # NACA0012 (SST, fixed values for turbulence quantities)
    turb_naca0012_sst_fixedvalues           = TestCase('turb_naca0012_sst_fixedvalues')
    turb_naca0012_sst_fixedvalues.cfg_dir   = "rans/naca0012"
    turb_naca0012_sst_fixedvalues.cfg_file  = "turb_NACA0012_sst_fixedvalues.cfg"
    turb_naca0012_sst_fixedvalues.test_iter = 10
    turb_naca0012_sst_fixedvalues.test_vals = [-5.192504, -10.035367, -1.617698, 1.022029, 0.040310, -2.381926]
    test_list.append(turb_naca0012_sst_fixedvalues)

    # NACA0012 (SST, explicit Euler for flow and turbulence equations)
    turb_naca0012_sst_expliciteuler           = TestCase('turb_naca0012_sst_expliciteuler')
    turb_naca0012_sst_expliciteuler.cfg_dir   = "rans/naca0012"
    turb_naca0012_sst_expliciteuler.cfg_file  = "turb_NACA0012_sst_expliciteuler.cfg"
    turb_naca0012_sst_expliciteuler.test_iter = 10
    turb_naca0012_sst_expliciteuler.test_vals = [-3.533827, -3.157766, 3.364024, 1.122856, 0.500771, -float("inf")]
    test_list.append(turb_naca0012_sst_expliciteuler)

    # PROPELLER
    propeller           = TestCase('propeller')
    propeller.cfg_dir   = "rans/propeller"
    propeller.cfg_file  = "propeller.cfg"
    propeller.test_iter = 10
    propeller.test_vals = [-3.389724, -8.409223, 0.000048, 0.056344]
    test_list.append(propeller)

    #######################################
    ### Axisymmetric Compressible RANS  ###
    #######################################

    # Axisymmetric air nozzle (transonic)
    axi_rans_air_nozzle_restart           = TestCase('axi_rans_air_nozzle_restart')
    axi_rans_air_nozzle_restart.cfg_dir   = "axisymmetric_rans/air_nozzle"
    axi_rans_air_nozzle_restart.cfg_file  = "air_nozzle_restart.cfg"
    axi_rans_air_nozzle_restart.test_iter = 10
    axi_rans_air_nozzle_restart.test_vals = [-12.070954, -7.407644, -8.698118, -4.008751, -3572.100000]
    test_list.append(axi_rans_air_nozzle_restart)

    #################################
    ## Compressible RANS Restart  ###
    #################################

    # NACA0012 SST Multigrid restart
    turb_naca0012_sst_restart_mg           = TestCase('turb_naca0012_sst_restart_mg')
    turb_naca0012_sst_restart_mg.cfg_dir   = "rans/naca0012"
    turb_naca0012_sst_restart_mg.cfg_file  = "turb_NACA0012_sst_multigrid_restart.cfg"
    turb_naca0012_sst_restart_mg.test_iter = 20
    turb_naca0012_sst_restart_mg.ntest_vals = 5
    turb_naca0012_sst_restart_mg.test_vals = [-7.644702, -7.433663, -1.918163, -0.000003, 0.079111]
    test_list.append(turb_naca0012_sst_restart_mg)

    #############################
    ### Compressibele RANS UQ ###
    #############################

    # NACA0012 1c
    turb_naca0012_1c           = TestCase('turb_naca0012_1c')
    turb_naca0012_1c.cfg_dir   = "rans_uq/naca0012"
    turb_naca0012_1c.cfg_file  = "turb_NACA0012_uq_1c.cfg"
    turb_naca0012_1c.test_iter = 10
    turb_naca0012_1c.test_vals         = [-4.976788, 1.141064, 0.246262, -0.116795]
    turb_naca0012_1c.test_vals_aarch64 = [-4.981105, 1.138873, 0.248013, -0.117248]
    test_list.append(turb_naca0012_1c)

    # NACA0012 2c
    turb_naca0012_2c           = TestCase('turb_naca0012_2c')
    turb_naca0012_2c.cfg_dir   = "rans_uq/naca0012"
    turb_naca0012_2c.cfg_file  = "turb_NACA0012_uq_2c.cfg"
    turb_naca0012_2c.test_iter = 10
    turb_naca0012_2c.test_vals         = [-5.485942, 0.967831, 0.236638, -0.119183]
    turb_naca0012_2c.test_vals_aarch64 = [-5.483345, 0.968720, 0.214914, -0.124932]
    test_list.append(turb_naca0012_2c)

    # NACA0012 3c
    turb_naca0012_3c           = TestCase('turb_naca0012_3c')
    turb_naca0012_3c.cfg_dir   = "rans_uq/naca0012"
    turb_naca0012_3c.cfg_file  = "turb_NACA0012_uq_3c.cfg"
    turb_naca0012_3c.test_iter = 10
    turb_naca0012_3c.test_vals         = [-5.584306, 0.931276, 0.226035, -0.120956]
    turb_naca0012_3c.test_vals_aarch64 = [-5.584300, 0.931293, 0.207447, -0.125691]
    test_list.append(turb_naca0012_3c)

    # NACA0012 p1c1
    turb_naca0012_p1c1           = TestCase('turb_naca0012_p1c1')
    turb_naca0012_p1c1.cfg_dir   = "rans_uq/naca0012"
    turb_naca0012_p1c1.cfg_file  = "turb_NACA0012_uq_p1c1.cfg"
    turb_naca0012_p1c1.test_iter = 10
    turb_naca0012_p1c1.test_vals         = [-5.114413, 1.076465, 0.227286, -0.123574]
    turb_naca0012_p1c1.test_vals_aarch64 = [-5.132358, 1.075658, 0.337268, -0.082827]
    test_list.append(turb_naca0012_p1c1)

    # NACA0012 p1c2
    turb_naca0012_p1c2           = TestCase('turb_naca0012_p1c2')
    turb_naca0012_p1c2.cfg_dir   = "rans_uq/naca0012"
    turb_naca0012_p1c2.cfg_file  = "turb_NACA0012_uq_p1c2.cfg"
    turb_naca0012_p1c2.test_iter = 10
    turb_naca0012_p1c2.test_vals         = [-5.548780, 0.945778, 0.213968, -0.126040]
    turb_naca0012_p1c2.test_vals_aarch64 = [-5.554425, 0.943683, 0.229293, -0.121125]
    test_list.append(turb_naca0012_p1c2)

    ######################################
    ### Harmonic Balance               ###
    ######################################

    # Description of the regression test
    harmonic_balance           = TestCase('harmonic_balance')
    harmonic_balance.cfg_dir   = "harmonic_balance"
    harmonic_balance.cfg_file  = "HB.cfg"
    harmonic_balance.test_iter = 25
    harmonic_balance.test_vals = [-1.554985, 0.831796, 0.935728, 3.960209]
    test_list.append(harmonic_balance)

    # Turbulent pitching NACA 64a010 airfoil
    hb_rans_preconditioning           = TestCase('hb_rans_preconditioning')
    hb_rans_preconditioning.cfg_dir   = "harmonic_balance/hb_rans_preconditioning"
    hb_rans_preconditioning.cfg_file  = "davis.cfg"
    hb_rans_preconditioning.test_iter = 25
    hb_rans_preconditioning.test_vals = [-1.902111, 0.484080, 0.601469, 3.608991, -5.949373]
    test_list.append(hb_rans_preconditioning)

    #############################
    ### Incompressible Euler  ###
    #############################

    # NACA0012 Hydrofoil
    inc_euler_naca0012           = TestCase('inc_euler_naca0012')
    inc_euler_naca0012.cfg_dir   = "incomp_euler/naca0012"
    inc_euler_naca0012.cfg_file  = "incomp_NACA0012.cfg"
    inc_euler_naca0012.test_iter = 20
    inc_euler_naca0012.test_vals = [-7.104363, -6.354829, 0.531976, 0.008467]
    test_list.append(inc_euler_naca0012)

    # C-D nozzle with pressure inlet and mass flow outlet
    inc_nozzle           = TestCase('inc_nozzle')
    inc_nozzle.cfg_dir   = "incomp_euler/nozzle"
    inc_nozzle.cfg_file  = "inv_nozzle.cfg"
    inc_nozzle.test_iter = 20
    inc_nozzle.test_vals         = [-6.363748, -5.564772, -0.003840, 0.126592]
    inc_nozzle.test_vals_aarch64 = [-5.624385, -4.988472, -0.000096, 0.137032]
    test_list.append(inc_nozzle)

    #############################
    ### Incompressible N-S    ###
    #############################

    # Laminar cylinder
    inc_lam_cylinder          = TestCase('inc_lam_cylinder')
    inc_lam_cylinder.cfg_dir   = "incomp_navierstokes/cylinder"
    inc_lam_cylinder.cfg_file  = "incomp_cylinder.cfg"
    inc_lam_cylinder.test_iter = 10
    inc_lam_cylinder.test_vals = [-4.004277, -3.227956, 0.003851, 7.626583]
    test_list.append(inc_lam_cylinder)

    # Buoyancy-driven cavity
    inc_buoyancy          = TestCase('inc_buoyancy')
    inc_buoyancy.cfg_dir   = "incomp_navierstokes/buoyancy_cavity"
    inc_buoyancy.cfg_file  = "lam_buoyancy_cavity.cfg"
    inc_buoyancy.test_iter = 20
    inc_buoyancy.test_vals = [-4.432484, 0.507522, 0.000000, 0.000000]
    test_list.append(inc_buoyancy)

    # Laminar heated cylinder with polynomial fluid model
    inc_poly_cylinder          = TestCase('inc_poly_cylinder')
    inc_poly_cylinder.cfg_dir   = "incomp_navierstokes/cylinder"
    inc_poly_cylinder.cfg_file  = "poly_cylinder.cfg"
    inc_poly_cylinder.test_iter = 20
    inc_poly_cylinder.test_vals         = [-7.851512, -2.093420, 0.029974, 1.921595, -175.300000]
    inc_poly_cylinder.test_vals_aarch64 = [-7.851510, -2.093419, 0.029974, 1.921595, -175.300000]
    test_list.append(inc_poly_cylinder)

    # X-coarse laminar bend as a mixed element CGNS test
    inc_lam_bend          = TestCase('inc_lam_bend')
    inc_lam_bend.cfg_dir   = "incomp_navierstokes/bend"
    inc_lam_bend.cfg_file  = "lam_bend.cfg"
    inc_lam_bend.test_iter = 10
    inc_lam_bend.test_vals         = [-3.547250, -3.225803, -0.015148, 1.006543]
    inc_lam_bend.test_vals_aarch64 = [-3.437996, -3.086188, -0.015600, 1.142213]
    test_list.append(inc_lam_bend)

    ############################
    ### Incompressible RANS  ###
    ############################

    # NACA0012, SA
    inc_turb_naca0012           = TestCase('inc_turb_naca0012')
    inc_turb_naca0012.cfg_dir   = "incomp_rans/naca0012"
    inc_turb_naca0012.cfg_file  = "naca0012.cfg"
    inc_turb_naca0012.test_iter = 20
    inc_turb_naca0012.test_vals = [-4.788405, -11.039465, 0.000008, 0.309490]
    test_list.append(inc_turb_naca0012)

    # NACA0012, SST_SUST
    inc_turb_naca0012_sst_sust           = TestCase('inc_turb_naca0012_sst_sust')
    inc_turb_naca0012_sst_sust.cfg_dir   = "incomp_rans/naca0012"
    inc_turb_naca0012_sst_sust.cfg_file  = "naca0012_SST_SUST.cfg"
    inc_turb_naca0012_sst_sust.test_iter = 20
    inc_turb_naca0012_sst_sust.test_vals = [-7.270637, 0.018416, 0.000004, 0.307678]
    test_list.append(inc_turb_naca0012_sst_sust)

    # Weakly coupled heat equation
    inc_weakly_coupled = TestCase('inc_weakly_coupled')
    inc_weakly_coupled.cfg_dir = "disc_adj_heat"
    inc_weakly_coupled.cfg_file = "primal.cfg"
    inc_weakly_coupled.test_iter = 10
    inc_weakly_coupled.test_vals = [-18.894811, -17.879327, -18.412938, -17.855948, -18.343462, -15.659612, 5.545700]
    test_list.append(inc_weakly_coupled)

    ######################################
    ### Moving Wall                    ###
    ######################################

    # Lid-driven cavity
    cavity           = TestCase('cavity')
    cavity.cfg_dir   = "moving_wall/cavity"
    cavity.cfg_file  = "lam_cavity.cfg"
    cavity.test_iter = 25
    cavity.test_vals = [-5.627869, -0.164403, 0.054734, 2.545856]
    test_list.append(cavity)

    # Spinning cylinder
    spinning_cylinder           = TestCase('spinning_cylinder')
    spinning_cylinder.cfg_dir   = "moving_wall/spinning_cylinder"
    spinning_cylinder.cfg_file  = "spinning_cylinder.cfg"
    spinning_cylinder.test_iter = 25
    spinning_cylinder.test_vals         = [-8.008048, -2.611074, 1.497289, 1.487468]
    spinning_cylinder.test_vals_aarch64 = [-8.006541, -2.609759, 1.495662, 1.486341]
    test_list.append(spinning_cylinder)

    ######################################
    ### Unsteady                       ###
    ######################################

    # Square cylinder
    square_cylinder           = TestCase('square_cylinder')
    square_cylinder.cfg_dir   = "unsteady/square_cylinder"
    square_cylinder.cfg_file  = "turb_square.cfg"
    square_cylinder.test_iter = 3
    square_cylinder.test_vals = [-2.560839, -1.173497, 0.061188, 1.399403, 2.220575, 1.399351, 2.218781, -0.584690]
    square_cylinder.test_vals_aarch64 = [-2.557902, -1.173574, 0.058050, 1.399794, 2.220402, 1.399748, 2.218604, -0.453270]
    square_cylinder.unsteady  = True
    test_list.append(square_cylinder)

    # Gust
    sine_gust           = TestCase('sine_gust')
    sine_gust.cfg_dir   = "gust"
    sine_gust.cfg_file  = "inv_gust_NACA0012.cfg"
    sine_gust.test_iter = 5
    sine_gust.test_vals = [-1.977514, 3.481817, -0.010400, -0.008115]
    sine_gust.unsteady  = True
    test_list.append(sine_gust)

    # Cosine gust in z-direction
    cosine_gust           = TestCase('cosine_gust_zdir')
    cosine_gust.cfg_dir   = "gust"
    cosine_gust.cfg_file  = "cosine_gust_zdir.cfg"
    cosine_gust.test_iter = 79
    cosine_gust.test_vals = [-2.418805, 0.002013, -0.001504, 0.000445, -0.000558]
    cosine_gust.unsteady  = True
    cosine_gust.enabled_with_tsan = False
    test_list.append(cosine_gust)

    # Gust with mesh deformation
    gust_mesh_defo           = TestCase('gust_with_mesh_deformation')
    gust_mesh_defo.cfg_dir   = "gust"
    gust_mesh_defo.cfg_file  = "gust_with_mesh_deformation.cfg"
    gust_mesh_defo.test_iter = 6
    gust_mesh_defo.test_vals = [-1.844761, 0.001116, -0.000265]
    gust_mesh_defo.unsteady  = True
    gust_mesh_defo.enabled_with_tsan = False
    test_list.append(gust_mesh_defo)

    # Aeroelastic
    aeroelastic           = TestCase('aeroelastic')
    aeroelastic.cfg_dir   = "aeroelastic"
    aeroelastic.cfg_file  = "aeroelastic_NACA64A010.cfg"
    aeroelastic.test_iter = 2
    aeroelastic.test_vals         = [0.074058, 0.027628, -0.001641, -0.000128]
    aeroelastic.test_vals_aarch64 = [0.074170, 0.027590, -0.001579, -0.000160]
    aeroelastic.unsteady  = True
    aeroelastic.enabled_on_cpu_arch = ["x86_64"] # Requires AVX-capable architecture
    aeroelastic.enabled_with_tsan = False
    test_list.append(aeroelastic)

    # Delayed Detached Eddy Simulation
    ddes_flatplate        = TestCase('ddes_flatplate')
    ddes_flatplate.cfg_dir   = "ddes/flatplate"
    ddes_flatplate.cfg_file  = "ddes_flatplate.cfg"
    ddes_flatplate.test_iter = 10
    ddes_flatplate.test_vals = [-2.714785, -5.882681, -0.215041, 0.023758, -617.440000]
    ddes_flatplate.unsteady  = True
    test_list.append(ddes_flatplate)

    # unsteady pitching NACA0015, SA
    unst_inc_turb_naca0015_sa           = TestCase('unst_inc_turb_naca0015_sa')
    unst_inc_turb_naca0015_sa.cfg_dir   = "unsteady/pitching_naca0015_rans_inc"
    unst_inc_turb_naca0015_sa.cfg_file  = "config_incomp_turb_sa.cfg"
    unst_inc_turb_naca0015_sa.test_iter = 1
    unst_inc_turb_naca0015_sa.test_vals = [-3.008629, -6.888963, 1.435186, 0.433529]
    unst_inc_turb_naca0015_sa.unsteady  = True
    test_list.append(unst_inc_turb_naca0015_sa)

    # unsteady pitching NACA0012, Euler, Deforming
    unst_deforming_naca0012           = TestCase('unst_deforming_naca0012')
    unst_deforming_naca0012.cfg_dir   = "disc_adj_euler/naca0012_pitching_def"
    unst_deforming_naca0012.cfg_file  = "inv_NACA0012_pitching_deform.cfg"
    unst_deforming_naca0012.test_iter = 5
    unst_deforming_naca0012.test_vals = [-3.665202, -3.793253, -3.716498, -3.148334]
    unst_deforming_naca0012.unsteady  = True
    unst_deforming_naca0012.enabled_with_tsan = False
    test_list.append(unst_deforming_naca0012)

    ######################################
    ### NICFD                          ###
    ######################################

    # Rarefaction shock wave edge_VW
    edge_VW           = TestCase('edge_VW')
    edge_VW.cfg_dir   = "nicf/edge"
    edge_VW.cfg_file  = "edge_VW.cfg"
    edge_VW.test_iter = 40
    edge_VW.test_vals = [-5.759815, 0.398128, -0.000009, 0.000000]
    test_list.append(edge_VW)

    # Rarefaction shock wave edge_PPR
    edge_PPR           = TestCase('edge_PPR')
    edge_PPR.cfg_dir   = "nicf/edge"
    edge_PPR.cfg_file  = "edge_PPR.cfg"
    edge_PPR.test_iter = 40
    edge_PPR.test_vals         = [-6.922907, -0.757793, -0.000034, 0.000000]
    edge_PPR.test_vals_aarch64 = [-8.573595, -2.391849, -0.000034, 0.000000]
    test_list.append(edge_PPR)

    ######################################
    ### Turbomachinery                 ###
    ######################################

	# Jones APU Turbocharger restart
    Jones_tc_restart           = TestCase('jones_turbocharger_restart')
    Jones_tc_restart.cfg_dir   = "turbomachinery/APU_turbocharger"
    Jones_tc_restart.cfg_file  = "Jones_restart.cfg"
    Jones_tc_restart.test_iter = 5
    Jones_tc_restart.test_vals = [-10.467026, -2.871699, -19.214627, -13.508254, -11.582396, -6.306163, 73273, 73273, 0.019884, 82.491]
    test_list.append(Jones_tc_restart)

    # 2D axial stage
    axial_stage2D           = TestCase('axial_stage2D')
    axial_stage2D.cfg_dir   = "turbomachinery/axial_stage_2D"
    axial_stage2D.cfg_file  = "Axial_stage2D.cfg"
    axial_stage2D.test_iter = 20
    axial_stage2D.test_vals         = [0.987667, 1.531950, -2.888460, 2.606789, -2.418222, 3.087180, 106380.000000, 106380.000000, 5.733000, 64.728000]
    axial_stage2D.test_vals_aarch64 = [0.983739, 1.534333, -2.888521, 2.606770, -2.418339, 3.087275, 106380, 106380, 5.7325,  64.711]
    test_list.append(axial_stage2D)

    # 2D transonic stator restart
    transonic_stator_restart           = TestCase('transonic_stator_restart')
    transonic_stator_restart.cfg_dir   = "turbomachinery/transonic_stator_2D"
    transonic_stator_restart.cfg_file  = "transonic_stator_restart.cfg"
    transonic_stator_restart.test_iter = 20
    transonic_stator_restart.test_vals         = [-5.007735, -3.099310, -2.751696, 1.091966, -3.542819, 2.163237, -471630.000000, 94.866000, -0.035738]
    transonic_stator_restart.test_vals_aarch64 = [-5.007735, -3.099310, -2.751696, 1.091966, -3.542819, 2.163237, -471630, 94.866, -0.035738]
    test_list.append(transonic_stator_restart)

    # Multiple turbomachinery interface restart
    multi_interface                    = TestCase('multi_interface')
    multi_interface.cfg_dir            = "turbomachinery/multi_interface"
    multi_interface.cfg_file           = "multi_interface_rst.cfg"
    multi_interface.test_iter          = 5
    multi_interface.test_vals          = [-8.632374, -8.895124, -9.350417]
    multi_interface.test_vals_aarch64  = [-8.632374, -8.895124, -9.350417]
    test_list.append(multi_interface)

    ######################################
    ### Sliding Mesh                   ###
    ######################################

    # Uniform flow
    uniform_flow         = TestCase('uniform_flow')
    uniform_flow.cfg_dir   = "sliding_interface/uniform_flow"
    uniform_flow.cfg_file  = "uniform_NN.cfg"
    uniform_flow.test_iter = 5
    uniform_flow.test_vals = [5.000000, 0.000000, -0.186037, -10.624438]
    uniform_flow.unsteady  = True
    uniform_flow.multizone = True
    test_list.append(uniform_flow)

    # Channel_2D
    channel_2D           = TestCase('channel_2D')
    channel_2D.cfg_dir   = "sliding_interface/channel_2D"
    channel_2D.cfg_file  = "channel_2D_WA.cfg"
    channel_2D.test_iter = 2
    channel_2D.test_vals = [2.000000, 0.000000, 0.417392, 0.350483, 0.401514]
    channel_2D.unsteady  = True
    channel_2D.multizone = True
    test_list.append(channel_2D)

    # Channel_3D
    channel_3D           = TestCase('channel_3D')
    channel_3D.cfg_dir   = "sliding_interface/channel_3D"
    channel_3D.cfg_file  = "channel_3D_WA.cfg"
    channel_3D.test_iter = 2
    channel_3D.test_vals         = [2.000000, 0.000000, 0.622653, 0.506145, 0.410984]
    channel_3D.test_vals_aarch64 = [2.000000, 0.000000, 0.620558, 0.504323, 0.412729]
    channel_3D.unsteady  = True
    channel_3D.multizone = True
    channel_3D.enabled_with_tsan = False
    test_list.append(channel_3D)

    # Pipe
    pipe           = TestCase('pipe')
    pipe.cfg_dir   = "sliding_interface/pipe"
    pipe.cfg_file  = "pipe_NN.cfg"
    pipe.test_iter = 2
    pipe.test_vals = [0.121511, 0.477625, 0.641343, 0.983342, 1.018866]
    pipe.unsteady  = True
    pipe.multizone = True
    test_list.append(pipe)

    # Rotating cylinders
    rotating_cylinders           = TestCase('rotating_cylinders')
    rotating_cylinders.cfg_dir   = "sliding_interface/rotating_cylinders"
    rotating_cylinders.cfg_file  = "rot_cylinders_WA.cfg"
    rotating_cylinders.test_iter = 3
    rotating_cylinders.test_vals = [3.000000, 0.000000, 0.719776, 1.111045, 1.154066]
    rotating_cylinders.unsteady  = True
    rotating_cylinders.multizone  = True
    test_list.append(rotating_cylinders)

    # Supersonic vortex shedding
    supersonic_vortex_shedding           = TestCase('supersonic_vortex_shedding')
    supersonic_vortex_shedding.cfg_dir   = "sliding_interface/supersonic_vortex_shedding"
    supersonic_vortex_shedding.cfg_file  = "sup_vor_shed_WA.cfg"
    supersonic_vortex_shedding.test_iter = 5
    supersonic_vortex_shedding.test_vals = [5.000000, 0.000000, 1.206774, 1.053443]
    supersonic_vortex_shedding.unsteady  = True
    supersonic_vortex_shedding.multizone  = True
    test_list.append(supersonic_vortex_shedding)

    # Bars_SST_2D
    bars_SST_2D           = TestCase('bars_SST_2D')
    bars_SST_2D.cfg_dir   = "sliding_interface/bars_SST_2D"
    bars_SST_2D.cfg_file  = "bars.cfg"
    bars_SST_2D.test_iter = 13
    bars_SST_2D.test_vals = [13.000000, -0.773513, -1.700012]
    bars_SST_2D.multizone = True
    test_list.append(bars_SST_2D)

    # Sliding mesh with incompressible flows (steady)
    slinc_steady           = TestCase('slinc_steady')
    slinc_steady.cfg_dir   = "sliding_interface/incompressible_steady"
    slinc_steady.cfg_file  = "config.cfg"
    slinc_steady.test_iter = 19
    slinc_steady.test_vals         = [19.000000, -1.799803, -2.128200]
    slinc_steady.test_vals_aarch64 = [19.000000, -1.799803, -2.128199]
    slinc_steady.multizone = True
    test_list.append(slinc_steady)

    ##########################
    ### FEA - FSI          ###
    ##########################

    # Static beam, 3d
    statbeam3d           = TestCase('statbeam3d')
    statbeam3d.cfg_dir   = "fea_fsi/StatBeam_3d"
    statbeam3d.cfg_file  = "configBeam_3d.cfg"
    statbeam3d.test_iter = 0
    statbeam3d.test_vals         = [-2.378370, -1.585252, -2.028505, 64359.000000]
    statbeam3d.test_vals_aarch64 = [-2.382650, -1.561882, -2.045083, 64433.000000]
    test_list.append(statbeam3d)

    # Dynamic beam, 2d
    dynbeam2d           = TestCase('dynbeam2d')
    dynbeam2d.cfg_dir   = "fea_fsi/DynBeam_2d"
    dynbeam2d.cfg_file  = "configBeam_2d.cfg"
    dynbeam2d.test_iter = 6
    dynbeam2d.test_vals = [-3.240016, 2.895057, -0.353147, 66127.000000]
    dynbeam2d.unsteady  = True
    test_list.append(dynbeam2d)

    # FSI, 2d
    fsi2d           = TestCase('fsi2d')
    fsi2d.cfg_dir   = "fea_fsi/WallChannel_2d"
    fsi2d.cfg_file  = "configFSI.cfg"
    fsi2d.test_iter = 4
    fsi2d.test_vals = [4.000000, 0.000000, -3.726064, -4.277803]
    fsi2d.multizone= True
    fsi2d.unsteady = True
    fsi2d.enabled_with_tsan = False
    test_list.append(fsi2d)

    # FSI, Dynamic, 2D, new mesh solver
    dyn_fsi           = TestCase('dyn_fsi')
    dyn_fsi.cfg_dir   = "fea_fsi/dyn_fsi"
    dyn_fsi.cfg_file  = "config.cfg"
    dyn_fsi.test_iter = 4
    dyn_fsi.test_vals         = [-4.330905, -4.153024, 0.000000, 103.000000]
    dyn_fsi.test_vals_aarch64 = [-4.332167, -4.057742, 0.000000, 102.000000]
    dyn_fsi.multizone = True
    dyn_fsi.unsteady  = True
    test_list.append(dyn_fsi)

    # FSI, Static, 2D, new mesh solver, restart
    stat_fsi_restart           = TestCase('stat_fsi_restart')
    stat_fsi_restart.cfg_dir   = "fea_fsi/stat_fsi"
    stat_fsi_restart.cfg_file  = "config_restart.cfg"
    stat_fsi_restart.test_iter = 1
    stat_fsi_restart.test_vals         = [-3.468782, -4.271197, 0.000000, 36.000000]
    stat_fsi_restart.test_vals_aarch64 = [-3.442878, -4.228058, 0.000000, 37.000000]
    stat_fsi_restart.multizone = True
    test_list.append(stat_fsi_restart)

    ##############################################
    ### Method of Manufactured Solutions (MMS) ###
    ##############################################

    # FVM, compressible, laminar N-S
    mms_fvm_ns           = TestCase('mms_fvm_ns')
    mms_fvm_ns.cfg_dir   = "mms/fvm_navierstokes"
    mms_fvm_ns.cfg_file  = "lam_mms_roe.cfg"
    mms_fvm_ns.test_iter = 20
    mms_fvm_ns.test_vals = [-2.808514, 2.152655, 0.000000, 0.000000]
    test_list.append(mms_fvm_ns)

    # FVM, incompressible, euler
    mms_fvm_inc_euler           = TestCase('mms_fvm_inc_euler')
    mms_fvm_inc_euler.cfg_dir   = "mms/fvm_incomp_euler"
    mms_fvm_inc_euler.cfg_file  = "inv_mms_jst.cfg"
    mms_fvm_inc_euler.test_iter = 20
    mms_fvm_inc_euler.test_vals         = [-9.128033, -9.441406, 0.000000, 0.000000]
    mms_fvm_inc_euler.test_vals_aarch64 = [-9.128034, -9.441406, 0.000000, 0.000000]
    test_list.append(mms_fvm_inc_euler)

    # FVM, incompressible, laminar N-S
    mms_fvm_inc_ns           = TestCase('mms_fvm_inc_ns')
    mms_fvm_inc_ns.cfg_dir   = "mms/fvm_incomp_navierstokes"
    mms_fvm_inc_ns.cfg_file  = "lam_mms_fds.cfg"
    mms_fvm_inc_ns.test_iter = 20
    mms_fvm_inc_ns.test_vals = [-7.414944, -7.631546, 0.000000, 0.000000]
    test_list.append(mms_fvm_inc_ns)

    ##########################
    ###   Python wrapper   ###
    ##########################

    # NACA0012
    pywrapper_translating_naca0012 = TestCase('pywrapper_translating_naca0012')
    pywrapper_translating_naca0012.cfg_dir = "py_wrapper/translating_NACA0012"
    pywrapper_translating_naca0012.cfg_file = "config.cfg"
    pywrapper_translating_naca0012.command = TestCase.Command(exec = "python", param = "run_su2.py")
    pywrapper_translating_naca0012.timeout = 60
    pywrapper_translating_naca0012.reference_file = "forces_0.csv.ref"
    pywrapper_translating_naca0012.reference_file_aarch64 = "forces_0_aarch64.csv.ref"
    pywrapper_translating_naca0012.test_file = "forces_0.csv"
    pywrapper_translating_naca0012.tol_file_percent = 0.1
    pywrapper_translating_naca0012.enabled_on_cpu_arch = ["x86_64"]
    pywrapper_translating_naca0012.enabled_with_tsan = False
    file_diff_list.append(pywrapper_translating_naca0012)

    # NACA0012 with updated moving frame
    pywrapper_updated_moving_frame_naca0012 = TestCase('pywrapper_updated_moving_frame_naca0012')
    pywrapper_updated_moving_frame_naca0012.cfg_dir = "py_wrapper/updated_moving_frame_NACA12"
    pywrapper_updated_moving_frame_naca0012.cfg_file = "config.cfg"
    pywrapper_updated_moving_frame_naca0012.command = TestCase.Command(exec = "python", param = "run_su2.py")
    pywrapper_updated_moving_frame_naca0012.timeout = 60
    pywrapper_updated_moving_frame_naca0012.reference_file = "forces_0.csv.ref"
    pywrapper_updated_moving_frame_naca0012.reference_file_aarch64 = "forces_0_aarch64.csv.ref"
    pywrapper_updated_moving_frame_naca0012.test_file = "forces_0.csv"
    pywrapper_updated_moving_frame_naca0012.tol_file_percent = 0.1
    pywrapper_updated_moving_frame_naca0012.enabled_on_cpu_arch = ["x86_64"]
    pywrapper_updated_moving_frame_naca0012.enabled_with_tsan = False
    file_diff_list.append(pywrapper_updated_moving_frame_naca0012)

    ######################################
    ### RUN TESTS                      ###
    ######################################

    for test in test_list:
        test.command = TestCase.Command(exec = "SU2_CFD", param = "-t 2")
        test.timeout = 600
        test.tol = 1e-4
    #end

    pass_list = [ test.run_test(args.tsan) for test in test_list ]
    pass_list += [ test.run_filediff(args.tsan) for test in file_diff_list ]

    # Tests summary
    print('==================================================================')
    print('Summary of the hybrid parallel tests')
    print('python version:', sys.version)
    for i, test in enumerate(test_list+file_diff_list):
        if (pass_list[i]):
            print('  passed - %s'%test.tag)
        else:
            print('* FAILED - %s'%test.tag)

    if all(pass_list):
        sys.exit(0)
    else:
        sys.exit(1)
    # done

if __name__ == '__main__':
    main()<|MERGE_RESOLUTION|>--- conflicted
+++ resolved
@@ -136,13 +136,8 @@
     poiseuille_profile.cfg_dir   = "navierstokes/poiseuille"
     poiseuille_profile.cfg_file  = "profile_poiseuille.cfg"
     poiseuille_profile.test_iter = 10
-<<<<<<< HEAD
     poiseuille_profile.test_vals         = [-12.485991, -7.613038, -0.000000, 2.085796]
     poiseuille_profile.test_vals_aarch64 = [-12.494717, -7.711274, -0.000000, 2.085796]
-=======
-    poiseuille_profile.test_vals         = [-12.053563, -6.378250, -0.000000, 2.085790]
-    poiseuille_profile.test_vals_aarch64 = [-12.053563, -6.378250, -0.000000, 2.085790]
->>>>>>> a3a90e08
     test_list.append(poiseuille_profile)
 
     # 2D Rotational Periodic
