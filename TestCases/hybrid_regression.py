--- conflicted
+++ resolved
@@ -227,11 +227,7 @@
     axi_rans_air_nozzle.cfg_dir   = "axisymmetric_rans/air_nozzle"
     axi_rans_air_nozzle.cfg_file  = "air_nozzle.cfg"
     axi_rans_air_nozzle.test_iter = 10
-<<<<<<< HEAD
-    axi_rans_air_nozzle.test_vals = [-12.094946, -6.622056, -8.814417, -2.393288]
-=======
     axi_rans_air_nozzle.test_vals = [-6.348077, -0.827162, -2.241982, 2.313210]
->>>>>>> cf4677b4
     test_list.append(axi_rans_air_nozzle)
 
     #################################
