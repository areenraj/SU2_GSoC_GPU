--- conflicted
+++ resolved
@@ -104,8 +104,6 @@
     DAspecies3_primitiveVenturi.command   = TestCase.Command("mpirun -n 2", "SU2_CFD_AD")
     DAspecies3_primitiveVenturi.new_output = True
     test_list.append(DAspecies3_primitiveVenturi)
-<<<<<<< HEAD
-=======
 
     # 2 species (1 eq) kenics static mixer for composition-dependent model
     kenics_mixer_tutorial           = TestCase('kenics_mixer_tutorial')
@@ -126,7 +124,6 @@
     sudo_tutorial.command   = TestCase.Command("mpirun -n 2", "SU2_CFD")
     sudo_tutorial.new_output = True
     test_list.append(sudo_tutorial)
->>>>>>> 8aa27dca
 
     ### Compressible Flow
 
