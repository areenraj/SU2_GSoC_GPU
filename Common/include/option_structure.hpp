/*!
 * \file option_structure.hpp
 * \brief Defines classes for referencing options for easy input in CConfig
 * \author J. Hicken, B. Tracey
 * \version 7.5.1 "Blackbird"
 *
 * SU2 Project Website: https://su2code.github.io
 *
 * The SU2 Project is maintained by the SU2 Foundation
 * (http://su2foundation.org)
 *
 * Copyright 2012-2023, SU2 Contributors (cf. AUTHORS.md)
 *
 * SU2 is free software; you can redistribute it and/or
 * modify it under the terms of the GNU Lesser General Public
 * License as published by the Free Software Foundation; either
 * version 2.1 of the License, or (at your option) any later version.
 *
 * SU2 is distributed in the hope that it will be useful,
 * but WITHOUT ANY WARRANTY; without even the implied warranty of
 * MERCHANTABILITY or FITNESS FOR A PARTICULAR PURPOSE. See the GNU
 * Lesser General Public License for more details.
 *
 * You should have received a copy of the GNU Lesser General Public
 * License along with SU2. If not, see <http://www.gnu.org/licenses/>.
 */

#pragma once

#include "./parallelization/mpi_structure.hpp"

#include <iostream>
#include <sstream>
#include <string>
#include <vector>
#include <map>
#include <cstdlib>
#include <algorithm>
#include <cassert>

/*!
 * \class CEmptyMap
 * \brief We use this dummy class instead of std::map when
 * we only need the enum definition and not the string to
 * enum maps, this makes compilation much faster.
 */
template <typename T, typename U>
struct CEmptyMap {
  CEmptyMap(std::initializer_list<std::pair<const T, U> >) {}
};

#ifdef ENABLE_MAPS
template<class T, class U>
using MapType = std::map<T,U>;
#define MakePair(a,b) {a,b},
#else
template<class T, class U>
using MapType = CEmptyMap<T,U>;
#define MakePair(a,b)
#endif

/*!
 * \brief Different software components of SU2
 */
enum class SU2_COMPONENT {
  SU2_CFD, /*!< \brief Running the SU2_CFD software. */
  SU2_DEF, /*!< \brief Running the SU2_DEF software. */
  SU2_DOT, /*!< \brief Running the SU2_DOT software. */
  SU2_GEO, /*!< \brief Running the SU2_GEO software. */
  SU2_SOL  /*!< \brief Running the SU2_SOL software. */
};

const unsigned int EXIT_DIVERGENCE = 2;   /*!< \brief Exit code (divergence). */

const unsigned int MAX_PARAMETERS = 10;       /*!< \brief Maximum number of parameters for a design variable definition. */
const unsigned int MAX_NUMBER_PERIODIC = 10;  /*!< \brief Maximum number of periodic boundary conditions. */
const unsigned int MAX_STRING_SIZE = 400;     /*!< \brief Maximum size of a generic string. */
const unsigned int MAX_NUMBER_FFD = 15;       /*!< \brief Maximum number of FFDBoxes for the FFD. */
enum: unsigned int{MAX_SOLS = 13};            /*!< \brief Maximum number of solutions at the same time (dimension of solution container array). */
const unsigned int MAX_TERMS = 7;             /*!< \brief Maximum number of terms in the numerical equations (dimension of solver container array). */
const unsigned int MAX_ZONES = 3;             /*!< \brief Maximum number of zones. */
const unsigned int MAX_FE_KINDS = 7;          /*!< \brief Maximum number of Finite Elements. */
const unsigned int NO_RK_ITER = 0;            /*!< \brief No Runge-Kutta iteration. */

const unsigned int OVERHEAD = 4;    /*!< \brief Overhead space above nMarker when allocating space for boundary elems (MPI + periodic). */

const unsigned int MESH_0 = 0;  /*!< \brief Definition of the finest grid level. */
const unsigned int MESH_1 = 1;  /*!< \brief Definition of the finest grid level. */
const unsigned int ZONE_0 = 0;  /*!< \brief Definition of the first grid domain. */
const unsigned int ZONE_1 = 1;  /*!< \brief Definition of the second grid domain. */
const unsigned int INST_0 = 0;  /*!< \brief Definition of the first instance per grid level. */

const su2double STANDARD_GRAVITY = 9.80665;           /*!< \brief Acceleration due to gravity at surface of earth. */
const su2double UNIVERSAL_GAS_CONSTANT = 8.3144598;   /*!< \brief Universal gas constant in J/(mol*K) */
const su2double BOLTZMANN_CONSTANT = 1.3806503E-23;   /*!< \brief Boltzmann's constant [J K^-1] */
const su2double AVOGAD_CONSTANT = 6.0221415E26; /*!< \brief Avogadro's constant, number of particles in one kmole. */
const su2double FUND_ELEC_CHARGE_CGS = 4.8032047E-10; /*!< \brief Fundamental electric charge in CGS units, cm^(3/2) g^(1/2) s^(-1). */

const su2double EPS = 1.0E-16;        /*!< \brief Error scale. */
const su2double TURB_EPS = 1.0E-16;   /*!< \brief Turbulent Error scale. */

const su2double ONE2 = 0.5;         /*!< \brief One divided by two. */
const su2double ONE3 = 1.0 / 3.0;   /*!< \brief One divided by three. */
const su2double TWO3 = 2.0 / 3.0;   /*!< \brief Two divided by three. */
const su2double FOUR3 = 4.0 / 3.0;  /*!< \brief Four divided by three. */

const su2double PI_NUMBER = 4.0 * atan(1.0);  /*!< \brief Pi number. */

const su2double STEFAN_BOLTZMANN = 5.670367E-08;  /*!< \brief Stefan-Boltzmann constant in W/(m^2*K^4). */

const int MASTER_NODE = 0;      /*!< \brief Master node for MPI parallelization. */
const int SINGLE_NODE = 1;      /*!< \brief There is only a node in the MPI parallelization. */
const int SINGLE_ZONE = 1;      /*!< \brief There is only a zone. */

const unsigned short COMM_TYPE_UNSIGNED_LONG  = 1;  /*!< \brief Communication type for unsigned long. */
const unsigned short COMM_TYPE_LONG           = 2;  /*!< \brief Communication type for long. */
const unsigned short COMM_TYPE_UNSIGNED_SHORT = 3;  /*!< \brief Communication type for unsigned short. */
const unsigned short COMM_TYPE_DOUBLE         = 4;  /*!< \brief Communication type for double. */
const unsigned short COMM_TYPE_CHAR           = 5;  /*!< \brief Communication type for char. */
const unsigned short COMM_TYPE_SHORT          = 6;  /*!< \brief Communication type for short. */
const unsigned short COMM_TYPE_INT            = 7;  /*!< \brief Communication type for int. */

/*!
 * \brief Types of geometric entities based on VTK nomenclature
 */
enum GEO_TYPE {
  VERTEX = 1,         /*!< \brief VTK nomenclature for defining a vertex element. */
  LINE = 3,           /*!< \brief VTK nomenclature for defining a line element. */
  TRIANGLE = 5,       /*!< \brief VTK nomenclature for defining a triangle element. */
  QUADRILATERAL = 9,  /*!< \brief VTK nomenclature for defining a quadrilateral element. */
  TETRAHEDRON = 10,   /*!< \brief VTK nomenclature for defining a tetrahedron element. */
  HEXAHEDRON = 12,    /*!< \brief VTK nomenclature for defining a hexahedron element. */
  PRISM = 13,         /*!< \brief VTK nomenclature for defining a prism element. */
  PYRAMID = 14        /*!< \brief VTK nomenclature for defining a pyramid element. */
};
constexpr unsigned short N_ELEM_TYPES = 7;           /*!< \brief General output & CGNS defines. */

constexpr unsigned short N_POINTS_LINE = 2;          /*!< \brief General output & CGNS defines. */
constexpr unsigned short N_POINTS_TRIANGLE = 3;      /*!< \brief General output & CGNS defines. */
constexpr unsigned short N_POINTS_QUADRILATERAL = 4; /*!< \brief General output & CGNS defines. */
constexpr unsigned short N_POINTS_TETRAHEDRON = 4;   /*!< \brief General output & CGNS defines. */
constexpr unsigned short N_POINTS_HEXAHEDRON = 8;    /*!< \brief General output & CGNS defines. */
constexpr unsigned short N_POINTS_PYRAMID = 5;       /*!< \brief General output & CGNS defines. */
constexpr unsigned short N_POINTS_PRISM = 6;         /*!< \brief General output & CGNS defines. */
constexpr unsigned short N_POINTS_MAXIMUM = 8;       /*!< \brief Max. out of the above, used for static arrays, keep it up to date. */

constexpr unsigned short N_FACES_LINE = 1;           /*!< \brief General output & CGNS defines. */
constexpr unsigned short N_FACES_TRIANGLE = 3;       /*!< \brief General output & CGNS defines. */
constexpr unsigned short N_FACES_QUADRILATERAL = 4;  /*!< \brief General output & CGNS defines. */
constexpr unsigned short N_FACES_TETRAHEDRON = 4;    /*!< \brief General output & CGNS defines. */
constexpr unsigned short N_FACES_PYRAMID = 5;        /*!< \brief General output & CGNS defines. */
constexpr unsigned short N_FACES_PRISM = 5;          /*!< \brief General output & CGNS defines. */
constexpr unsigned short N_FACES_HEXAHEDRON = 6;     /*!< \brief General output & CGNS defines. */
constexpr unsigned short N_FACES_MAXIMUM = 6;        /*!< \brief Max. out of the above, used for static arrays, keep it up to date. */

/*!
 * \brief Get the number of faces of the element.
 * \param[in] elementType - element type
 * \return number of faces
 */
inline unsigned short nFacesOfElementType(unsigned short elementType) {
  switch (elementType) {
    case LINE: return N_FACES_LINE;
    case TRIANGLE: return N_FACES_TRIANGLE;
    case QUADRILATERAL: return N_FACES_QUADRILATERAL;
    case TETRAHEDRON: return N_FACES_TETRAHEDRON;
    case HEXAHEDRON: return N_FACES_HEXAHEDRON;
    case PYRAMID: return N_FACES_PYRAMID;
    case PRISM: return N_FACES_PRISM;
    default: assert(false && "Invalid element type."); return 0;
  }
}

/*!
 * \brief Get the number of points of the element.
 * \param[in] elementType - element type
 * \return number of points
 */
inline unsigned short nPointsOfElementType(unsigned short elementType) {
  switch (elementType) {
    case LINE: return N_POINTS_LINE;
    case TRIANGLE: return N_POINTS_TRIANGLE;
    case QUADRILATERAL: return N_POINTS_QUADRILATERAL;
    case TETRAHEDRON: return N_POINTS_TETRAHEDRON;
    case HEXAHEDRON: return N_POINTS_HEXAHEDRON;
    case PYRAMID: return N_POINTS_PYRAMID;
    case PRISM: return N_POINTS_PRISM;
    default: assert(false && "Invalid element type."); return 0;
  }
}

const int CGNS_STRING_SIZE = 33; /*!< \brief Length of strings used in the CGNS format. */
const int SU2_CONN_SIZE   = 10;  /*!< \brief Size of the connectivity array that is allocated for each element
                                             that we read from a mesh file in the format [[globalID vtkType n0 n1 n2 n3 n4 n5 n6 n7 n8]. */
const int SU2_CONN_SKIP   = 2;   /*!< \brief Offset to skip the globalID and VTK type at the start of the element connectivity list for each CGNS element. */

const su2double COLORING_EFF_THRESH = 0.875;  /*!< \brief Below this value fallback strategies are used instead. */

/*--- All temperature polynomial fits for the fluid models currently
   assume a quartic form (5 coefficients). For example,
   Cp(T) = b0 + b1*T + b2*T^2 + b3*T^3 + b4*T^4. By default, all coeffs
   are set to zero and will be properly non-dim. in the solver. ---*/
constexpr int N_POLY_COEFFS = 5; /*!< \brief Number of coefficients in temperature polynomial fits for fluid models. */

/*!
 * \brief Boolean answers
 */
enum ANSWER {
  NONE = 0,
  NO = 0,   /*!< \brief Boolean definition of no. */
  YES = 1   /*!< \brief Boolean definition of yes. */
};

/*!
 * \brief Average method for marker analyze
 */
enum AVERAGE_TYPE {
  AVERAGE_AREA = 1,     /*!< \brief Area-weighted average. */
  AVERAGE_MASSFLUX = 2  /*!< \brief Mass-flux weighted average. */
};
static const MapType<std::string, AVERAGE_TYPE> Average_Map = {
  MakePair("AREA", AVERAGE_AREA)
  MakePair("MASSFLUX", AVERAGE_MASSFLUX)
};

/*!
 * \brief different solver types for the CFD component
 */
enum class MAIN_SOLVER {
  NONE,                        /*!< \brief Definition of no solver. */
  EULER,                       /*!< \brief Definition of the Euler's solver. */
  NAVIER_STOKES,               /*!< \brief Definition of the Navier-Stokes' solver. */
  RANS,                        /*!< \brief Definition of the Reynolds-averaged Navier-Stokes' (RANS) solver. */
  INC_EULER,                   /*!< \brief Definition of the incompressible Euler's solver. */
  INC_NAVIER_STOKES,           /*!< \brief Definition of the incompressible Navier-Stokes' solver. */
  INC_RANS,                    /*!< \brief Definition of the incompressible Reynolds-averaged Navier-Stokes' (RANS) solver. */
  HEAT_EQUATION,               /*!< \brief Definition of the finite volume heat solver. */
  FEM_ELASTICITY,              /*!< \brief Definition of a FEM solver. */
  ADJ_EULER,                   /*!< \brief Definition of the continuous adjoint Euler's solver. */
  ADJ_NAVIER_STOKES,           /*!< \brief Definition of the continuous adjoint Navier-Stokes' solver. */
  ADJ_RANS,                    /*!< \brief Definition of the continuous adjoint Reynolds-averaged Navier-Stokes' (RANS) solver. */
  TEMPLATE_SOLVER,             /*!< \brief Definition of template solver. */
  DISC_ADJ_EULER,              /*!< \brief Definition of the discrete adjoint Euler solver. */
  DISC_ADJ_RANS,               /*!< \brief Definition of the discrete adjoint Reynolds-averaged Navier-Stokes' (RANS) solver. */
  DISC_ADJ_NAVIER_STOKES,      /*!< \brief Definition of the discrete adjoint Navier-Stokes' solver. */
  DISC_ADJ_INC_EULER,          /*!< \brief Definition of the discrete adjoint incompressible Euler solver. */
  DISC_ADJ_INC_RANS,           /*!< \brief Definition of the discrete adjoint incompressible Reynolds-averaged Navier-Stokes' (RANS) solver. */
  DISC_ADJ_INC_NAVIER_STOKES,  /*!< \brief Definition of the discrete adjoint incompressible Navier-Stokes'. */
  DISC_ADJ_HEAT,               /*!< \brief Definition of the discrete adjoint heat solver. */
  DISC_ADJ_FEM_EULER,          /*!< \brief Definition of the discrete adjoint FEM Euler solver. */
  DISC_ADJ_FEM_RANS,           /*!< \brief Definition of the discrete adjoint FEM Reynolds-averaged Navier-Stokes' (RANS) solver. */
  DISC_ADJ_FEM_NS,             /*!< \brief Definition of the discrete adjoint FEM Navier-Stokes' solver. */
  DISC_ADJ_FEM,                /*!< \brief Definition of the discrete adjoint FEM solver. */
  FEM_EULER,                   /*!< \brief Definition of the finite element Euler's solver. */
  FEM_NAVIER_STOKES,           /*!< \brief Definition of the finite element Navier-Stokes' solver. */
  FEM_RANS,                    /*!< \brief Definition of the finite element Reynolds-averaged Navier-Stokes' (RANS) solver. */
  FEM_LES,                     /*!< \brief Definition of the finite element Large Eddy Simulation Navier-Stokes' (LES) solver. */
  MULTIPHYSICS,
  NEMO_EULER,                  /*!< \brief Definition of the NEMO Euler solver. */
  NEMO_NAVIER_STOKES,          /*!< \brief Definition of the NEMO NS solver. */
};
static const MapType<std::string, MAIN_SOLVER> Solver_Map = {
  MakePair("NONE", MAIN_SOLVER::NONE)
  MakePair("EULER", MAIN_SOLVER::EULER)
  MakePair("NAVIER_STOKES", MAIN_SOLVER::NAVIER_STOKES)
  MakePair("RANS", MAIN_SOLVER::RANS)
  MakePair("INC_EULER", MAIN_SOLVER::INC_EULER)
  MakePair("INC_NAVIER_STOKES", MAIN_SOLVER::INC_NAVIER_STOKES)
  MakePair("INC_RANS", MAIN_SOLVER::INC_RANS)
  MakePair("FEM_EULER", MAIN_SOLVER::FEM_EULER)
  MakePair("FEM_NAVIER_STOKES", MAIN_SOLVER::FEM_NAVIER_STOKES)
  MakePair("FEM_RANS", MAIN_SOLVER::FEM_RANS)
  MakePair("FEM_LES", MAIN_SOLVER::FEM_LES)
  MakePair("NEMO_EULER",MAIN_SOLVER::NEMO_EULER)
  MakePair("NEMO_NAVIER_STOKES",MAIN_SOLVER::NEMO_NAVIER_STOKES)
  MakePair("HEAT_EQUATION", MAIN_SOLVER::HEAT_EQUATION)
  MakePair("ELASTICITY", MAIN_SOLVER::FEM_ELASTICITY)
  MakePair("TEMPLATE_SOLVER", MAIN_SOLVER::TEMPLATE_SOLVER)
  MakePair("MULTIPHYSICS", MAIN_SOLVER::MULTIPHYSICS)
};

/*!
 * \brief Different solver types for multizone problems
 */
enum class ENUM_MULTIZONE {
  MZ_BLOCK_GAUSS_SEIDEL, /*!< \brief Definition of a Block-Gauss-Seidel multizone solver. */
  MZ_BLOCK_JACOBI,       /*!< \brief Definition of a Block-Jacobi solver. */
};
static const MapType<std::string, ENUM_MULTIZONE> Multizone_Map = {
  MakePair("BLOCK_GAUSS_SEIDEL", ENUM_MULTIZONE::MZ_BLOCK_GAUSS_SEIDEL)
  MakePair("BLOCK_JACOBI", ENUM_MULTIZONE::MZ_BLOCK_JACOBI)
};

/*!
 * \brief Material geometric conditions
 */
enum class STRUCT_DEFORMATION {
  SMALL,       /*!< \brief Definition of linear elastic material. */
  LARGE,       /*!< \brief Definition of Neo-Hookean material. */
};
static const MapType<std::string, STRUCT_DEFORMATION> Struct_Map = {
  MakePair("SMALL_DEFORMATIONS", STRUCT_DEFORMATION::SMALL)
  MakePair("LARGE_DEFORMATIONS", STRUCT_DEFORMATION::LARGE)
};

/*!
 * \brief Material model
 */
enum class STRUCT_MODEL {
  LINEAR_ELASTIC,   /*!< \brief Definition of linear elastic material. */
  NEO_HOOKEAN,      /*!< \brief Definition of Neo-Hookean material. */
  KNOWLES,          /*!< \brief Definition of Knowles stored-energy potential */
  IDEAL_DE,         /*!< \brief Definition of ideal Dielectric Elastomer */
};
static const MapType<std::string, STRUCT_MODEL> Material_Map = {
  MakePair("LINEAR_ELASTIC", STRUCT_MODEL::LINEAR_ELASTIC)
  MakePair("NEO_HOOKEAN", STRUCT_MODEL::NEO_HOOKEAN)
  MakePair("KNOWLES", STRUCT_MODEL::KNOWLES)
  MakePair("IDEAL_DE", STRUCT_MODEL::IDEAL_DE)
};

/*!
 * \brief Material compressibility
 */
enum class STRUCT_COMPRESS {
  COMPRESSIBLE,     /*!< \brief Definition of compressible material. */
  NEARLY_INCOMP,    /*!< \brief Definition of nearly incompressible material. */
};
static const MapType<std::string, STRUCT_COMPRESS> MatComp_Map = {
  MakePair("COMPRESSIBLE", STRUCT_COMPRESS::COMPRESSIBLE)
  MakePair("NEARLY_INCOMPRESSIBLE", STRUCT_COMPRESS::NEARLY_INCOMP)
};

/*!
 * \brief Types of interpolators
 */
enum class INTERFACE_INTERPOLATOR {
  NEAREST_NEIGHBOR,      /*!< \brief Nearest Neigbhor interpolation */
  ISOPARAMETRIC,         /*!< \brief Isoparametric interpolation, use CONSERVATIVE_INTERPOLATION=YES for conservative interpolation (S.A. Brown 1997).*/
  WEIGHTED_AVERAGE,      /*!< \brief Sliding Mesh Approach E. Rinaldi 2015 */
  RADIAL_BASIS_FUNCTION, /*!< \brief Radial basis function interpolation. */
};
static const MapType<std::string, INTERFACE_INTERPOLATOR> Interpolator_Map = {
  MakePair("NEAREST_NEIGHBOR", INTERFACE_INTERPOLATOR::NEAREST_NEIGHBOR)
  MakePair("ISOPARAMETRIC",    INTERFACE_INTERPOLATOR::ISOPARAMETRIC)
  MakePair("WEIGHTED_AVERAGE", INTERFACE_INTERPOLATOR::WEIGHTED_AVERAGE)
  MakePair("RADIAL_BASIS_FUNCTION", INTERFACE_INTERPOLATOR::RADIAL_BASIS_FUNCTION)
};

/*!
 * \brief Types of radial basis functions
 */
enum class RADIAL_BASIS {
  WENDLAND_C2,        /*!< \brief Wendland C2 radial basis function. */
  INV_MULTI_QUADRIC,  /*!< \brief Inversed multi quartic biharmonic spline. */
  GAUSSIAN,           /*!< \brief Gaussian basis function. */
  THIN_PLATE_SPLINE,  /*!< \brief Thin plate spline. */
  MULTI_QUADRIC,      /*!< \brief Multi quartic biharmonic spline. */
};
static const MapType<std::string, RADIAL_BASIS> RadialBasisFunction_Map = {
  MakePair("WENDLAND_C2", RADIAL_BASIS::WENDLAND_C2)
  MakePair("INV_MULTI_QUADRIC", RADIAL_BASIS::INV_MULTI_QUADRIC)
  MakePair("GAUSSIAN", RADIAL_BASIS::GAUSSIAN)
  MakePair("THIN_PLATE_SPLINE", RADIAL_BASIS::THIN_PLATE_SPLINE)
  MakePair("MULTI_QUADRIC", RADIAL_BASIS::MULTI_QUADRIC)
};

/*!
 * \brief type of radial spanwise interpolation function for the inlet face
 */
enum class INLET_SPANWISE_INTERP {
  NONE,
  LINEAR_1D,
  AKIMA_1D,
  CUBIC_1D,
};
static const MapType<std::string, INLET_SPANWISE_INTERP> Inlet_SpanwiseInterpolation_Map = {
  MakePair("NONE", INLET_SPANWISE_INTERP::NONE)
  MakePair("LINEAR_1D", INLET_SPANWISE_INTERP::LINEAR_1D)
  MakePair("AKIMA_1D", INLET_SPANWISE_INTERP::AKIMA_1D)
  MakePair("CUBIC_1D", INLET_SPANWISE_INTERP::CUBIC_1D)
};

/*!
 * \brief type of radial spanwise interpolation data type for the inlet face
 */
enum class INLET_INTERP_TYPE {
  VR_VTHETA,
  ALPHA_PHI,
};
static const MapType<std::string, INLET_INTERP_TYPE> Inlet_SpanwiseInterpolationType_Map = {
  MakePair("VR_VTHETA", INLET_INTERP_TYPE::VR_VTHETA)
  MakePair("ALPHA_PHI", INLET_INTERP_TYPE::ALPHA_PHI)
};

/*!
 * \brief types of (coupling) transfers between distinct physical zones
 */
enum ENUM_TRANSFER {
  ZONES_ARE_EQUAL                   = 0,    /*!< \brief Zones are equal - no transfer. */
  NO_COMMON_INTERFACE               = 1,    /*!< \brief No common interface between the zones (geometrical). */
  NO_TRANSFER                       = 2,    /*!< \brief Zones may share a boundary, but still no coupling desired. */
  FLOW_TRACTION                     = 10,   /*!< \brief Flow traction coupling (between fluids and solids). */
  BOUNDARY_DISPLACEMENTS            = 21,   /*!< \brief Boundary displacements (between fluids and solids) */
  SLIDING_INTERFACE                 = 13,   /*!< \brief Sliding interface (between fluids). */
  CONSERVATIVE_VARIABLES            = 14,   /*!< \brief General coupling that simply transfers the conservative variables (between same solvers). */
  MIXING_PLANE                      = 15,   /*!< \brief Mixing plane between fluids. */
  CONJUGATE_HEAT_FS                 = 16,   /*!< \brief Conjugate heat transfer (between compressible fluids and solids). */
  CONJUGATE_HEAT_WEAKLY_FS          = 17,   /*!< \brief Conjugate heat transfer (between incompressible fluids and solids). */
  CONJUGATE_HEAT_SF                 = 18,   /*!< \brief Conjugate heat transfer (between solids and compressible fluids). */
  CONJUGATE_HEAT_WEAKLY_SF          = 19,   /*!< \brief Conjugate heat transfer (between solids and incompressible fluids). */
};

/*!
 * \brief different regime modes
 */
enum class ENUM_REGIME {
  COMPRESSIBLE = 0,   /*!< \brief Definition of compressible solver. */
  INCOMPRESSIBLE = 1, /*!< \brief Definition of incompressible solver. */
  NO_FLOW = 2
};

/*!
 * \brief different non-dimensional modes
 */
enum ENUM_KIND_NONDIM {
  DIMENSIONAL = 0,              /*!< \brief Dimensional simulation (compressible or incompressible). */
  FREESTREAM_PRESS_EQ_ONE = 1,  /*!< \brief Non-dimensional compressible simulation with freestream pressure equal to 1.0. */
  FREESTREAM_VEL_EQ_MACH = 2,   /*!< \brief Non-dimensional compressible simulation with freestream velocity equal to Mach number. */
  FREESTREAM_VEL_EQ_ONE = 3,    /*!< \brief Non-dimensional compressible simulation with freestream pressure equal to 1.0. */
  INITIAL_VALUES   = 4,         /*!< \brief Non-dimensional incompressible simulation based on intial values for external flow. */
  REFERENCE_VALUES = 5          /*!< \brief Non-dimensional incompressible simulation based on custom reference values. */
};
static const MapType<std::string, ENUM_KIND_NONDIM> NonDim_Map = {
  MakePair("DIMENSIONAL", DIMENSIONAL)
  MakePair("FREESTREAM_PRESS_EQ_ONE", FREESTREAM_PRESS_EQ_ONE)
  MakePair("FREESTREAM_VEL_EQ_MACH",  FREESTREAM_VEL_EQ_MACH)
  MakePair("FREESTREAM_VEL_EQ_ONE",   FREESTREAM_VEL_EQ_ONE)
  MakePair("INITIAL_VALUES",   INITIAL_VALUES)
  MakePair("REFERENCE_VALUES", REFERENCE_VALUES)
};

/*!
 * \brief different system of measurements
 */
enum ENUM_MEASUREMENTS {
  SI = 0,     /*!< \brief Definition of compressible solver. */
  US = 1      /*!< \brief Definition of incompressible solver. */
};
static const MapType<std::string, ENUM_MEASUREMENTS> Measurements_Map = {
  MakePair("SI", SI)
  MakePair("US", US)
};

/*!
 * \brief different types of systems
 */
enum RUNTIME_TYPE {
  RUNTIME_FLOW_SYS = 2,       /*!< \brief One-physics case, the code is solving the flow equations(Euler and Navier-Stokes). */
  RUNTIME_TURB_SYS = 3,       /*!< \brief One-physics case, the code is solving the turbulence model. */
  RUNTIME_ADJFLOW_SYS = 6,    /*!< \brief One-physics case, the code is solving the adjoint equations is being solved (Euler and Navier-Stokes). */
  RUNTIME_ADJTURB_SYS = 7,    /*!< \brief One-physics case, the code is solving the adjoint turbulence model. */
  RUNTIME_MULTIGRID_SYS = 14, /*!< \brief Full Approximation Storage Multigrid system of equations. */
  RUNTIME_FEA_SYS = 20,       /*!< \brief One-physics case, the code is solving the FEA equation. */
  RUNTIME_ADJFEA_SYS = 30,    /*!< \brief One-physics case, the code is solving the adjoint FEA equation. */
  RUNTIME_HEAT_SYS = 21,      /*!< \brief One-physics case, the code is solving the heat equation. */
  RUNTIME_ADJHEAT_SYS = 31,   /*!< \brief One-physics case, the code is solving the adjoint heat equation. */
  RUNTIME_TRANS_SYS = 22,     /*!< \brief One-physics case, the code is solving the transition model. */
  RUNTIME_RADIATION_SYS = 23, /*!< \brief One-physics case, the code is solving the radiation model. */
  RUNTIME_ADJRAD_SYS = 24,    /*!< \brief One-physics case, the code is solving the adjoint radiation model. */
  RUNTIME_SPECIES_SYS = 25,   /*!< \brief One-physics case, the code is solving the species model. */
  RUNTIME_ADJSPECIES_SYS = 26,/*!< \brief One-physics case, the code is solving the adjoint species model. */
};

 enum SOLVER_TYPE : const int {
   FLOW_SOL=0,       /*!< \brief Position of the mean flow solution in the solver container array. */
   ADJFLOW_SOL=1,    /*!< \brief Position of the continuous adjoint flow solution in the solver container array. */
   TURB_SOL=2,       /*!< \brief Position of the turbulence model solution in the solver container array. */
   ADJTURB_SOL=3,    /*!< \brief Position of the continuous adjoint turbulence solution in the solver container array. */
   TRANS_SOL=4,      /*!< \brief Position of the transition model solution in the solver container array. */
   HEAT_SOL=5,       /*!< \brief Position of the heat equation in the solution solver array. */
   ADJHEAT_SOL=6,    /*!< \brief Position of the adjoint heat equation in the solution solver array. */
   RAD_SOL=7,        /*!< \brief Position of the radiation equation in the solution solver array. */
   ADJRAD_SOL=8,     /*!< \brief Position of the continuous adjoint turbulence solution in the solver container array. */
   MESH_SOL=9,       /*!< \brief Position of the mesh solver. */
   ADJMESH_SOL=10,    /*!< \brief Position of the adjoint of the mesh solver. */
   SPECIES_SOL=11,    /*!< \brief Position of the species solver. */
   ADJSPECIES_SOL=12, /*!< \brief Position of the adjoint of the species solver. */
   FEA_SOL=0,        /*!< \brief Position of the Finite Element flow solution in the solver container array. */
   ADJFEA_SOL=1,     /*!< \brief Position of the continuous adjoint Finite Element flow solution in the solver container array. */
   TEMPLATE_SOL=0,   /*!< \brief Position of the template solution. */
 };

const int CONV_TERM = 0;           /*!< \brief Position of the convective terms in the numerics container array. */
const int VISC_TERM = 1;           /*!< \brief Position of the viscous terms in the numerics container array. */
const int SOURCE_FIRST_TERM = 2;   /*!< \brief Position of the first source term in the numerics container array. */
const int SOURCE_SECOND_TERM = 3;  /*!< \brief Position of the second source term in the numerics container array. */
const int CONV_BOUND_TERM = 4;     /*!< \brief Position of the convective boundary terms in the numerics container array. */
const int VISC_BOUND_TERM = 5;     /*!< \brief Position of the viscous boundary terms in the numerics container array. */
const int GRAD_TERM = 6;           /*!< \brief Position of the gradient smoothing terms in the numerics container array. */

const int FEA_TERM = 0;      /*!< \brief Position of the finite element analysis terms in the numerics container array. */
const int DE_TERM = 1;       /*!< \brief Position of the dielectric terms in the numerics container array. */

const int MAT_NHCOMP  = 2;   /*!< \brief Position of the Neo-Hookean compressible material model. */
const int MAT_IDEALDE = 3;   /*!< \brief Position of the Ideal-DE material model. */
const int MAT_KNOWLES = 4;   /*!< \brief Position of the Knowles material model. */

/*!
 * \brief Types of finite elements (in 1D or 2D or 3D)
 */
const int EL_LINE = 6;    /*!< \brief Elements of two nodes, with second order gauss quadrature (1D). */

const int EL_TRIA = 0;    /*!< \brief Elements of three nodes (2D). */
const int EL_QUAD = 1;    /*!< \brief Elements of four nodes (2D). */
const int EL_TRIA2 = 2;   /*!< \brief Elements of three nodes (2D), with second order gauss quadrature. */

const int EL_TETRA = 0;   /*!< \brief Elements of four nodes (3D). */
const int EL_HEXA  = 1;   /*!< \brief Elements of eight nodes (3D). */
const int EL_PYRAM = 2;   /*!< \brief Elements of five nodes (3D). */
const int EL_PRISM = 3;   /*!< \brief Elements of six nodes (3D). */
const int EL_TETRA2 = 4;  /*!< \brief Elements of four nodes, with second order gauss quadrature (3D). */
const int EL_PYRAM2 = 5;  /*!< \brief Elements of five nodes, with third order gauss quadrature (3D). */

/*!
 * \brief Types of spatial discretizations
 */
enum ENUM_SPACE {
  NO_CONVECTIVE = 0,   /*!< \brief No convective scheme is used. */
  SPACE_CENTERED = 1,  /*!< \brief Space centered convective numerical method. */
  SPACE_UPWIND = 2,    /*!< \brief Upwind convective numerical method. */
  FINITE_ELEMENT = 3   /*!< \brief Finite element convective numerical method. */
};

/*!
 * \brief Types of fluid model
 */
enum ENUM_FLUIDMODEL {
  STANDARD_AIR = 0,       /*!< \brief Standard air gas model. */
  IDEAL_GAS = 1,          /*!< \brief Ideal gas model. */
  VW_GAS = 2,             /*!< \brief Van Der Waals gas model. */
  PR_GAS = 3,             /*!< \brief Perfect Real gas model. */
  CONSTANT_DENSITY = 4,   /*!< \brief Constant density gas model. */
  INC_IDEAL_GAS = 5,      /*!< \brief Incompressible ideal gas model. */
  INC_IDEAL_GAS_POLY = 6, /*!< \brief Inc. ideal gas, polynomial gas model. */
  MUTATIONPP = 7,         /*!< \brief Mutation++ gas model for nonequilibrium flow. */
  SU2_NONEQ = 8,          /*!< \brief User defined gas model for nonequilibrium flow. */
  FLUID_MIXTURE = 9,      /*!< \brief Species mixture model. */
  COOLPROP = 10,          /*!< \brief Thermodynamics library. */
<<<<<<< HEAD
  DATADRIVEN_FLUID = 11,           /*!< \brief multi-layer perceptron driven fluid model. */
=======
  FLUID_FLAMELET = 11,    /*!< \brief lookup table (LUT) method for premixed flamelets. */
>>>>>>> 6891b44e
};
static const MapType<std::string, ENUM_FLUIDMODEL> FluidModel_Map = {
  MakePair("STANDARD_AIR", STANDARD_AIR)
  MakePair("IDEAL_GAS", IDEAL_GAS)
  MakePair("VW_GAS", VW_GAS)
  MakePair("PR_GAS", PR_GAS)
  MakePair("CONSTANT_DENSITY", CONSTANT_DENSITY)
  MakePair("INC_IDEAL_GAS", INC_IDEAL_GAS)
  MakePair("INC_IDEAL_GAS_POLY", INC_IDEAL_GAS_POLY)
  MakePair("MUTATIONPP", MUTATIONPP)
  MakePair("SU2_NONEQ", SU2_NONEQ)
  MakePair("FLUID_MIXTURE", FLUID_MIXTURE)
  MakePair("COOLPROP", COOLPROP)
<<<<<<< HEAD
  MakePair("DATADRIVEN_FLUID", DATADRIVEN_FLUID)
=======
  MakePair("FLUID_FLAMELET", FLUID_FLAMELET)
>>>>>>> 6891b44e
};

/*!
 * \brief types of gas models
 */
enum ENUM_GASMODEL {
   NO_MODEL   = 0,
   ARGON      = 1,
   AIR7       = 2,
   AIR21      = 3,
   O2         = 4,
   N2         = 5,
   AIR5       = 6,
   ARGON_SID  = 7,
   ONESPECIES = 8
};
static const MapType<std::string, ENUM_GASMODEL> GasModel_Map = {
MakePair("NONE", NO_MODEL)
MakePair("ARGON", ARGON)
MakePair("AIR-7", AIR7)
MakePair("AIR-21", AIR21)
MakePair("O2", O2)
MakePair("N2", N2)
MakePair("AIR-5", AIR5)
MakePair("ARGON-SID",ARGON_SID)
MakePair("ONESPECIES", ONESPECIES)
};

/*!
* \brief Types of interpolation methods for data-driven fluid models.
*/
enum class ENUM_DATADRIVEN_METHOD {
  LUT = 0,
  MLP = 1
};

static const MapType<std::string, ENUM_DATADRIVEN_METHOD> DataDrivenMethod_Map = {
  MakePair("LUT", ENUM_DATADRIVEN_METHOD::LUT)
  MakePair("MLP", ENUM_DATADRIVEN_METHOD::MLP)
};

/*!
 * \brief types of coefficient transport model
 */
enum class TRANSCOEFFMODEL {
  SUTHERLAND,
  WILKE,
  GUPTAYOS,
  CHAPMANN_ENSKOG
};
static const MapType<std::string, TRANSCOEFFMODEL> TransCoeffModel_Map = {
MakePair("SUTHERLAND", TRANSCOEFFMODEL::SUTHERLAND)
MakePair("WILKE", TRANSCOEFFMODEL::WILKE)
MakePair("GUPTA-YOS", TRANSCOEFFMODEL::GUPTAYOS)
MakePair("CHAPMANN-ENSKOG", TRANSCOEFFMODEL::CHAPMANN_ENSKOG)
};

/*!
 * \brief Types of density models
 */
enum class INC_DENSITYMODEL {
  CONSTANT,   /*!< \brief Constant density. */
  BOUSSINESQ, /*!< \brief Boussinesq density model. */
  VARIABLE,   /*!< \brief Variable density model. */
};
static const MapType<std::string, INC_DENSITYMODEL> DensityModel_Map = {
  MakePair("CONSTANT", INC_DENSITYMODEL::CONSTANT)
  MakePair("BOUSSINESQ", INC_DENSITYMODEL::BOUSSINESQ)
  MakePair("VARIABLE", INC_DENSITYMODEL::VARIABLE)
};

/*!
 * \brief Types of initialization option
 */
enum ENUM_INIT_OPTION {
  REYNOLDS = 0,      /*!< \brief Reynold's number initalization. */
  TD_CONDITIONS = 1  /*!< \brief Total conditions initalization. */
};
static const MapType<std::string, ENUM_INIT_OPTION> InitOption_Map = {
  MakePair("REYNOLDS", REYNOLDS)
  MakePair("TD_CONDITIONS", TD_CONDITIONS)
};

/*!
 * \brief Types of initialization option
 */
enum class FREESTREAM_OPTION {
  TEMPERATURE_FS, /*!< \brief Temperature initialization. */
  DENSITY_FS, /*!< \brief Density initalization. */
};
static const MapType<std::string, FREESTREAM_OPTION> FreeStreamOption_Map = {
  MakePair("TEMPERATURE_FS", FREESTREAM_OPTION::TEMPERATURE_FS)
  MakePair("DENSITY_FS", FREESTREAM_OPTION::DENSITY_FS)
};

/*!
 * \brief Types of viscosity model
 */
enum class VISCOSITYMODEL {
  CONSTANT, /*!< \brief Constant viscosity. */
  SUTHERLAND, /*!< \brief Sutherlands Law viscosity. */
  POLYNOMIAL, /*!< \brief Polynomial viscosity. */
  FLAMELET, /*!< \brief LUT method for flamelets */
  COOLPROP, /*!< \brief CoolProp viscosity. */
};
static const MapType<std::string, VISCOSITYMODEL> ViscosityModel_Map = {
  MakePair("CONSTANT_VISCOSITY", VISCOSITYMODEL::CONSTANT)
  MakePair("SUTHERLAND", VISCOSITYMODEL::SUTHERLAND)
  MakePair("POLYNOMIAL_VISCOSITY", VISCOSITYMODEL::POLYNOMIAL)
  MakePair("FLAMELET", VISCOSITYMODEL::FLAMELET)
  MakePair("COOLPROP", VISCOSITYMODEL::COOLPROP)
};

/*!
 * \brief Types of Mixing viscosity model
 */
enum class MIXINGVISCOSITYMODEL {
  WILKE,    /*!< \brief Wilke mixing viscosity model. */
  DAVIDSON, /*!< \brief Davidson mixing viscosity model. */
};
static const MapType<std::string, MIXINGVISCOSITYMODEL> MixingViscosityModel_Map = {
  MakePair("WILKE", MIXINGVISCOSITYMODEL::WILKE)
  MakePair("DAVIDSON", MIXINGVISCOSITYMODEL::DAVIDSON)
};

/*!
 * \brief Types of thermal conductivity model
 */
enum class CONDUCTIVITYMODEL {
  CONSTANT, /*!< \brief Constant thermal conductivity. */
  CONSTANT_PRANDTL, /*!< \brief Constant Prandtl number. */
  POLYNOMIAL, /*!< \brief Polynomial thermal conductivity. */
  FLAMELET, /*!< \brief LUT method for flamelets */
  COOLPROP, /*!< \brief COOLPROP thermal conductivity. */
};
static const MapType<std::string, CONDUCTIVITYMODEL> ConductivityModel_Map = {
  MakePair("CONSTANT_CONDUCTIVITY", CONDUCTIVITYMODEL::CONSTANT)
  MakePair("CONSTANT_PRANDTL", CONDUCTIVITYMODEL::CONSTANT_PRANDTL)
  MakePair("POLYNOMIAL_CONDUCTIVITY", CONDUCTIVITYMODEL::POLYNOMIAL)
  MakePair("FLAMELET", CONDUCTIVITYMODEL::FLAMELET)
  MakePair("COOLPROP", CONDUCTIVITYMODEL::COOLPROP)
};

/*!
 * \brief Types of turbulent thermal conductivity model
 */
enum class CONDUCTIVITYMODEL_TURB {
  NONE, /*!< \brief No turbulent contribution to the effective thermal conductivity for RANS. */
  CONSTANT_PRANDTL, /*!< \brief Include contribution to effective conductivity using constant turbulent Prandtl number for RANS. */
};
static const MapType<std::string, CONDUCTIVITYMODEL_TURB> TurbConductivityModel_Map = {
  MakePair("NONE", CONDUCTIVITYMODEL_TURB::NONE)
  MakePair("CONSTANT_PRANDTL_TURB", CONDUCTIVITYMODEL_TURB::CONSTANT_PRANDTL)
};

/*!
 * \brief types of mass diffusivity models
 */
enum class DIFFUSIVITYMODEL {
  CONSTANT_DIFFUSIVITY, /*!< \brief Constant mass diffusivity for scalar transport. */
  CONSTANT_SCHMIDT,     /*!< \brief Constant Schmidt number for mass diffusion in scalar transport. */
  UNITY_LEWIS,          /*!< \brief Unity Lewis model for mass diffusion in scalar transport. */
  CONSTANT_LEWIS,      /*!< \brief Different Lewis number model for mass diffusion in scalar transport. */
  FLAMELET,            /*!< \brief flamelet model for tabulated chemistry, diffusivity from lookup table */
};

static const MapType<std::string, DIFFUSIVITYMODEL> Diffusivity_Model_Map = {
  MakePair("CONSTANT_DIFFUSIVITY", DIFFUSIVITYMODEL::CONSTANT_DIFFUSIVITY)
  MakePair("CONSTANT_SCHMIDT", DIFFUSIVITYMODEL::CONSTANT_SCHMIDT)
  MakePair("UNITY_LEWIS", DIFFUSIVITYMODEL::UNITY_LEWIS)
  MakePair("CONSTANT_LEWIS", DIFFUSIVITYMODEL::CONSTANT_LEWIS)
  MakePair("FLAMELET", DIFFUSIVITYMODEL::FLAMELET)
};

/*!
 * \brief Types of unsteady mesh motion
 */
enum ENUM_GRIDMOVEMENT {
  NO_MOVEMENT = 0,          /*!< \brief Simulation on a static mesh. */
  RIGID_MOTION = 2,         /*!< \brief Simulation with rigid mesh motion (plunging/pitching/rotation). */
  ROTATING_FRAME = 8,       /*!< \brief Simulation in a rotating frame. */
  STEADY_TRANSLATION = 11,  /*!< \brief Simulation in a steadily translating frame. */
  GUST = 12,                /*!< \brief Simulation on a static mesh with a gust. */
};
static const MapType<std::string, ENUM_GRIDMOVEMENT> GridMovement_Map = {
  MakePair("NONE", NO_MOVEMENT)
  MakePair("RIGID_MOTION", RIGID_MOTION)
  MakePair("ROTATING_FRAME", ROTATING_FRAME)
  MakePair("STEADY_TRANSLATION", STEADY_TRANSLATION)
  MakePair("GUST", GUST)
};

enum ENUM_SURFACEMOVEMENT {
  DEFORMING = 1,                 /*!< \brief Simulation with deformation. */
  MOVING_WALL = 2,               /*!< \brief Simulation with moving wall. */
  AEROELASTIC = 3,               /*!< \brief Simulation with aeroelastic motion. */
  AEROELASTIC_RIGID_MOTION = 4,  /*!< \brief Simulation with rotation and aeroelastic motion. */
  EXTERNAL = 6,                  /*!< \brief Simulation with external motion. */
  EXTERNAL_ROTATION = 7,         /*!< \brief Simulation with external rotation motion. */
};
static const MapType<std::string, ENUM_SURFACEMOVEMENT> SurfaceMovement_Map = {
  MakePair("DEFORMING", DEFORMING)
  MakePair("MOVING_WALL", MOVING_WALL)
  MakePair("AEROELASTIC_RIGID_MOTION", AEROELASTIC_RIGID_MOTION)
  MakePair("AEROELASTIC", AEROELASTIC)
  MakePair("EXTERNAL", EXTERNAL)
  MakePair("EXTERNAL_ROTATION", EXTERNAL_ROTATION)
};

/*!
 * \brief Type of wind gusts
 */
enum ENUM_GUST_TYPE {
  NO_GUST = 0,      /*!< \brief No gust. */
  TOP_HAT = 1,      /*!< \brief Top-hat function shaped gust  */
  SINE = 2,         /*!< \brief Sine shaped gust */
  ONE_M_COSINE = 3, /*!< \brief 1-cosine shaped gust */
  VORTEX = 4,       /*!< \brief A gust made from vortices */
  EOG = 5           /*!< \brief An extreme operating gust */
};
static const MapType<std::string, ENUM_GUST_TYPE> Gust_Type_Map = {
  MakePair("NONE", NO_GUST)
  MakePair("TOP_HAT", TOP_HAT)
  MakePair("SINE", SINE)
  MakePair("ONE_M_COSINE", ONE_M_COSINE)
  MakePair("VORTEX", VORTEX)
  MakePair("EOG", EOG)
};

/*!
 * \brief Type of wind direction
 */
enum ENUM_GUST_DIR {
  X_DIR = 0,  /*!< \brief Gust direction-X. */
  Y_DIR = 1,  /*!< \brief Gust direction-Y. */
  Z_DIR = 2   /*!< \brief Gust direction-Z. */
};
static const MapType<std::string, ENUM_GUST_DIR> Gust_Dir_Map = {
  MakePair("X_DIR", X_DIR)
  MakePair("Y_DIR", Y_DIR)
  MakePair("Z_DIR", Z_DIR)
};

// If you add to ENUM_CENTERED, you must also add the option to ENUM_CONVECTIVE
/*!
 * \brief Types of centered spatial discretizations
 */
enum class CENTERED {
  NONE,           /*!< \brief No centered scheme is used. */
  JST,            /*!< \brief Jameson-Smith-Turkel centered numerical method. */
  LAX,            /*!< \brief Lax-Friedrich centered numerical method. */
  JST_MAT,        /*!< \brief JST with matrix dissipation. */
  JST_KE          /*!< \brief Kinetic Energy preserving Jameson-Smith-Turkel centered numerical method. */
};
static const MapType<std::string, CENTERED> Centered_Map = {
  MakePair("NONE", CENTERED::NONE)
  MakePair("JST", CENTERED::JST)
  MakePair("JST_KE", CENTERED::JST_KE)
  MakePair("JST_MAT", CENTERED::JST_MAT)
  MakePair("LAX-FRIEDRICH", CENTERED::LAX)
};


// If you add to UPWIND, you must also add the option to ENUM_CONVECTIVE
/*!
 * \brief Types of upwind spatial discretizations
 */
enum class UPWIND {
  NONE,                   /*!< \brief No upwind scheme is used. */
  ROE,                    /*!< \brief Roe's upwind numerical method. */
  SCALAR_UPWIND,          /*!< \brief Scalar upwind numerical method. */
  AUSM,                   /*!< \brief AUSM numerical method. */
  HLLC,                   /*!< \brief HLLC numerical method. */
  SW,                     /*!< \brief Steger-Warming method. */
  MSW,                    /*!< \brief Modified Steger-Warming method. */
  TURKEL,                 /*!< \brief Roe-Turkel's upwind numerical method. */
  SLAU,                   /*!< \brief Simple Low-Dissipation AUSM numerical method. */
  CONVECTIVE_TEMPLATE,    /*!< \brief Template for new numerical method . */
  L2ROE,                  /*!< \brief L2ROE numerical method . */
  LMROE,                  /*!< \brief Rieper's Low Mach ROE numerical method . */
  SLAU2,                  /*!< \brief Simple Low-Dissipation AUSM 2 numerical method. */
  FDS,                    /*!< \brief Flux difference splitting upwind method (incompressible flows). */
  LAX_FRIEDRICH,          /*!< \brief Lax-Friedrich numerical method. */
  AUSMPLUSUP,             /*!< \brief AUSM+ -up numerical method (All Speed) */
  AUSMPLUSUP2,            /*!< \brief AUSM+ -up2 numerical method (All Speed) */
  AUSMPLUSM,              /*!< \breif AUSM+M numerical method. (NEMO Only)*/
  BOUNDED_SCALAR          /*!< \brief Scalar advection numerical method. */
};
static const MapType<std::string, UPWIND> Upwind_Map = {
  MakePair("NONE", UPWIND::NONE)
  MakePair("ROE", UPWIND::ROE)
  MakePair("TURKEL_PREC", UPWIND::TURKEL)
  MakePair("AUSM", UPWIND::AUSM)
  MakePair("AUSMPLUSUP", UPWIND::AUSMPLUSUP)
  MakePair("AUSMPLUSUP2", UPWIND::AUSMPLUSUP2)
  MakePair("AUSMPLUSM", UPWIND::AUSMPLUSM)
  MakePair("SLAU", UPWIND::SLAU)
  MakePair("HLLC", UPWIND::HLLC)
  MakePair("SW", UPWIND::SW)
  MakePair("MSW", UPWIND::MSW)
  MakePair("SCALAR_UPWIND", UPWIND::SCALAR_UPWIND)
  MakePair("BOUNDED_SCALAR", UPWIND::BOUNDED_SCALAR)
  MakePair("CONVECTIVE_TEMPLATE", UPWIND::CONVECTIVE_TEMPLATE)
  MakePair("L2ROE", UPWIND::L2ROE)
  MakePair("LMROE", UPWIND::LMROE)
  MakePair("SLAU2", UPWIND::SLAU2)
  MakePair("FDS", UPWIND::FDS)
  MakePair("LAX-FRIEDRICH", UPWIND::LAX_FRIEDRICH)
};

/*!
 * \brief Types of FEM spatial discretizations
 */
enum ENUM_FEM {
  NO_FEM = 0,  /*!< \brief No finite element scheme is used. */
  DG = 1       /*!< \brief Discontinuous Galerkin numerical method. */
};
static const MapType<std::string, ENUM_FEM> FEM_Map = {
  MakePair("NONE", NO_FEM)
  MakePair("DG", DG)
};

/*!
 * \brief Types of shock capturing method in Discontinuous Galerkin numerical method.
 */
enum class FEM_SHOCK_CAPTURING_DG {
  NONE,     /*!< \brief Shock capturing is not used. */
  PERSSON   /*!< \brief Per-Olof Persson's sub-cell shock capturing method. */
};
static const MapType<std::string, FEM_SHOCK_CAPTURING_DG> ShockCapturingDG_Map = {
  MakePair("NONE", FEM_SHOCK_CAPTURING_DG::NONE)
  MakePair("PERSSON", FEM_SHOCK_CAPTURING_DG::PERSSON)
};

/*!
 * \brief Types of matrix coloring to compute a sparse Jacobian matrix.
 */
enum ENUM_MATRIX_COLORING {
  GREEDY_COLORING = 0,            /*!< \brief Greedy type of algorithm for the coloring. */
  NATURAL_COLORING = 1            /*!< \brief One color for every DOF, very slow. Only to be used for debugging. */
};
static const MapType<std::string, ENUM_MATRIX_COLORING> MatrixColoring_Map = {
  MakePair("GREEDY_COLORING", GREEDY_COLORING)
  MakePair("NATURAL_COLORING", NATURAL_COLORING)
};

/*!
 * \brief Types of slope limiters
 */
enum class LIMITER {
  NONE                 , /*!< \brief No limiter. */
  VENKATAKRISHNAN      , /*!< \brief Slope limiter using Venkatakrisnan method (stencil formulation). */
  NISHIKAWA_R3          , /*!< \brief Slope limiter using Nishikawa's R3 method (stencil formulation). */
  NISHIKAWA_R4          , /*!< \brief Slope limiter using Nishikawa's R4 method (stencil formulation). */
  NISHIKAWA_R5          , /*!< \brief Slope limiter using Nishikawa's R5 method (stencil formulation). */
  VENKATAKRISHNAN_WANG , /*!< \brief Slope limiter using Venkatakrisnan method, eps based on solution (stencil formulation). */
  BARTH_JESPERSEN      , /*!< \brief Slope limiter using Barth-Jespersen method (stencil formulation). */
  VAN_ALBADA_EDGE      , /*!< \brief Slope limiter using Van Albada method (edge formulation). */
  SHARP_EDGES          , /*!< \brief Slope limiter using sharp edges. */
  WALL_DISTANCE          /*!< \brief Slope limiter using wall distance. */
};
static const MapType<std::string, LIMITER> Limiter_Map = {
  MakePair("NONE", LIMITER::NONE)
  MakePair("VENKATAKRISHNAN", LIMITER::VENKATAKRISHNAN)
  MakePair("NISHIKAWA_R3", LIMITER::NISHIKAWA_R3)
  MakePair("NISHIKAWA_R4", LIMITER::NISHIKAWA_R4)
  MakePair("NISHIKAWA_R5", LIMITER::NISHIKAWA_R5)
  MakePair("VENKATAKRISHNAN_WANG", LIMITER::VENKATAKRISHNAN_WANG)
  MakePair("BARTH_JESPERSEN", LIMITER::BARTH_JESPERSEN)
  MakePair("VAN_ALBADA_EDGE", LIMITER::VAN_ALBADA_EDGE)
  MakePair("SHARP_EDGES", LIMITER::SHARP_EDGES)
  MakePair("WALL_DISTANCE", LIMITER::WALL_DISTANCE)
};

/*!
 * \brief Types of turbulent models
 */
enum class TURB_MODEL {
  NONE,      /*!< \brief No turbulence model. */
  SA,        /*!< \brief Kind of Turbulent model (Spalart-Allmaras). */
  SST,       /*!< \brief Kind of Turbulence model (Menter SST). */
};
static const MapType<std::string, TURB_MODEL> Turb_Model_Map = {
  MakePair("NONE", TURB_MODEL::NONE)
  MakePair("SA", TURB_MODEL::SA)
  MakePair("SST", TURB_MODEL::SST)
};

/*!
 * \brief Families of turbulence models
 */
enum class TURB_FAMILY {
  NONE,   /*!< \brief No turbulence model. */
  SA,     /*!< \brief Spalart-Allmaras variants. */
  KW,     /*!< \brief k-w models. */
};
/*!
 * \brief Associate turb models with their family
 */
inline TURB_FAMILY TurbModelFamily(TURB_MODEL model) {
  switch (model) {
    case TURB_MODEL::NONE:
      return TURB_FAMILY::NONE;
    case TURB_MODEL::SA:
      return TURB_FAMILY::SA;
    case TURB_MODEL::SST:
      return TURB_FAMILY::KW;
  }
  return TURB_FAMILY::NONE;
}

/*!
 * \brief SST Options
 */
enum class SST_OPTIONS {
  NONE,        /*!< \brief No SST Turb model. */
  V1994,       /*!< \brief 1994 Menter k-w SST model. */
  V2003,       /*!< \brief 2003 Menter k-w SST model. */
  V1994m,      /*!< \brief 1994m Menter k-w SST model. */
  V2003m,      /*!< \brief 2003m Menter k-w SST model. */
  SUST,        /*!< \brief Menter k-w SST model with sustaining terms. */
  V,           /*!< \brief Menter k-w SST model with vorticity production terms. */
  KL,          /*!< \brief Menter k-w SST model with Kato-Launder production terms. */
  UQ,          /*!< \brief Menter k-w SST model with uncertainty quantification modifications. */
};
static const MapType<std::string, SST_OPTIONS> SST_Options_Map = {
  MakePair("NONE", SST_OPTIONS::NONE)
  MakePair("V1994m", SST_OPTIONS::V1994m)
  MakePair("V2003m", SST_OPTIONS::V2003m)
  /// TODO: For now we do not support "unmodified" versions of SST.
  //MakePair("V1994", SST_OPTIONS::V1994)
  //MakePair("V2003", SST_OPTIONS::V2003)
  MakePair("SUSTAINING", SST_OPTIONS::SUST)
  MakePair("VORTICITY", SST_OPTIONS::V)
  MakePair("KATO-LAUNDER", SST_OPTIONS::KL)
  MakePair("UQ", SST_OPTIONS::UQ)
};

/*!
 * \brief Structure containing parsed SST options.
 */
struct SST_ParsedOptions {
  SST_OPTIONS version = SST_OPTIONS::V1994;   /*!< \brief Enum SST base model. */
  SST_OPTIONS production = SST_OPTIONS::NONE; /*!< \brief Enum for production corrections/modifiers for SST model. */
  bool sust = false;                          /*!< \brief Bool for SST model with sustaining terms. */
  bool uq = false;                            /*!< \brief Bool for using uncertainty quantification. */
  bool modified = false;                      /*!< \brief Bool for modified (m) SST model. */
};

/*!
 * \brief Function to parse SST options.
 * \param[in] SST_Options - Selected SST option from config.
 * \param[in] nSST_Options - Number of options selected.
 * \param[in] rank - MPI rank.
 * \return Struct with SST options.
 */
inline SST_ParsedOptions ParseSSTOptions(const SST_OPTIONS *SST_Options, unsigned short nSST_Options, int rank) {
  SST_ParsedOptions SSTParsedOptions;

  auto IsPresent = [&](SST_OPTIONS option) {
    const auto sst_options_end = SST_Options + nSST_Options;
    return std::find(SST_Options, sst_options_end, option) != sst_options_end;
  };

  const bool found_1994 = IsPresent(SST_OPTIONS::V1994);
  const bool found_2003 = IsPresent(SST_OPTIONS::V2003);
  const bool found_1994m = IsPresent(SST_OPTIONS::V1994m);
  const bool found_2003m = IsPresent(SST_OPTIONS::V2003m);

  const bool default_version = !found_1994 && !found_1994m && !found_2003 && !found_2003m;

  const bool sst_1994 = found_1994 || found_1994m || default_version;
  const bool sst_2003 = found_2003 || found_2003m;

  /*--- When V2003m or V1994m is selected, we automatically select sst_m. ---*/
  const bool sst_m = found_1994m || found_2003m || default_version;

  const bool sst_sust = IsPresent(SST_OPTIONS::SUST);
  const bool sst_v = IsPresent(SST_OPTIONS::V);
  const bool sst_kl = IsPresent(SST_OPTIONS::KL);
  const bool sst_uq = IsPresent(SST_OPTIONS::UQ);

  if (sst_1994 && sst_2003) {
    SU2_MPI::Error("Two versions (1994 and 2003) selected for SST_OPTIONS. Please choose only one.", CURRENT_FUNCTION);
  } else if (sst_2003) {
    SSTParsedOptions.version = SST_OPTIONS::V2003;
  } else {
    SSTParsedOptions.version = SST_OPTIONS::V1994;

    if (rank==MASTER_NODE) {
      std::cout <<
        "WARNING: The current SST-1994m model is inconsistent with literature. We recommend using the SST-2003m model.\n"
        "In SU2 v8 the 2003m model will become default, and the inconsistency will be fixed." << std::endl;
    }
  }

  // Parse production modifications
  if ((int(sst_v) + int(sst_kl) + int(sst_uq)) > 1) {
    SU2_MPI::Error("Please select only one SST production term modifier (VORTICITY, KATO-LAUNDER, or UQ).", CURRENT_FUNCTION);
  } else if (sst_v) {
    SSTParsedOptions.production = SST_OPTIONS::V;
  } else if (sst_kl) {
    SSTParsedOptions.production = SST_OPTIONS::KL;
  } else if (sst_uq) {
    SSTParsedOptions.production = SST_OPTIONS::UQ;
  }

  SSTParsedOptions.sust = sst_sust;
  SSTParsedOptions.modified = sst_m;
  SSTParsedOptions.uq = sst_uq;
  return SSTParsedOptions;
}

/*!
 * \brief SA Options
 */
enum class SA_OPTIONS {
  NONE,     /*!< \brief No option / default. */
  NEG,      /*!< \brief Negative SA. */
  EDW,      /*!< \brief Edwards version. */
  FT2,      /*!< \brief Use FT2 term. */
  QCR2000,  /*!< \brief Quadratic constitutive relation. */
  COMP,     /*!< \brief Compressibility correction. */
  ROT,      /*!< \brief Rotation correction. */
  BC,       /*!< \brief Bas-Cakmakcioclu transition. */
  EXP,      /*!< \brief Allow experimental combinations of options (according to TMR). */
};
static const MapType<std::string, SA_OPTIONS> SA_Options_Map = {
  MakePair("NONE", SA_OPTIONS::NONE)
  MakePair("NEGATIVE", SA_OPTIONS::NEG)
  MakePair("EDWARDS", SA_OPTIONS::EDW)
  MakePair("WITHFT2", SA_OPTIONS::FT2)
  MakePair("QCR2000", SA_OPTIONS::QCR2000)
  MakePair("COMPRESSIBILITY", SA_OPTIONS::COMP)
  MakePair("ROTATION", SA_OPTIONS::ROT)
  MakePair("BCM", SA_OPTIONS::BC)
  MakePair("EXPERIMENTAL", SA_OPTIONS::EXP)
};

/*!
 * \brief Structure containing parsed SA options.
 */
struct SA_ParsedOptions {
  SA_OPTIONS version = SA_OPTIONS::NONE;  /*!< \brief SA base model. */
  bool ft2 = false;                       /*!< \brief Use ft2 term. */
  bool qcr2000 = false;                   /*!< \brief Use QCR-2000. */
  bool comp = false;                      /*!< \brief Use compressibility correction. */
  bool rot = false;                       /*!< \brief Use rotation correction. */
  bool bc = false;                        /*!< \brief BC transition. */
};

/*!
 * \brief Function to parse SA options.
 * \param[in] SA_Options - Selected SA option from config.
 * \param[in] nSA_Options - Number of options selected.
 * \param[in] rank - MPI rank.
 * \return Struct with SA options.
 */
inline SA_ParsedOptions ParseSAOptions(const SA_OPTIONS *SA_Options, unsigned short nSA_Options, int rank) {
  SA_ParsedOptions SAParsedOptions;

  auto IsPresent = [&](SA_OPTIONS option) {
    const auto sa_options_end = SA_Options + nSA_Options;
    return std::find(SA_Options, sa_options_end, option) != sa_options_end;
  };

  const bool found_neg = IsPresent(SA_OPTIONS::NEG);
  const bool found_edw = IsPresent(SA_OPTIONS::EDW);
  const bool found_bsl = !found_neg && !found_edw;

  if (found_neg && found_edw) {
    SU2_MPI::Error("Two versions (Negative and Edwards) selected for SA_OPTIONS. Please choose only one.", CURRENT_FUNCTION);
  }

  if (found_bsl) {
    SAParsedOptions.version = SA_OPTIONS::NONE;
  } else if (found_neg) {
    SAParsedOptions.version = SA_OPTIONS::NEG;
  } else {
    SAParsedOptions.version = SA_OPTIONS::EDW;
  }
  SAParsedOptions.ft2 = IsPresent(SA_OPTIONS::FT2);
  SAParsedOptions.qcr2000 = IsPresent(SA_OPTIONS::QCR2000);
  SAParsedOptions.comp = IsPresent(SA_OPTIONS::COMP);
  SAParsedOptions.rot = IsPresent(SA_OPTIONS::ROT);
  SAParsedOptions.bc = IsPresent(SA_OPTIONS::BC);

  /*--- Validate user settings when not in experimental mode. ---*/
  if (!IsPresent(SA_OPTIONS::EXP)) {
    const bool any_but_bc = SAParsedOptions.ft2 || SAParsedOptions.qcr2000 || SAParsedOptions.comp || SAParsedOptions.rot;

    switch (SAParsedOptions.version) {
      case SA_OPTIONS::NEG:
        if (!SAParsedOptions.ft2 || SAParsedOptions.bc)
          SU2_MPI::Error("A non-standard version of SA-neg was requested (see https://turbmodels.larc.nasa.gov/spalart.html).\n"
                         "If you want to continue, add EXPERIMENTAL to SA_OPTIONS.", CURRENT_FUNCTION);
        break;
      case SA_OPTIONS::EDW:
        if (any_but_bc || SAParsedOptions.bc)
          SU2_MPI::Error("A non-standard version of SA-noft2-Edwards was requested (see https://turbmodels.larc.nasa.gov/spalart.html).\n"
                         "If you want to continue, add EXPERIMENTAL to SA_OPTIONS.", CURRENT_FUNCTION);
        break;
      default:
        if (SAParsedOptions.bc && any_but_bc)
          SU2_MPI::Error("A non-standard version of SA-BCM was requested (see https://turbmodels.larc.nasa.gov/spalart.html).\n"
                         "If you want to continue, add EXPERIMENTAL to SA_OPTIONS.", CURRENT_FUNCTION);
        break;
    }
  }
  return SAParsedOptions;
}

/*!
 * \brief Types of transition models
 */
enum class TURB_TRANS_MODEL {
  NONE,  /*!< \brief No transition model. */
  LM,    /*!< \brief Kind of transition model (Langtry-Menter (LM) for SST and Spalart-Allmaras). */
};
static const MapType<std::string, TURB_TRANS_MODEL> Trans_Model_Map = {
  MakePair("NONE", TURB_TRANS_MODEL::NONE)
  MakePair("LM", TURB_TRANS_MODEL::LM)
};

/*!
 * \brief LM Options
 */
enum class LM_OPTIONS {
  NONE,         /*!< \brief No option / default. */
  LM2015,       /*!< \brief Cross-flow corrections. */
  MALAN,        /*!< \brief Kind of transition correlation model (Malan). */
  SULUKSNA,     /*!< \brief Kind of transition correlation model (Suluksna). */
  KRAUSE,       /*!< \brief Kind of transition correlation model (Krause). */
  KRAUSE_HYPER, /*!< \brief Kind of transition correlation model (Krause hypersonic). */
  MEDIDA_BAEDER,/*!< \brief Kind of transition correlation model (Medida-Baeder). */
  MEDIDA,       /*!< \brief Kind of transition correlation model (Medida). */
  MENTER_LANGTRY,   /*!< \brief Kind of transition correlation model (Menter-Langtry). */
  DEFAULT       /*!< \brief Kind of transition correlation model (Menter-Langtry if SST, MALAN if SA). */
};

static const MapType<std::string, LM_OPTIONS> LM_Options_Map = {
  MakePair("NONE", LM_OPTIONS::NONE)
  MakePair("LM2015", LM_OPTIONS::LM2015)
  MakePair("MALAN", LM_OPTIONS::MALAN)
  MakePair("SULUKSNA", LM_OPTIONS::SULUKSNA)
  MakePair("KRAUSE", LM_OPTIONS::KRAUSE)
  MakePair("KRAUSE_HYPER", LM_OPTIONS::KRAUSE_HYPER)
  MakePair("MEDIDA_BAEDER", LM_OPTIONS::MEDIDA_BAEDER)
  MakePair("MENTER_LANGTRY", LM_OPTIONS::MENTER_LANGTRY)
  MakePair("DEFAULT", LM_OPTIONS::DEFAULT)
};

/*!
 * \brief Types of transition correlations
 */
enum class TURB_TRANS_CORRELATION {
  MALAN,        /*!< \brief Kind of transition correlation model (Malan). */
  SULUKSNA,     /*!< \brief Kind of transition correlation model (Suluksna). */
  KRAUSE,       /*!< \brief Kind of transition correlation model (Krause). */
  KRAUSE_HYPER, /*!< \brief Kind of transition correlation model (Krause hypersonic). */
  MEDIDA_BAEDER,/*!< \brief Kind of transition correlation model (Medida-Baeder). */
  MEDIDA,       /*!< \brief Kind of transition correlation model (Medida). */
  MENTER_LANGTRY,   /*!< \brief Kind of transition correlation model (Menter-Langtry). */
  DEFAULT       /*!< \brief Kind of transition correlation model (Menter-Langtry if SST, MALAN if SA). */
};

/*!
 * \brief Structure containing parsed LM options.
 */
struct LM_ParsedOptions {
  LM_OPTIONS version = LM_OPTIONS::NONE;  /*!< \brief LM base model. */
  bool LM2015 = false;                    /*!< \brief Use cross-flow corrections. */
  TURB_TRANS_CORRELATION Correlation = TURB_TRANS_CORRELATION::DEFAULT;
};

/*!
 * \brief Function to parse LM options.
 * \param[in] LM_Options - Selected LM option from config.
 * \param[in] nLM_Options - Number of options selected.
 * \param[in] rank - MPI rank.
 * \return Struct with SA options.
 */
inline LM_ParsedOptions ParseLMOptions(const LM_OPTIONS *LM_Options, unsigned short nLM_Options, int rank, TURB_MODEL Kind_Turb_Model) {
  LM_ParsedOptions LMParsedOptions;

  auto IsPresent = [&](LM_OPTIONS option) {
    const auto lm_options_end = LM_Options + nLM_Options;
    return std::find(LM_Options, lm_options_end, option) != lm_options_end;
  };

  LMParsedOptions.LM2015 = IsPresent(LM_OPTIONS::LM2015);

  int NFoundCorrelations = 0;
  if (IsPresent(LM_OPTIONS::MALAN)) {
    LMParsedOptions.Correlation = TURB_TRANS_CORRELATION::MALAN;
    NFoundCorrelations++;
  }
  if (IsPresent(LM_OPTIONS::SULUKSNA)) {
    LMParsedOptions.Correlation = TURB_TRANS_CORRELATION::SULUKSNA;
    NFoundCorrelations++;
  }
  if (IsPresent(LM_OPTIONS::KRAUSE)) {
    LMParsedOptions.Correlation = TURB_TRANS_CORRELATION::KRAUSE;
    NFoundCorrelations++;
  }
  if (IsPresent(LM_OPTIONS::KRAUSE_HYPER)) {
    LMParsedOptions.Correlation = TURB_TRANS_CORRELATION::KRAUSE_HYPER;
    NFoundCorrelations++;
  }
  if (IsPresent(LM_OPTIONS::MEDIDA_BAEDER)) {
    LMParsedOptions.Correlation = TURB_TRANS_CORRELATION::MEDIDA_BAEDER;
    NFoundCorrelations++;
  }
  if (IsPresent(LM_OPTIONS::MEDIDA)) {
    LMParsedOptions.Correlation = TURB_TRANS_CORRELATION::MEDIDA;
    NFoundCorrelations++;
  }
  if (IsPresent(LM_OPTIONS::MENTER_LANGTRY)) {
    LMParsedOptions.Correlation = TURB_TRANS_CORRELATION::MENTER_LANGTRY;
    NFoundCorrelations++;
  }

  if (NFoundCorrelations > 1) {
    SU2_MPI::Error("Two correlations selected for LM_OPTIONS. Please choose only one.", CURRENT_FUNCTION);
  }

  if (LMParsedOptions.Correlation == TURB_TRANS_CORRELATION::DEFAULT){
    if (Kind_Turb_Model == TURB_MODEL::SST) {
      LMParsedOptions.Correlation = TURB_TRANS_CORRELATION::MENTER_LANGTRY;
    } else if (Kind_Turb_Model == TURB_MODEL::SA) {
      LMParsedOptions.Correlation = TURB_TRANS_CORRELATION::MALAN;
    }
  }

  return LMParsedOptions;
}

/*!
 * \brief types of species transport models
 */
enum class SPECIES_MODEL {
  NONE,              /*!< \brief No scalar transport model. */
  SPECIES_TRANSPORT,    /*!< \brief species transport model. */
  FLAMELET,          /*!< \brief flamelet model. */
};
static const MapType<std::string, SPECIES_MODEL> Species_Model_Map = {
  MakePair("NONE", SPECIES_MODEL::NONE)
  MakePair("SPECIES_TRANSPORT", SPECIES_MODEL::SPECIES_TRANSPORT)
  MakePair("FLAMELET", SPECIES_MODEL::FLAMELET)
};

/*!
 * \brief Progress variable and enthalpy are the first and second entries in the lookup table.
 * \note The order matters.
 */
enum FLAMELET_SCALAR_VARIABLES {
  I_PROGVAR,
  I_ENTH,
};

/*!
 * \brief the source terms for the flamelet method. At the moment only progress variable
 */
enum FLAMELET_SCALAR_SOURCES {
  I_SRC_TOT_PROGVAR
};

/*!
 * \brief Types of subgrid scale models
 */
enum class TURB_SGS_MODEL {
  NONE        , /*!< \brief No subgrid scale model. */
  IMPLICIT_LES, /*!< \brief Implicit LES, i.e. no explicit SGS model. */
  SMAGORINSKY , /*!< \brief Smagorinsky SGS model. */
  WALE        , /*!< \brief Wall-Adapting Local Eddy-viscosity SGS model. */
  VREMAN        /*!< \brief Vreman SGS model. */
};
static const MapType<std::string, TURB_SGS_MODEL> SGS_Model_Map = {
  MakePair("NONE",         TURB_SGS_MODEL::NONE)
  MakePair("IMPLICIT_LES", TURB_SGS_MODEL::IMPLICIT_LES)
  MakePair("SMAGORINSKY",  TURB_SGS_MODEL::SMAGORINSKY)
  MakePair("WALE",         TURB_SGS_MODEL::WALE)
  MakePair("VREMAN",       TURB_SGS_MODEL::VREMAN)
};

/*!
 * \brief Types of window (weight) functions for cost functional
 */
enum class WINDOW_FUNCTION {
  SQUARE,        /*!< \brief No weight function  (order 1)*/
  HANN,          /*!< \brief Hann-type weight function (order 3) */
  HANN_SQUARE,   /*!< \brief Hann-squared type weight function (order 5)*/
  BUMP,          /*!< \brief bump type weight function (exponential order of convergence) */
};
static const MapType<std::string, WINDOW_FUNCTION> Window_Map = {
  MakePair("SQUARE", WINDOW_FUNCTION::SQUARE)
  MakePair("HANN", WINDOW_FUNCTION::HANN)
  MakePair("HANN_SQUARE", WINDOW_FUNCTION::HANN_SQUARE)
  MakePair("BUMP", WINDOW_FUNCTION::BUMP)
};

/*!
 * \brief Types of hybrid RANS/LES models
 */
enum ENUM_HYBRIDRANSLES {
  NO_HYBRIDRANSLES = 0,  /*!< \brief No turbulence model. */
  SA_DES   = 1,          /*!< \brief Kind of Hybrid RANS/LES (SA - Detached Eddy Simulation (DES)). */
  SA_DDES  = 2,          /*!< \brief Kind of Hybrid RANS/LES (SA - Delayed DES (DDES) with Delta_max SGS ). */
  SA_ZDES  = 3,          /*!< \brief Kind of Hybrid RANS/LES (SA - Delayed DES (DDES) with Vorticity based SGS like Zonal DES). */
  SA_EDDES = 4           /*!< \brief Kind of Hybrid RANS/LES (SA - Delayed DES (DDES) with Shear Layer Adapted SGS: Enhanced DDES). */
};
static const MapType<std::string, ENUM_HYBRIDRANSLES> HybridRANSLES_Map = {
  MakePair("NONE", NO_HYBRIDRANSLES)
  MakePair("SA_DES", SA_DES)
  MakePair("SA_DDES", SA_DDES)
  MakePair("SA_ZDES", SA_ZDES)
  MakePair("SA_EDDES", SA_EDDES)
};

/*!
 * \brief Types of Roe Low Dissipation Schemes
 */
enum ENUM_ROELOWDISS {
  NO_ROELOWDISS = 0, /*!< \brief No Roe Low Dissipation model. */
  FD            = 1, /*!< \brief Numerical Blending based on DDES's F_d function */
  NTS           = 2, /*!< \brief Numerical Blending of Travin and Shur. */
  NTS_DUCROS    = 3, /*!< \brief Numerical Blending of Travin and Shur + Ducros' Shock Sensor. */
  FD_DUCROS     = 4  /*!< \brief Numerical Blending based on DDES's F_d function + Ducros' Shock Sensor */
};
static const MapType<std::string, ENUM_ROELOWDISS> RoeLowDiss_Map = {
  MakePair("NONE", NO_ROELOWDISS)
  MakePair("FD", FD)
  MakePair("NTS", NTS)
  MakePair("NTS_DUCROS", NTS_DUCROS)
  MakePair("FD_DUCROS", FD_DUCROS)
};

/*!
 * \brief Types of wall functions.
 */
enum class WALL_FUNCTIONS {
  NONE                 ,   /*!< \brief No wall function treatment, integration to the wall. Default behavior. */
  STANDARD_FUNCTION    ,   /*!< \brief Standard wall function. */
  ADAPTIVE_FUNCTION    ,   /*!< \brief Adaptive wall function. Formulation depends on y+. */
  SCALABLE_FUNCTION    ,   /*!< \brief Scalable wall function. */
  EQUILIBRIUM_MODEL    ,   /*!< \brief Equilibrium wall model for LES. */
  NONEQUILIBRIUM_MODEL ,   /*!< \brief Non-equilibrium wall model for LES. */
  LOGARITHMIC_MODEL        /*!< \brief Logarithmic law-of-the-wall model for LES. */
};
static const MapType<std::string, WALL_FUNCTIONS> Wall_Functions_Map = {
  MakePair("NO_WALL_FUNCTION",          WALL_FUNCTIONS::NONE)
  MakePair("STANDARD_WALL_FUNCTION",    WALL_FUNCTIONS::STANDARD_FUNCTION)
  MakePair("ADAPTIVE_WALL_FUNCTION",    WALL_FUNCTIONS::ADAPTIVE_FUNCTION)
  MakePair("SCALABLE_WALL_FUNCTION",    WALL_FUNCTIONS::SCALABLE_FUNCTION)
  MakePair("EQUILIBRIUM_WALL_MODEL",    WALL_FUNCTIONS::EQUILIBRIUM_MODEL)
  MakePair("NONEQUILIBRIUM_WALL_MODEL", WALL_FUNCTIONS::NONEQUILIBRIUM_MODEL)
  MakePair("LOGARITHMIC_WALL_MODEL",    WALL_FUNCTIONS::LOGARITHMIC_MODEL)
};

/*!
 * \brief Type of time integration schemes
 */
enum ENUM_TIME_INT {
  RUNGE_KUTTA_EXPLICIT = 1,   /*!< \brief Explicit Runge-Kutta time integration definition. */
  EULER_EXPLICIT = 2,         /*!< \brief Explicit Euler time integration definition. */
  EULER_IMPLICIT = 3,         /*!< \brief Implicit Euler time integration definition. */
  CLASSICAL_RK4_EXPLICIT = 4, /*!< \brief Classical RK4 time integration definition. */
  ADER_DG = 5                 /*!< \brief ADER-DG time integration definition. */
};
static const MapType<std::string, ENUM_TIME_INT> Time_Int_Map = {
  MakePair("RUNGE-KUTTA_EXPLICIT", RUNGE_KUTTA_EXPLICIT)
  MakePair("EULER_EXPLICIT", EULER_EXPLICIT)
  MakePair("EULER_IMPLICIT", EULER_IMPLICIT)
  MakePair("CLASSICAL_RK4_EXPLICIT", CLASSICAL_RK4_EXPLICIT)
  MakePair("ADER_DG", ADER_DG)
};

/*!
 * \brief Type of predictor for the ADER-DG time integration scheme.
 */
enum ENUM_ADER_PREDICTOR {
  ADER_ALIASED_PREDICTOR     = 1, /*!< \brief Aliased predictor, easiest to do. */
  ADER_NON_ALIASED_PREDICTOR = 2  /*!< \brief Non-aliased predictor. Consistent, but more difficult. */
};
static const MapType<std::string, ENUM_ADER_PREDICTOR> Ader_Predictor_Map = {
  MakePair("ADER_ALIASED_PREDICTOR", ADER_ALIASED_PREDICTOR)
  MakePair("ADER_NON_ALIASED_PREDICTOR", ADER_NON_ALIASED_PREDICTOR)
};

/*!
 * \brief Type of heat timestep calculation
 */
enum ENUM_HEAT_TIMESTEP {
  MINIMUM = 1,     /*!< \brief Local time stepping based on minimum lambda.*/
  CONVECTIVE = 2,  /*!< \brief Local time stepping based on convective spectral radius.*/
  VISCOUS = 3,     /*!< \brief Local time stepping based on viscous spectral radius.*/
  BYFLOW = 4,      /*!< \brief Unsing the mean solvers time step. */
};
static const MapType<std::string, ENUM_HEAT_TIMESTEP> Heat_TimeStep_Map = {
  MakePair("LOCAL", MINIMUM)
  MakePair("CONVECTIVE", CONVECTIVE)
  MakePair("VISCOUS", VISCOUS)
  MakePair("BYFLOW", BYFLOW)
};

/*!
 * \brief Type of time integration schemes
 */
enum class STRUCT_TIME_INT {
  NEWMARK_IMPLICIT,  /*!< \brief Implicit Newmark integration definition. */
  GENERALIZED_ALPHA, /*!< \brief Support for implementing another implicit method. */
};
static const MapType<std::string, STRUCT_TIME_INT> Time_Int_Map_FEA = {
  MakePair("NEWMARK_IMPLICIT", STRUCT_TIME_INT::NEWMARK_IMPLICIT)
  // MakePair("GENERALIZED_ALPHA", STRUCT_TIME_INT::GENERALIZED_ALPHA) Not fully implemented.
};

/*!
 * \brief Type of time integration schemes
 */
enum class STRUCT_SPACE_ITE {
  NEWTON,       /*!< \brief Full Newton-Rapshon method. */
  MOD_NEWTON,   /*!< \brief Modified Newton-Raphson method. */
};
static const MapType<std::string, STRUCT_SPACE_ITE> Space_Ite_Map_FEA = {
  MakePair("NEWTON_RAPHSON", STRUCT_SPACE_ITE::NEWTON)
  MakePair("MODIFIED_NEWTON_RAPHSON", STRUCT_SPACE_ITE::MOD_NEWTON)
};

/*!
 * \brief Types of schemes to compute the flow gradient
 */
enum ENUM_FLOW_GRADIENT {
  NO_GRADIENT            = 0,   /*!< \brief No gradient method. Only possible for reconstruction gradient, in which case, the option chosen for NUM_METHOD_GRAD is used. */
  GREEN_GAUSS            = 1,   /*!< \brief Gradient computation using Green-Gauss theorem. */
  LEAST_SQUARES          = 2,   /*!< \brief Gradient computation using unweighted least squares. */
  WEIGHTED_LEAST_SQUARES = 3    /*!< \brief Gradients computation using inverse-distance weighted least squares. */
};
static const MapType<std::string, ENUM_FLOW_GRADIENT> Gradient_Map = {
  MakePair("NONE", NO_GRADIENT)
  MakePair("GREEN_GAUSS", GREEN_GAUSS)
  MakePair("LEAST_SQUARES", LEAST_SQUARES)
  MakePair("WEIGHTED_LEAST_SQUARES", WEIGHTED_LEAST_SQUARES)
};

/*!
 * \brief Types of action to take on a geometry structure
 */
enum GEOMETRY_ACTION {
  ALLOCATE = 0,     /*!< \brief Allocate geometry structure. */
  UPDATE = 1        /*!< \brief Update geometry structure (grid moving, adaptation, etc.). */
};

/*!
 * \brief Types of action to perform when doing the geometry evaluation
 */
enum GEOMETRY_MODE {
  FUNCTION = 0,     /*!< \brief Geometrical analysis. */
  GRADIENT = 1      /*!< \brief Geometrical analysis and gradient using finite differences. */
};
static const MapType<std::string, GEOMETRY_MODE> GeometryMode_Map = {
  MakePair("FUNCTION", FUNCTION)
  MakePair("GRADIENT", GRADIENT)
};

/*!
 * \brief Types of boundary conditions
 */
enum BC_TYPE {
  EULER_WALL = 1,             /*!< \brief Boundary Euler wall definition. */
  FAR_FIELD = 2,              /*!< \brief Boundary far-field definition. */
  SYMMETRY_PLANE = 3,         /*!< \brief Boundary symmetry plane definition. */
  INLET_FLOW = 4,             /*!< \brief Boundary inlet flow definition. */
  OUTLET_FLOW = 5,            /*!< \brief Boundary outlet flow definition. */
  PERIODIC_BOUNDARY = 6,      /*!< \brief Periodic boundary definition. */
  NEARFIELD_BOUNDARY = 7,     /*!< \brief Near-Field boundary definition. */
  CUSTOM_BOUNDARY = 10,       /*!< \brief custom boundary definition. */
  DISPLACEMENT_BOUNDARY = 14, /*!< \brief Boundary displacement definition. */
  LOAD_BOUNDARY = 15,         /*!< \brief Boundary Load definition. */
  FLOWLOAD_BOUNDARY = 16,     /*!< \brief Boundary Load definition. */
  SUPERSONIC_INLET = 19,      /*!< \brief Boundary supersonic inlet definition. */
  SUPERSONIC_OUTLET = 20,     /*!< \brief Boundary supersonic inlet definition. */
  ENGINE_INFLOW = 21,         /*!< \brief Boundary nacelle inflow. */
  ENGINE_EXHAUST = 22,        /*!< \brief Boundary nacelle exhaust. */
  RIEMANN_BOUNDARY= 24,       /*!< \brief Riemann Boundary definition. */
  ISOTHERMAL = 25,            /*!< \brief No slip isothermal wall boundary condition. */
  HEAT_FLUX = 26,             /*!< \brief No slip constant heat flux wall boundary condition. */
  HEAT_TRANSFER = 27,         /*!< \brief No slip heat transfer boundary condition. */
  ACTDISK_INLET = 32,         /*!< \brief Actuator disk inlet boundary definition. */
  ACTDISK_OUTLET = 33,        /*!< \brief Actuator disk outlet boundary definition. */
  CLAMPED_BOUNDARY = 34,      /*!< \brief Clamped Boundary definition. */
  LOAD_DIR_BOUNDARY = 35,     /*!< \brief Boundary Load definition. */
  LOAD_SINE_BOUNDARY = 36,    /*!< \brief Sine-waveBoundary Load definition. */
  GILES_BOUNDARY= 37,         /*!< \brief Giles Boundary definition. */
  INTERNAL_BOUNDARY= 38,      /*!< \brief Internal Boundary definition. */
  FLUID_INTERFACE = 39,       /*!< \brief Domain interface definition. */
  DISP_DIR_BOUNDARY = 40,     /*!< \brief Boundary displacement definition. */
  DAMPER_BOUNDARY = 41,       /*!< \brief Damper. */
  CHT_WALL_INTERFACE = 50,    /*!< \brief Domain interface definition. */
  SMOLUCHOWSKI_MAXWELL = 55,  /*!< \brief Smoluchoski/Maxwell wall boundary condition. */
  SEND_RECEIVE = 99,          /*!< \brief Boundary send-receive definition. */
};

/*!
 * \brief 2D Formulation for structural problems
 */
enum class STRUCT_2DFORM {
  PLANE_STRESS,     /*!< \brief Definition of plane stress solver. */
  PLANE_STRAIN      /*!< \brief Definition of plane strain solver. */
};
static const MapType<std::string, STRUCT_2DFORM> ElasForm_2D = {
  MakePair("PLANE_STRESS", STRUCT_2DFORM::PLANE_STRESS)
  MakePair("PLANE_STRAIN", STRUCT_2DFORM::PLANE_STRAIN)
};

/*!
 * \brief Kinds of relaxation for multizone problems
 */
enum class BGS_RELAXATION {
  NONE,       /*!< \brief No relaxation in the strongly coupled approach. */
  FIXED,      /*!< \brief Relaxation with a fixed parameter. */
  AITKEN,     /*!< \brief Relaxation using Aitken's dynamic parameter. */
};
static const MapType<std::string, BGS_RELAXATION> AitkenForm_Map = {
  MakePair("NONE", BGS_RELAXATION::NONE)
  MakePair("FIXED_PARAMETER", BGS_RELAXATION::FIXED)
  MakePair("AITKEN_DYNAMIC", BGS_RELAXATION::AITKEN)
};

/*!
 * \brief Types of dynamic transfer methods
 */
enum ENUM_DYN_TRANSFER_METHOD {
  INSTANTANEOUS = 1,   /*!< \brief No ramp, load is transfer instantaneously. */
  POL_ORDER_1 = 2,     /*!< \brief The load is transferred using a ramp. */
  POL_ORDER_3 = 3,     /*!< \brief The load is transferred using an order 3 polynomial function */
  POL_ORDER_5 = 4,     /*!< \brief The load is transferred using an order 5 polynomial function */
  SIGMOID_10 = 5,      /*!< \brief The load is transferred using a sigmoid with parameter 10 */
  SIGMOID_20 = 6       /*!< \brief The load is transferred using a sigmoid with parameter 20 */
};
static const MapType<std::string, ENUM_DYN_TRANSFER_METHOD> Dyn_Transfer_Method_Map = {
  MakePair("INSTANTANEOUS", INSTANTANEOUS)
  MakePair("RAMP", POL_ORDER_1)
  MakePair("CUBIC", POL_ORDER_3)
  MakePair("QUINTIC", POL_ORDER_5)
  MakePair("SIGMOID_10", SIGMOID_10)
  MakePair("SIGMOID_20", SIGMOID_20)
};

/*!
 * \brief Kinds of Design Variables for FEA problems
 */
enum ENUM_DVFEA {
  NODV_FEA = 0,         /*!< \brief No design variable for FEA problems. */
  YOUNG_MODULUS = 1,    /*!< \brief Young modulus (E) as design variable. */
  POISSON_RATIO = 2,    /*!< \brief Poisson ratio (Nu) as design variable. */
  DENSITY_VAL = 3,      /*!< \brief Density (Rho) as design variable. */
  DEAD_WEIGHT = 4,      /*!< \brief Dead Weight (Rho_DL) as design variable. */
  ELECTRIC_FIELD = 5    /*!< \brief Electric field (E) as design variable. */
};
static const MapType<std::string, ENUM_DVFEA> DVFEA_Map = {
  MakePair("NONE", NODV_FEA)
  MakePair("YOUNG_MODULUS", YOUNG_MODULUS)
  MakePair("POISSON_RATIO", POISSON_RATIO)
  MakePair("DENSITY", DENSITY_VAL)
  MakePair("DEAD_WEIGHT", DEAD_WEIGHT)
  MakePair("ELECTRIC_FIELD", ELECTRIC_FIELD)
};

/*!
 * \brief Kinds of radiation models
 */
enum class RADIATION_MODEL {
  NONE,   /*!< \brief No radiation model */
  P1,     /*!< \brief P1 Radiation model. */
};
static const MapType<std::string, RADIATION_MODEL> Radiation_Map = {
  MakePair("NONE", RADIATION_MODEL::NONE)
  MakePair("P1", RADIATION_MODEL::P1)
};

/*!
 * \brief Kinds of P1 initialization
 */
enum class P1_INIT {
  ZERO,         /*!< \brief Initialize the P1 model from zero values */
  TEMPERATURE,  /*!< \brief Initialize the P1 model from blackbody energy computed from the initial temperature. */
};
static const MapType<std::string, P1_INIT> P1_Init_Map = {
  MakePair("ZERO", P1_INIT::ZERO)
  MakePair("TEMPERATURE_INIT", P1_INIT::TEMPERATURE)
};

/*!
 * \brief Kinds of coupling methods at CHT interfaces.
 * The first (temperature) part determines the BC method on the fluid side, the second (heatflux) part determines
 * the BC method on the solid side of the CHT interface.
 */
enum CHT_COUPLING {
  DIRECT_TEMPERATURE_NEUMANN_HEATFLUX,
  AVERAGED_TEMPERATURE_NEUMANN_HEATFLUX,
  DIRECT_TEMPERATURE_ROBIN_HEATFLUX,
  AVERAGED_TEMPERATURE_ROBIN_HEATFLUX,
};
static const MapType<std::string, CHT_COUPLING> CHT_Coupling_Map = {
  MakePair("DIRECT_TEMPERATURE_NEUMANN_HEATFLUX", CHT_COUPLING::DIRECT_TEMPERATURE_NEUMANN_HEATFLUX)
  MakePair("AVERAGED_TEMPERATURE_NEUMANN_HEATFLUX", CHT_COUPLING::AVERAGED_TEMPERATURE_NEUMANN_HEATFLUX)
  MakePair("DIRECT_TEMPERATURE_ROBIN_HEATFLUX", CHT_COUPLING::DIRECT_TEMPERATURE_ROBIN_HEATFLUX)
  MakePair("AVERAGED_TEMPERATURE_ROBIN_HEATFLUX", CHT_COUPLING::AVERAGED_TEMPERATURE_ROBIN_HEATFLUX)
};

/*!
 * \brief Types Riemann boundary treatments
 */
enum RIEMANN_TYPE {
  TOTAL_CONDITIONS_PT = 1,          /*!< \brief User specifies total pressure, total temperature, and flow direction. */
  DENSITY_VELOCITY = 2,             /*!< \brief User specifies density and velocity, and flow direction. */
  STATIC_PRESSURE = 3,              /*!< \brief User specifies static pressure. */
  TOTAL_SUPERSONIC_INFLOW = 4,      /*!< \brief User specifies total pressure, total temperature and Velocity components. */
  STATIC_SUPERSONIC_INFLOW_PT = 5,  /*!< \brief User specifies static pressure, static temperature, and Mach components. */
  STATIC_SUPERSONIC_INFLOW_PD = 6,  /*!< \brief User specifies static pressure, static temperature, and Mach components. */
  MIXING_IN = 7,                    /*!< \brief User does not specify anything; information is retrieved from the other domain */
  MIXING_OUT = 8,                   /*!< \brief User does not specify anything; information is retrieved from the other domain */
  SUPERSONIC_OUTFLOW = 9,
  RADIAL_EQUILIBRIUM = 10,
  TOTAL_CONDITIONS_PT_1D = 11,
  STATIC_PRESSURE_1D = 12,
  MIXING_IN_1D = 13,
  MIXING_OUT_1D =14
};
static const MapType<std::string, RIEMANN_TYPE> Riemann_Map = {
  MakePair("TOTAL_CONDITIONS_PT", TOTAL_CONDITIONS_PT)
  MakePair("DENSITY_VELOCITY", DENSITY_VELOCITY)
  MakePair("STATIC_PRESSURE", STATIC_PRESSURE)
  MakePair("TOTAL_SUPERSONIC_INFLOW", TOTAL_SUPERSONIC_INFLOW)
  MakePair("STATIC_SUPERSONIC_INFLOW_PT", STATIC_SUPERSONIC_INFLOW_PT)
  MakePair("STATIC_SUPERSONIC_INFLOW_PD", STATIC_SUPERSONIC_INFLOW_PD)
  MakePair("MIXING_IN", MIXING_IN)
  MakePair("MIXING_OUT", MIXING_OUT)
  MakePair("MIXING_IN_1D", MIXING_IN_1D)
  MakePair("MIXING_OUT_1D", MIXING_OUT_1D)
  MakePair("SUPERSONIC_OUTFLOW", SUPERSONIC_OUTFLOW)
  MakePair("RADIAL_EQUILIBRIUM", RADIAL_EQUILIBRIUM)
  MakePair("TOTAL_CONDITIONS_PT_1D", TOTAL_CONDITIONS_PT_1D)
  MakePair("STATIC_PRESSURE_1D", STATIC_PRESSURE_1D)
};

static const MapType<std::string, RIEMANN_TYPE> Giles_Map = {
  MakePair("TOTAL_CONDITIONS_PT", TOTAL_CONDITIONS_PT)
  MakePair("DENSITY_VELOCITY", DENSITY_VELOCITY)
  MakePair("STATIC_PRESSURE", STATIC_PRESSURE)
  MakePair("TOTAL_SUPERSONIC_INFLOW", TOTAL_SUPERSONIC_INFLOW)
  MakePair("STATIC_SUPERSONIC_INFLOW_PT", STATIC_SUPERSONIC_INFLOW_PT)
  MakePair("STATIC_SUPERSONIC_INFLOW_PD", STATIC_SUPERSONIC_INFLOW_PD)
  MakePair("MIXING_IN", MIXING_IN)
  MakePair("MIXING_OUT", MIXING_OUT)
  MakePair("MIXING_IN_1D", MIXING_IN_1D)
  MakePair("MIXING_OUT_1D", MIXING_OUT_1D)
  MakePair("SUPERSONIC_OUTFLOW", SUPERSONIC_OUTFLOW)
  MakePair("RADIAL_EQUILIBRIUM", RADIAL_EQUILIBRIUM)
  MakePair("TOTAL_CONDITIONS_PT_1D", TOTAL_CONDITIONS_PT_1D)
  MakePair("STATIC_PRESSURE_1D", STATIC_PRESSURE_1D)
};

/*!
 * \brief Types of mixing process for averaging quantities at the boundaries.
 */
enum AVERAGEPROCESS_TYPE {
  ALGEBRAIC = 1,  /*!< \brief an algebraic average is computed at the boundary of interest. */
  AREA = 2,       /*!< \brief an area average is computed at the boundary of interest. */
  MIXEDOUT = 3,   /*!< \brief an mixed-out average is computed at the boundary of interest. */
  MASSFLUX = 4    /*!< \brief a mass flow average is computed at the boundary of interest. */
};
static const MapType<std::string, AVERAGEPROCESS_TYPE> AverageProcess_Map = {
  MakePair("ALGEBRAIC", ALGEBRAIC)
  MakePair("AREA", AREA)
  MakePair("MIXEDOUT", MIXEDOUT)
  MakePair("MASSFLUX", MASSFLUX)
};

/*!
 * \brief Types of mixing process for averaging quantities at the boundaries.
 */
enum MIXINGPLANE_INTERFACE_TYPE {
  MATCHING = 1,             /*!< \brief an algebraic average is computed at the boundary of interest. */
  NEAREST_SPAN = 2,         /*!< \brief an area average is computed at the boundary of interest. */
  LINEAR_INTERPOLATION = 3  /*!< \brief an mixed-out average is computed at the boundary of interest. */
};
static const MapType<std::string, MIXINGPLANE_INTERFACE_TYPE> MixingPlaneInterface_Map = {
  MakePair("MATCHING", MATCHING)
  MakePair("NEAREST_SPAN",  NEAREST_SPAN)
  MakePair("LINEAR_INTERPOLATION", LINEAR_INTERPOLATION)
};

/*!
 * \brief this option allow to compute the span-wise section in different ways.
 */
enum SPANWISE_TYPE {
  AUTOMATIC = 1,      /*!< \brief number of span-wise section are computed automatically */
  EQUISPACED = 2      /*!< \brief number of span-wise section are specified from the user */
};
static const MapType<std::string, SPANWISE_TYPE> SpanWise_Map = {
  MakePair("AUTOMATIC", AUTOMATIC)
  MakePair("EQUISPACED", EQUISPACED)
};

/*!
 * \brief Types of mixing process for averaging quantities at the boundaries.
 */
enum TURBOMACHINERY_TYPE {
  AXIAL = 1,              /*!< \brief axial turbomachinery. */
  CENTRIFUGAL = 2,        /*!< \brief centrifugal turbomachinery. */
  CENTRIPETAL = 3,        /*!< \brief centripetal turbomachinery. */
  CENTRIPETAL_AXIAL = 4,  /*!< \brief mixed flow turbine. */
  AXIAL_CENTRIFUGAL = 5   /*!< \brief mixed flow turbine. */
};
static const MapType<std::string, TURBOMACHINERY_TYPE> TurboMachinery_Map = {
  MakePair("AXIAL", AXIAL)
  MakePair("CENTRIFUGAL", CENTRIFUGAL)
  MakePair("CENTRIPETAL",  CENTRIPETAL)
  MakePair("CENTRIPETAL_AXIAL",  CENTRIPETAL_AXIAL)
  MakePair("AXIAL_CENTRIFUGAL",  AXIAL_CENTRIFUGAL)
};

/*!
 * \brief Types of Turbomachinery performance flag.
 */
enum TURBO_MARKER_TYPE{
  INFLOW  = 1,    /*!< \brief flag for inflow marker for compute turboperformance. */
  OUTFLOW = 2     /*!< \brief flag for outflow marker for compute turboperformance. */
};

/*!
 * \brief Types inlet boundary treatments
 */
enum class INLET_TYPE {
  TOTAL_CONDITIONS, /*!< \brief User specifies total pressure, total temperature, and flow direction. */
  MASS_FLOW,        /*!< \brief User specifies density and velocity (mass flow). */
  INPUT_FILE,       /*!< \brief User specifies an input file. */
  VELOCITY_INLET,   /*!< \brief Velocity inlet for an incompressible flow. */
  PRESSURE_INLET,   /*!< \brief Total pressure inlet for an incompressible flow. */
};
static const MapType<std::string, INLET_TYPE> Inlet_Map = {
  MakePair("TOTAL_CONDITIONS", INLET_TYPE::TOTAL_CONDITIONS)
  MakePair("MASS_FLOW", INLET_TYPE::MASS_FLOW)
  MakePair("INPUT_FILE", INLET_TYPE::INPUT_FILE)
  MakePair("VELOCITY_INLET", INLET_TYPE::VELOCITY_INLET)
  MakePair("PRESSURE_INLET", INLET_TYPE::PRESSURE_INLET)
};

/*!
 * \brief Types outlet boundary treatments
 */
enum class INC_OUTLET_TYPE {
  PRESSURE_OUTLET,    /*!< \brief Gauge pressure outlet for incompressible flow */
  MASS_FLOW_OUTLET,   /*!< \brief Mass flow outlet for incompressible flow. */
};
static const MapType<std::string, INC_OUTLET_TYPE> Inc_Outlet_Map = {
  MakePair("PRESSURE_OUTLET",  INC_OUTLET_TYPE::PRESSURE_OUTLET)
  MakePair("MASS_FLOW_OUTLET", INC_OUTLET_TYPE::MASS_FLOW_OUTLET)
};

/*!
 * \brief Types engine inflow boundary treatments
 */
enum ENGINE_INFLOW_TYPE {
  FAN_FACE_MACH = 1,          /*!< \brief User specifies fan face mach number. */
  FAN_FACE_MDOT = 2,          /*!< \brief User specifies Static pressure. */
  FAN_FACE_PRESSURE = 3       /*!< \brief User specifies Static pressure. */
};
static const MapType<std::string, ENGINE_INFLOW_TYPE> Engine_Inflow_Map = {
  MakePair("FAN_FACE_MACH", FAN_FACE_MACH)
  MakePair("FAN_FACE_MDOT", FAN_FACE_MDOT)
  MakePair("FAN_FACE_PRESSURE", FAN_FACE_PRESSURE)
};

/*!
 * \brief Types actuator disk boundary treatments
 */
enum ACTDISK_TYPE {
  VARIABLES_JUMP = 1,     /*!< \brief User specifies the variables jump. */
  BC_THRUST = 2,          /*!< \brief User specifies the BC thrust. */
  NET_THRUST = 3,         /*!< \brief User specifies the Net thrust. */
  DRAG_MINUS_THRUST = 4,  /*!< \brief User specifies the D-T. */
  MASSFLOW = 5,           /*!< \brief User specifies the massflow. */
  POWER = 6,              /*!< \brief User specifies the power. */
  VARIABLE_LOAD = 7       /*!< \brief User specifies the load distribution. */
};
static const MapType<std::string, ACTDISK_TYPE> ActDisk_Map = {
  MakePair("VARIABLES_JUMP", VARIABLES_JUMP)
  MakePair("BC_THRUST", BC_THRUST)
  MakePair("NET_THRUST", NET_THRUST)
  MakePair("DRAG_MINUS_THRUST", DRAG_MINUS_THRUST)
  MakePair("MASSFLOW", MASSFLOW)
  MakePair("POWER", POWER)
  MakePair("VARIABLE_LOAD", VARIABLE_LOAD)
};

/*!
 * \brief types of wall boundary condition - smooth or rough
 */
enum class WALL_TYPE {
  SMOOTH,  /*!< \brief Smooth wall */
  ROUGH,   /*!< \brief Rough wall */
};
static const MapType<std::string, WALL_TYPE> WallType_Map = {
  MakePair("SMOOTH", WALL_TYPE::SMOOTH)
  MakePair("ROUGH", WALL_TYPE::ROUGH)
};

/*!
 * \brief Types of objective functions
 */
enum ENUM_OBJECTIVE {
  DRAG_COEFFICIENT = 1,         /*!< \brief Drag objective function definition. */
  LIFT_COEFFICIENT = 2,         /*!< \brief Lift objective function definition. */
  SIDEFORCE_COEFFICIENT = 3,    /*!< \brief Side force objective function definition. */
  EFFICIENCY = 4,               /*!< \brief Efficiency objective function definition. */
  INVERSE_DESIGN_PRESSURE = 5,  /*!< \brief Pressure objective function definition (inverse design). */
  INVERSE_DESIGN_HEATFLUX = 6,  /*!< \brief Heat flux objective function definition (inverse design). */
  TOTAL_HEATFLUX = 7,           /*!< \brief Total heat flux. */
  MAXIMUM_HEATFLUX = 8,         /*!< \brief Maximum heat flux. */
  AVG_TEMPERATURE = 70,         /*!< \brief Total averaged temperature. */
  MOMENT_X_COEFFICIENT = 9,     /*!< \brief Pitching moment objective function definition. */
  MOMENT_Y_COEFFICIENT = 10,    /*!< \brief Rolling moment objective function definition. */
  MOMENT_Z_COEFFICIENT = 11,    /*!< \brief Yawing objective function definition. */
  EQUIVALENT_AREA = 12,         /*!< \brief Equivalent area objective function definition. */
  NEARFIELD_PRESSURE = 13,      /*!< \brief NearField Pressure objective function definition. */
  FORCE_X_COEFFICIENT = 14,     /*!< \brief X-direction force objective function definition. */
  FORCE_Y_COEFFICIENT = 15,     /*!< \brief Y-direction force objective function definition. */
  FORCE_Z_COEFFICIENT = 16,     /*!< \brief Z-direction force objective function definition. */
  THRUST_COEFFICIENT = 17,      /*!< \brief Thrust objective function definition. */
  TORQUE_COEFFICIENT = 18,      /*!< \brief Torque objective function definition. */
  FIGURE_OF_MERIT = 19,         /*!< \brief Rotor Figure of Merit objective function definition. */
  BUFFET_SENSOR = 20,           /*!< \brief Sensor for detecting separation. */
  SURFACE_TOTAL_PRESSURE = 28,  /*!< \brief Total Pressure objective function definition. */
  SURFACE_STATIC_PRESSURE = 29, /*!< \brief Static Pressure objective function definition. */
  SURFACE_STATIC_TEMPERATURE = 57, /*!< \brief Static Temperature objective function definition. */
  SURFACE_MASSFLOW = 30,        /*!< \brief Mass Flow Rate objective function definition. */
  SURFACE_MACH = 51,            /*!< \brief Mach number objective function definition. */
  SURFACE_UNIFORMITY = 52,      /*!< \brief Flow uniformity objective function definition. */
  SURFACE_SECONDARY = 53,       /*!< \brief Secondary flow strength objective function definition. */
  SURFACE_MOM_DISTORTION = 54,  /*!< \brief Momentum distortion objective function definition. */
  SURFACE_SECOND_OVER_UNIFORM = 55, /*!< \brief Secondary over uniformity (relative secondary strength) objective function definition. */
  SURFACE_PRESSURE_DROP = 56,   /*!< \brief Pressure drop objective function definition. */
  SURFACE_SPECIES_0 = 58,       /*!< \brief Surface Avg. Species_0 objective function definition. */
  SURFACE_SPECIES_VARIANCE = 59,/*!< \brief Species Variance objective function definition. */
  CUSTOM_OBJFUNC = 31,          /*!< \brief Custom objective function definition. */
  REFERENCE_GEOMETRY = 60,      /*!< \brief Norm of displacements with respect to target geometry. */
  REFERENCE_NODE = 61,          /*!< \brief Objective function defined as the difference of a particular node respect to a reference position. */
  VOLUME_FRACTION = 62,         /*!< \brief Volume average physical density, for material-based topology optimization applications. */
  TOPOL_DISCRETENESS = 63,      /*!< \brief Measure of the discreteness of the current topology. */
  TOPOL_COMPLIANCE = 64,        /*!< \brief Measure of the discreteness of the current topology. */
  STRESS_PENALTY = 65,          /*!< \brief Penalty function of VM stresses above a maximum value. */
};
static const MapType<std::string, ENUM_OBJECTIVE> Objective_Map = {
  MakePair("DRAG", DRAG_COEFFICIENT)
  MakePair("LIFT", LIFT_COEFFICIENT)
  MakePair("SIDEFORCE", SIDEFORCE_COEFFICIENT)
  MakePair("EFFICIENCY", EFFICIENCY)
  MakePair("INVERSE_DESIGN_PRESSURE", INVERSE_DESIGN_PRESSURE)
  MakePair("INVERSE_DESIGN_HEATFLUX", INVERSE_DESIGN_HEATFLUX)
  MakePair("MOMENT_X", MOMENT_X_COEFFICIENT)
  MakePair("MOMENT_Y", MOMENT_Y_COEFFICIENT)
  MakePair("MOMENT_Z", MOMENT_Z_COEFFICIENT)
  MakePair("EQUIVALENT_AREA", EQUIVALENT_AREA)
  MakePair("NEARFIELD_PRESSURE", NEARFIELD_PRESSURE)
  MakePair("FORCE_X", FORCE_X_COEFFICIENT)
  MakePair("FORCE_Y", FORCE_Y_COEFFICIENT)
  MakePair("FORCE_Z", FORCE_Z_COEFFICIENT)
  MakePair("THRUST", THRUST_COEFFICIENT)
  MakePair("TORQUE", TORQUE_COEFFICIENT)
  MakePair("TOTAL_HEATFLUX", TOTAL_HEATFLUX)
  MakePair("MAXIMUM_HEATFLUX", MAXIMUM_HEATFLUX)
  MakePair("AVG_TEMPERATURE", AVG_TEMPERATURE)
  MakePair("FIGURE_OF_MERIT", FIGURE_OF_MERIT)
  MakePair("BUFFET", BUFFET_SENSOR)
  MakePair("SURFACE_TOTAL_PRESSURE", SURFACE_TOTAL_PRESSURE)
  MakePair("SURFACE_STATIC_PRESSURE", SURFACE_STATIC_PRESSURE)
  MakePair("SURFACE_STATIC_TEMPERATURE", SURFACE_STATIC_TEMPERATURE)
  MakePair("SURFACE_MASSFLOW", SURFACE_MASSFLOW)
  MakePair("SURFACE_MACH", SURFACE_MACH)
  MakePair("SURFACE_UNIFORMITY", SURFACE_UNIFORMITY)
  MakePair("SURFACE_SECONDARY", SURFACE_SECONDARY)
  MakePair("SURFACE_MOM_DISTORTION", SURFACE_MOM_DISTORTION)
  MakePair("SURFACE_SECOND_OVER_UNIFORM", SURFACE_SECOND_OVER_UNIFORM)
  MakePair("SURFACE_PRESSURE_DROP", SURFACE_PRESSURE_DROP)
  MakePair("SURFACE_SPECIES_0", SURFACE_SPECIES_0)
  MakePair("SURFACE_SPECIES_VARIANCE", SURFACE_SPECIES_VARIANCE)
  MakePair("CUSTOM_OBJFUNC", CUSTOM_OBJFUNC)
  MakePair("REFERENCE_GEOMETRY", REFERENCE_GEOMETRY)
  MakePair("REFERENCE_NODE", REFERENCE_NODE)
  MakePair("VOLUME_FRACTION", VOLUME_FRACTION)
  MakePair("TOPOL_DISCRETENESS", TOPOL_DISCRETENESS)
  MakePair("TOPOL_COMPLIANCE", TOPOL_COMPLIANCE)
  MakePair("STRESS_PENALTY", STRESS_PENALTY)
};

/*!
 * \brief Types of input file formats
 */
enum ENUM_INPUT {
  SU2       = 1,  /*!< \brief SU2 input format. */
  CGNS_GRID = 2,  /*!< \brief CGNS input format for the computational grid. */
  RECTANGLE = 3,  /*!< \brief 2D rectangular mesh with N x M points of size Lx x Ly. */
  BOX       = 4   /*!< \brief 3D box mesh with N x M x L points of size Lx x Ly x Lz. */
};
static const MapType<std::string, ENUM_INPUT> Input_Map = {
  MakePair("SU2", SU2)
  MakePair("CGNS", CGNS_GRID)
  MakePair("RECTANGLE", RECTANGLE)
  MakePair("BOX", BOX)
};


/*!
 * \brief Type of solution output file formats
 */
enum class OUTPUT_TYPE {
  TECPLOT_ASCII,           /*!< \brief Tecplot format for the solution output. */
  TECPLOT_BINARY,          /*!< \brief Tecplot binary format for the solution output. */
  SURFACE_TECPLOT_ASCII,   /*!< \brief Tecplot format for the solution output. */
  SURFACE_TECPLOT_BINARY,  /*!< \brief Tecplot binary format for the solution output. */
  CSV,                     /*!< \brief Comma-separated values format for the solution output. */
  SURFACE_CSV,             /*!< \brief Comma-separated values format for the solution output. */
  PARAVIEW_ASCII,          /*!< \brief Paraview ASCII format for the solution output. */
  PARAVIEW_LEGACY_BINARY,  /*!< \brief Paraview binary format for the solution output. */
  SURFACE_PARAVIEW_ASCII,  /*!< \brief Paraview ASCII format for the solution output. */
  SURFACE_PARAVIEW_LEGACY_BINARY, /*!< \brief Paraview binary format for the solution output. */
  MESH,                    /*!< \brief SU2 mesh format. */
  RESTART_BINARY,          /*!< \brief SU2 binary restart format. */
  RESTART_ASCII,           /*!< \brief SU2 ASCII restart format. */
  PARAVIEW_XML,            /*!< \brief Paraview XML with binary data format */
  SURFACE_PARAVIEW_XML,    /*!< \brief Surface Paraview XML with binary data format */
  PARAVIEW_MULTIBLOCK,     /*!< \brief Paraview XML Multiblock */
  CGNS,                    /*!< \brief CGNS format. */
  SURFACE_CGNS,            /*!< \brief CGNS format. */
  STL_ASCII,               /*!< \brief STL ASCII format for surface solution output. */
  STL_BINARY,              /*!< \brief STL binary format for surface solution output. Not implemented yet. */
};
static const MapType<std::string, OUTPUT_TYPE> Output_Map = {
  MakePair("TECPLOT_ASCII", OUTPUT_TYPE::TECPLOT_ASCII)
  MakePair("TECPLOT", OUTPUT_TYPE::TECPLOT_BINARY)
  MakePair("SURFACE_TECPLOT_ASCII", OUTPUT_TYPE::SURFACE_TECPLOT_ASCII)
  MakePair("SURFACE_TECPLOT", OUTPUT_TYPE::SURFACE_TECPLOT_BINARY)
  MakePair("CSV", OUTPUT_TYPE::CSV)
  MakePair("SURFACE_CSV", OUTPUT_TYPE::SURFACE_CSV)
  MakePair("PARAVIEW_ASCII", OUTPUT_TYPE::PARAVIEW_ASCII)
  MakePair("PARAVIEW_LEGACY", OUTPUT_TYPE::PARAVIEW_LEGACY_BINARY)
  MakePair("SURFACE_PARAVIEW_ASCII", OUTPUT_TYPE::SURFACE_PARAVIEW_ASCII)
  MakePair("SURFACE_PARAVIEW_LEGACY", OUTPUT_TYPE::SURFACE_PARAVIEW_LEGACY_BINARY)
  MakePair("PARAVIEW", OUTPUT_TYPE::PARAVIEW_XML)
  MakePair("SURFACE_PARAVIEW", OUTPUT_TYPE::SURFACE_PARAVIEW_XML)
  MakePair("PARAVIEW_MULTIBLOCK", OUTPUT_TYPE::PARAVIEW_MULTIBLOCK)
  MakePair("MESH", OUTPUT_TYPE::MESH)
  MakePair("RESTART_ASCII", OUTPUT_TYPE::RESTART_ASCII)
  MakePair("RESTART", OUTPUT_TYPE::RESTART_BINARY)
  MakePair("CGNS", OUTPUT_TYPE::CGNS)
  MakePair("SURFACE_CGNS", OUTPUT_TYPE::SURFACE_CGNS)
  MakePair("STL_ASCII", OUTPUT_TYPE::STL_ASCII)
  MakePair("STL_BINARY", OUTPUT_TYPE::STL_BINARY)
};

/*!
 * \brief Return true if format is one of the Paraview options.
 */
inline bool isParaview(OUTPUT_TYPE format) {
  switch(format) {
    case OUTPUT_TYPE::PARAVIEW_ASCII:
    case OUTPUT_TYPE::PARAVIEW_LEGACY_BINARY:
    case OUTPUT_TYPE::SURFACE_PARAVIEW_ASCII:
    case OUTPUT_TYPE::SURFACE_PARAVIEW_LEGACY_BINARY:
    case OUTPUT_TYPE::PARAVIEW_XML:
    case OUTPUT_TYPE::SURFACE_PARAVIEW_XML:
    case OUTPUT_TYPE::PARAVIEW_MULTIBLOCK:
      return true;
    default:
      return false;
  }
}

/*!
 * \brief Return true if format is one of the Tecplot options.
 */
inline bool isTecplot(OUTPUT_TYPE format) {
  switch(format) {
    case OUTPUT_TYPE::TECPLOT_ASCII:
    case OUTPUT_TYPE::TECPLOT_BINARY:
    case OUTPUT_TYPE::SURFACE_TECPLOT_ASCII:
    case OUTPUT_TYPE::SURFACE_TECPLOT_BINARY:
      return true;
    default:
      return false;
  }
}

/*!
 * \brief Type of solution output file formats
 */
enum class TAB_OUTPUT {
  TAB_CSV,            /*!< \brief Comma-separated values format for the solution output. */
  TAB_TECPLOT         /*!< \brief Tecplot format for the solution output. */
};
static const MapType<std::string, TAB_OUTPUT> TabOutput_Map = {
  MakePair("CSV", TAB_OUTPUT::TAB_CSV)
  MakePair("TECPLOT", TAB_OUTPUT::TAB_TECPLOT)
};

/*!
 * \brief Type of volume sensitivity file formats (inout to SU2_DOT)
 */
enum ENUM_SENSITIVITY {
  SU2_NATIVE = 1,       /*!< \brief SU2 native binary format for the volume sensitivity input. */
  UNORDERED_ASCII = 2   /*!< \brief Unordered ASCII list (x,y,z,dJ/dx,dJ/dy/dJ/dz) format for the volume sensitivity input. */
};
static const MapType<std::string, ENUM_SENSITIVITY> Sensitivity_Map = {
  MakePair("SU2_NATIVE", SU2_NATIVE)
  MakePair("UNORDERED_ASCII", UNORDERED_ASCII)
};

/*!
 * \brief Type of jump definition
 */
enum JUMP_DEFINITION {
  DIFFERENCE = 1,     /*!< \brief Jump given by a difference in values. */
  RATIO = 2           /*!< \brief Jump given by a ratio. */
};
static const MapType<std::string, JUMP_DEFINITION> Jump_Map = {
  MakePair("DIFFERENCE", DIFFERENCE)
  MakePair("RATIO", RATIO)
};

/*!
 * \brief Type of multigrid cycle
 */
enum MG_CYCLE {
  V_CYCLE = 0,        /*!< \brief V cycle. */
  W_CYCLE = 1,        /*!< \brief W cycle. */
  FULLMG_CYCLE = 2    /*!< \brief FullMG cycle. */
};
static const MapType<std::string, MG_CYCLE> MG_Cycle_Map = {
  MakePair("V_CYCLE", V_CYCLE)
  MakePair("W_CYCLE", W_CYCLE)
  MakePair("FULLMG_CYCLE", FULLMG_CYCLE)
};

/*!
 * \brief Types of design parameterizations
 */
enum ENUM_PARAM {
  NO_DEFORMATION = 0,         /*!< \brief No deformation. */
  TRANSLATION = 1,            /*!< \brief Surface movement as design variable. */
  ROTATION = 2,               /*!< \brief Surface rotation as design variable. */
  SCALE = 3,                  /*!< \brief Surface rotation as design variable. */
  FFD_SETTING = 10,           /*!< \brief No surface deformation. */
  FFD_CONTROL_POINT = 11,     /*!< \brief Free form deformation for 3D design (change a control point). */
  FFD_NACELLE = 12,           /*!< \brief Free form deformation for 3D design (change a control point). */
  FFD_GULL = 13,              /*!< \brief Free form deformation for 3D design (change a control point). */
  FFD_CAMBER = 14,            /*!< \brief Free form deformation for 3D design (camber change). */
  FFD_TWIST = 15,             /*!< \brief Free form deformation for 3D design (change the twist angle of a section). */
  FFD_THICKNESS = 16,         /*!< \brief Free form deformation for 3D design (thickness change). */
  FFD_ROTATION = 18,          /*!< \brief Free form deformation for 3D design (rotation around a line). */
  FFD_CONTROL_POINT_2D = 19,  /*!< \brief Free form deformation for 2D design (change a control point). */
  FFD_CAMBER_2D = 20,         /*!< \brief Free form deformation for 3D design (camber change). */
  FFD_THICKNESS_2D = 21,      /*!< \brief Free form deformation for 3D design (thickness change). */
  FFD_TWIST_2D = 22,          /*!< \brief Free form deformation for 3D design (camber change). */
  FFD_CONTROL_SURFACE = 23,   /*!< \brief Free form deformation for 3D design (control surface). */
  FFD_ANGLE_OF_ATTACK = 24,   /*!< \brief Angle of attack for FFD problem. */
  HICKS_HENNE = 30,           /*!< \brief Hicks-Henne bump function for airfoil deformation. */
  PARABOLIC = 31,             /*!< \brief Parabolic airfoil definition as design variables. */
  NACA_4DIGITS = 32,          /*!< \brief The four digits NACA airfoil family as design variables. */
  AIRFOIL = 33,               /*!< \brief Airfoil definition as design variables. */
  CST = 34,                   /*!< \brief CST method with Kulfan parameters for airfoil deformation. */
  SURFACE_BUMP = 35,          /*!< \brief Surfacebump function for flat surfaces deformation. */
  SURFACE_FILE = 36,          /*!< \brief Nodal coordinates for surface set using a file (external parameterization). */
  DV_EFIELD = 40,             /*!< \brief Electric field in deformable membranes. */
  DV_YOUNG = 41,
  DV_POISSON = 42,
  DV_RHO = 43,
  DV_RHO_DL = 44,
  TRANSLATE_GRID = 50,        /*!< \brief Translate the volume grid. */
  ROTATE_GRID = 51,           /*!< \brief Rotate the volume grid */
  SCALE_GRID = 52,            /*!< \brief Scale the volume grid. */
  ANGLE_OF_ATTACK = 101       /*!< \brief Angle of attack for airfoils. */
};
static const MapType<std::string, ENUM_PARAM> Param_Map = {
  MakePair("FFD_SETTING", FFD_SETTING)
  MakePair("FFD_CONTROL_POINT_2D", FFD_CONTROL_POINT_2D)
  MakePair("FFD_TWIST_2D", FFD_TWIST_2D)
  MakePair("FFD_ANGLE_OF_ATTACK", FFD_ANGLE_OF_ATTACK)
  MakePair("FFD_CAMBER_2D", FFD_CAMBER_2D)
  MakePair("FFD_THICKNESS_2D", FFD_THICKNESS_2D)
  MakePair("HICKS_HENNE", HICKS_HENNE)
  MakePair("SURFACE_BUMP", SURFACE_BUMP)
  MakePair("ANGLE_OF_ATTACK", ANGLE_OF_ATTACK)
  MakePair("NACA_4DIGITS", NACA_4DIGITS)
  MakePair("TRANSLATION", TRANSLATION)
  MakePair("ROTATION", ROTATION)
  MakePair("SCALE", SCALE)
  MakePair("FFD_CONTROL_POINT", FFD_CONTROL_POINT)
  MakePair("FFD_ROTATION", FFD_ROTATION)
  MakePair("FFD_CONTROL_SURFACE", FFD_CONTROL_SURFACE)
  MakePair("FFD_NACELLE", FFD_NACELLE)
  MakePair("FFD_GULL", FFD_GULL)
  MakePair("FFD_TWIST", FFD_TWIST)
  MakePair("FFD_CAMBER", FFD_CAMBER)
  MakePair("FFD_THICKNESS", FFD_THICKNESS)
  MakePair("PARABOLIC", PARABOLIC)
  MakePair("AIRFOIL", AIRFOIL)
  MakePair("SURFACE_FILE", SURFACE_FILE)
  MakePair("NO_DEFORMATION", NO_DEFORMATION)
  MakePair("CST", CST)
  MakePair("ELECTRIC_FIELD", DV_EFIELD)
  MakePair("YOUNG_MODULUS", DV_YOUNG)
  MakePair("POISSON_RATIO", DV_POISSON)
  MakePair("STRUCTURAL_DENSITY", DV_RHO)
  MakePair("DEAD_WEIGHT", DV_RHO_DL)
  MakePair("TRANSLATE_GRID", TRANSLATE_GRID)
  MakePair("ROTATE_GRID", ROTATE_GRID)
  MakePair("SCALE_GRID", SCALE_GRID)
};

/*!
 * \brief Types of FFD Blending function
 */
enum ENUM_FFD_BLENDING{
  BSPLINE_UNIFORM = 0,  /*!< \brief BSpline blending */
  BEZIER = 1,           /*!< \brief Bezier blending */
};
static const MapType<std::string, ENUM_FFD_BLENDING> Blending_Map = {
  MakePair("BSPLINE_UNIFORM", BSPLINE_UNIFORM)
  MakePair("BEZIER", BEZIER)
};

/*!
 * \brief Types of solvers for solving linear systems
 */
enum ENUM_LINEAR_SOLVER {
  CONJUGATE_GRADIENT,   /*!< \brief Preconditionated conjugate gradient method for grid deformation. */
  FGMRES,               /*!< \brief Flexible Generalized Minimal Residual method. */
  BCGSTAB,              /*!< \brief BCGSTAB - Biconjugate Gradient Stabilized Method (main solver). */
  RESTARTED_FGMRES,     /*!< \brief Flexible Generalized Minimal Residual method with restart. */
  SMOOTHER,             /*!< \brief Iterative smoother. */
  PASTIX_LDLT,          /*!< \brief PaStiX LDLT (complete) factorization. */
  PASTIX_LU,            /*!< \brief PaStiX LU (complete) factorization. */
};
static const MapType<std::string, ENUM_LINEAR_SOLVER> Linear_Solver_Map = {
  MakePair("CONJUGATE_GRADIENT", CONJUGATE_GRADIENT)
  MakePair("BCGSTAB", BCGSTAB)
  MakePair("FGMRES", FGMRES)
  MakePair("RESTARTED_FGMRES", RESTARTED_FGMRES)
  MakePair("SMOOTHER", SMOOTHER)
  MakePair("PASTIX_LDLT", PASTIX_LDLT)
  MakePair("PASTIX_LU", PASTIX_LU)
};

/*!
 * \brief Types surface continuity at the intersection with the FFD
 */
enum ENUM_FFD_CONTINUITY {
  DERIVATIVE_NONE = 0,    /*!< \brief No derivative continuity. */
  DERIVATIVE_1ST = 1,     /*!< \brief First derivative continuity. */
  DERIVATIVE_2ND = 2,     /*!< \brief Second derivative continuity. */
  USER_INPUT = 3          /*!< \brief User input. */
};
static const MapType<std::string, ENUM_FFD_CONTINUITY> Continuity_Map = {
  MakePair("NO_DERIVATIVE", DERIVATIVE_NONE)
  MakePair("1ST_DERIVATIVE", DERIVATIVE_1ST)
  MakePair("2ND_DERIVATIVE", DERIVATIVE_2ND)
  MakePair("USER_INPUT", USER_INPUT)
};

/*!
 * \brief Types of coordinates systems for the FFD
 */
enum ENUM_FFD_COORD_SYSTEM {
  CARTESIAN = 0,    /*!< \brief Cartesian coordinate system. */
  CYLINDRICAL = 1,  /*!< \brief Cylindrical coordinate system. */
  SPHERICAL = 2,    /*!< \brief Spherical coordinate system. */
  POLAR = 3         /*!< \brief Polar coordinate system. */
};
static const MapType<std::string, ENUM_FFD_COORD_SYSTEM> CoordSystem_Map = {
  MakePair("CARTESIAN", CARTESIAN)
  MakePair("CYLINDRICAL", CYLINDRICAL)
  MakePair("SPHERICAL", SPHERICAL)
  MakePair("POLAR", POLAR)
};

/*!
 * \brief Types of sensitivity smoothing
 */
enum ENUM_SENS_SMOOTHING {
  NO_SMOOTH = 0,  /*!< \brief No smoothing. */
  SOBOLEV = 1,    /*!< \brief Sobolev gradient smoothing. */
  BIGRID = 2      /*!< \brief Bi-grid technique smoothing. */
};
static const MapType<std::string, ENUM_SENS_SMOOTHING> Sens_Smoothing_Map = {
  MakePair("NONE", NO_SMOOTH)
  MakePair("SOBOLEV", SOBOLEV)
  MakePair("BIGRID", BIGRID)
};

/*!
 * \brief Types of preconditioners for the linear solver
 */
enum ENUM_LINEAR_SOLVER_PREC {
  JACOBI,         /*!< \brief Jacobi preconditioner. */
  LU_SGS,         /*!< \brief LU SGS preconditioner. */
  LINELET,        /*!< \brief Line implicit preconditioner. */
  ILU,            /*!< \brief ILU(k) preconditioner. */
  PASTIX_ILU=10,  /*!< \brief PaStiX ILU(k) preconditioner. */
  PASTIX_LU_P,    /*!< \brief PaStiX LU as preconditioner. */
  PASTIX_LDLT_P,  /*!< \brief PaStiX LDLT as preconditioner. */
};
static const MapType<std::string, ENUM_LINEAR_SOLVER_PREC> Linear_Solver_Prec_Map = {
  MakePair("JACOBI", JACOBI)
  MakePair("LU_SGS", LU_SGS)
  MakePair("LINELET", LINELET)
  MakePair("ILU", ILU)
  MakePair("PASTIX_ILU", PASTIX_ILU)
  MakePair("PASTIX_LU", PASTIX_LU_P)
  MakePair("PASTIX_LDLT", PASTIX_LDLT_P)
};

/*!
 * \brief Types of analytic definitions for various geometries
 */
enum ENUM_GEO_ANALYTIC {
  NO_GEO_ANALYTIC = 0,   /*!< \brief No analytic definition of the geometry. */
  NACA0012_AIRFOIL = 1,  /*!< \brief Use the analytical definition of the NACA0012 for doing the grid adaptation. */
  NACA4412_AIRFOIL = 2,  /*!< \brief Use the analytical definition of the NACA4412 for doing the grid adaptation. */
  CYLINDER = 3,          /*!< \brief Use the analytical definition of a cylinder for doing the grid adaptation. */
  BIPARABOLIC = 4        /*!< \brief Use the analytical definition of a biparabolic airfoil for doing the grid adaptation. */
};
static const MapType<std::string, ENUM_GEO_ANALYTIC> Geo_Analytic_Map = {
  MakePair("NONE", NO_GEO_ANALYTIC)
  MakePair("NACA0012_AIRFOIL", NACA0012_AIRFOIL)
  MakePair("NACA4412_AIRFOIL", NACA4412_AIRFOIL)
  MakePair("CYLINDER", CYLINDER)
  MakePair("BIPARABOLIC", BIPARABOLIC)
};

/*!
 * \brief Types of axis orientation
 */
enum ENUM_GEO_DESCRIPTION {
  TWOD_AIRFOIL = 0, /*!< \brief Airfoil analysis. */
  WING = 1,         /*!< \brief Wing analysis. */
  FUSELAGE = 2,     /*!< \brief Fuselage analysis. */
  NACELLE = 3       /*!< \brief Nacelle analysis. */
};
static const MapType<std::string, ENUM_GEO_DESCRIPTION> Geo_Description_Map = {
  MakePair("AIRFOIL", TWOD_AIRFOIL)
  MakePair("WING", WING)
  MakePair("FUSELAGE", FUSELAGE)
  MakePair("NACELLE", NACELLE)
};

/*!
 * \brief Types of schemes for unsteady computations
 */
enum class TIME_MARCHING {
  STEADY,           /*!< \brief A steady computation. */
  TIME_STEPPING,    /*!< \brief Use a time stepping strategy for unsteady computations. */
  DT_STEPPING_1ST,  /*!< \brief Use a dual time stepping strategy for unsteady computations (1st order). */
  DT_STEPPING_2ND,  /*!< \brief Use a dual time stepping strategy for unsteady computations (2nd order). */
  ROTATIONAL_FRAME, /*!< \brief Use a rotational source term. */
  HARMONIC_BALANCE, /*!< \brief Use a harmonic balance source term. */
};
static const MapType<std::string, TIME_MARCHING> TimeMarching_Map = {
  MakePair("NO", TIME_MARCHING::STEADY)
  MakePair("TIME_STEPPING", TIME_MARCHING::TIME_STEPPING)
  MakePair("DUAL_TIME_STEPPING-1ST_ORDER", TIME_MARCHING::DT_STEPPING_1ST)
  MakePair("DUAL_TIME_STEPPING-2ND_ORDER", TIME_MARCHING::DT_STEPPING_2ND)
  MakePair("HARMONIC_BALANCE", TIME_MARCHING::HARMONIC_BALANCE)
  MakePair("ROTATIONAL_FRAME", TIME_MARCHING::ROTATIONAL_FRAME)
};

/*!
 * \brief Types of element stiffnesses imposed for FEA mesh deformation
 */
enum ENUM_DEFORM_STIFFNESS {
  CONSTANT_STIFFNESS = 0,     /*!< \brief Impose a constant stiffness for each element (steel). */
  INVERSE_VOLUME = 1,         /*!< \brief Impose a stiffness for each element that is inversely proportional to cell volume. */
  SOLID_WALL_DISTANCE = 2     /*!< \brief Impose a stiffness for each element that is proportional to the distance from the solid surface. */
};
static const MapType<std::string, ENUM_DEFORM_STIFFNESS> Deform_Stiffness_Map = {
  MakePair("CONSTANT_STIFFNESS", CONSTANT_STIFFNESS)
  MakePair("INVERSE_VOLUME", INVERSE_VOLUME)
  MakePair("WALL_DISTANCE", SOLID_WALL_DISTANCE)
};

/*!
 * \brief The direct differentation variables.
 */
enum ENUM_DIRECTDIFF_VAR {
  NO_DERIVATIVE = 0,
  D_MACH = 1,         /*!< \brief Derivative w.r.t. the Mach number */
  D_AOA = 2,          /*!< \brief Derivative w.r.t. the angle of attack */
  D_PRESSURE = 3,     /*!< \brief Derivative w.r.t. the freestream pressure */
  D_TEMPERATURE = 4,  /*!< \brief Derivative w.r.t. the freestream temperature */
  D_DENSITY = 5,      /*!< \brief Derivative w.r.t. the freestream density */
  D_TURB2LAM = 6,     /*!< \brief Derivative w.r.t. the turb2lam */
  D_SIDESLIP = 7,     /*!< \brief Derivative w.r.t. the sideslip angle */
  D_VISCOSITY = 8,    /*!< \brief Derivative w.r.t. the viscosity */
  D_REYNOLDS = 9,     /*!< \brief Derivative w.r.t. the reynolds number */
  D_DESIGN = 10,      /*!< \brief Derivative w.r.t. the design?? */
  D_YOUNG = 11,       /*!< \brief Derivative w.r.t. the Young's modulus */
  D_POISSON = 12,     /*!< \brief Derivative w.r.t. the Poisson's ratio */
  D_RHO = 13,         /*!< \brief Derivative w.r.t. the solid density (inertial) */
  D_RHO_DL = 14,      /*!< \brief Derivative w.r.t. the density for dead loads */
  D_EFIELD = 15       /*!< \brief Derivative w.r.t. the electric field */
};
static const MapType<std::string, ENUM_DIRECTDIFF_VAR> DirectDiff_Var_Map = {
  MakePair("NONE", NO_DERIVATIVE)
  MakePair("MACH", D_MACH)
  MakePair("AOA", D_AOA)
  MakePair("PRESSURE", D_PRESSURE)
  MakePair("TEMPERATURE", D_TEMPERATURE)
  MakePair("DENSITY", D_DENSITY)
  MakePair("TURB2LAM", D_TURB2LAM)
  MakePair("SIDESLIP", D_SIDESLIP)
  MakePair("VISCOSITY", D_VISCOSITY)
  MakePair("REYNOLDS", D_REYNOLDS)
  MakePair("DESIGN_VARIABLES", D_DESIGN)
  MakePair("YOUNG_MODULUS", D_YOUNG)
  MakePair("POISSON_RATIO", D_POISSON)
  MakePair("STRUCTURAL_DENSITY", D_RHO)
  MakePair("STRUCTURAL_DEAD_LOAD", D_RHO_DL)
  MakePair("ELECTRIC_FIELD", D_EFIELD)
};


enum class RECORDING {
  CLEAR_INDICES,
  SOLUTION_VARIABLES,
  MESH_COORDS,
  MESH_DEFORM,
  SOLUTION_AND_MESH,
};

/*!
 * \brief Types of input file formats
 */
enum ENUM_INPUT_REF {
  SU2_REF = 1,              /*!< \brief SU2 input format (from a restart). */
  CUSTOM_REF = 2            /*!< \brief CGNS input format for the computational grid. */
};
static const MapType<std::string, ENUM_INPUT_REF> Input_Ref_Map = {
  MakePair("SU2", SU2_REF)
  MakePair("CUSTOM", CUSTOM_REF)
};

/*!
 * \brief Vertex-based quantities exchanged during periodic marker communications.
 */
enum PERIODIC_QUANTITIES {
  PERIODIC_NONE       ,  /*!< \brief No periodic communication required. */
  PERIODIC_VOLUME     ,  /*!< \brief Volume communication for summing total CV (periodic only). */
  PERIODIC_NEIGHBORS  ,  /*!< \brief Communication of the number of neighbors for centered schemes (periodic only). */
  PERIODIC_RESIDUAL   ,  /*!< \brief Residual and Jacobian communication (periodic only). */
  PERIODIC_LAPLACIAN  ,  /*!< \brief Undivided Laplacian communication for JST (periodic only). */
  PERIODIC_MAX_EIG    ,  /*!< \brief Maximum eigenvalue communication (periodic only). */
  PERIODIC_SENSOR     ,  /*!< \brief Dissipation sensor communication (periodic only). */
  PERIODIC_SOL_GG     ,  /*!< \brief Solution gradient communication for Green-Gauss (periodic only). */
  PERIODIC_PRIM_GG    ,  /*!< \brief Primitive gradient communication for Green-Gauss (periodic only). */
  PERIODIC_SOL_LS     ,  /*!< \brief Solution gradient communication for weighted Least Squares (periodic only). */
  PERIODIC_PRIM_LS    ,  /*!< \brief Primitive gradient communication for weighted Least Squares (periodic only). */
  PERIODIC_SOL_ULS    ,  /*!< \brief Solution gradient communication for unwieghted Least Squares (periodic only). */
  PERIODIC_PRIM_ULS   ,  /*!< \brief Primitive gradient communication for unweighted Least Squares (periodic only). */
  PERIODIC_SOL_GG_R   ,  /*!< \brief Same but reconstruction. */
  PERIODIC_PRIM_GG_R  ,  /*!< \brief Same but reconstruction. */
  PERIODIC_SOL_LS_R   ,  /*!< \brief Same but reconstruction. */
  PERIODIC_PRIM_LS_R  ,  /*!< \brief Same but reconstruction. */
  PERIODIC_SOL_ULS_R  ,  /*!< \brief Same but reconstruction. */
  PERIODIC_PRIM_ULS_R ,  /*!< \brief Same but reconstruction. */
  PERIODIC_LIM_SOL_1  ,  /*!< \brief Solution limiter communication phase 1 of 2 (periodic only). */
  PERIODIC_LIM_SOL_2  ,  /*!< \brief Solution limiter communication phase 2 of 2 (periodic only). */
  PERIODIC_LIM_PRIM_1 ,  /*!< \brief Primitive limiter communication phase 1 of 2 (periodic only). */
  PERIODIC_LIM_PRIM_2 ,  /*!< \brief Primitive limiter communication phase 2 of 2 (periodic only). */
  PERIODIC_IMPLICIT   ,  /*!< \brief Implicit update communication to ensure consistency across periodic boundaries. */
};

/*!
 * \brief Vertex-based quantities exchanged in MPI point-to-point communications.
 */
enum MPI_QUANTITIES {
  SOLUTION             ,  /*!< \brief Conservative solution communication. */
  SOLUTION_OLD         ,  /*!< \brief Conservative solution old communication. */
  SOLUTION_GRADIENT    ,  /*!< \brief Conservative solution gradient communication. */
  SOLUTION_GRAD_REC    ,  /*!< \brief Conservative solution reconstruction gradient communication. */
  SOLUTION_LIMITER     ,  /*!< \brief Conservative solution limiter communication. */
  SOLUTION_GEOMETRY    ,  /*!< \brief Geometry solution communication. */
  PRIMITIVE_GRADIENT   ,  /*!< \brief Primitive gradient communication. */
  PRIMITIVE_GRAD_REC   ,  /*!< \brief Primitive reconstruction gradient communication. */
  PRIMITIVE_LIMITER    ,  /*!< \brief Primitive limiter communication. */
  UNDIVIDED_LAPLACIAN  ,  /*!< \brief Undivided Laplacian communication. */
  MAX_EIGENVALUE       ,  /*!< \brief Maximum eigenvalue communication. */
  SENSOR               ,  /*!< \brief Dissipation sensor communication. */
  AUXVAR_GRADIENT      ,  /*!< \brief Auxiliary variable gradient communication. */
  COORDINATES          ,  /*!< \brief Vertex coordinates communication. */
  COORDINATES_OLD      ,  /*!< \brief Old vertex coordinates communication. */
  MAX_LENGTH           ,  /*!< \brief Maximum length communication. */
  GRID_VELOCITY        ,  /*!< \brief Grid velocity communication. */
  SOLUTION_EDDY        ,  /*!< \brief Turbulent solution plus eddy viscosity communication. */
  SOLUTION_MATRIX      ,  /*!< \brief Matrix solution communication. */
  SOLUTION_MATRIXTRANS ,  /*!< \brief Matrix transposed solution communication. */
  NEIGHBORS            ,  /*!< \brief Neighbor point count communication (for JST). */
  SOLUTION_FEA         ,  /*!< \brief FEA solution communication. */
  MESH_DISPLACEMENTS   ,  /*!< \brief Mesh displacements at the interface. */
  SOLUTION_TIME_N      ,  /*!< \brief Solution at time n. */
  SOLUTION_TIME_N1     ,  /*!< \brief Solution at time n-1. */
};

/*!
 * \brief MPI communication level
 */
enum COMM_LEVEL {
  COMM_NONE    = 0,   /*!< \brief Disable all MPI comms. Purely for testing, as results are incorrect. */
  COMM_MINIMAL = 1,   /*!< \brief Perform only the minimal set of MPI communications for correctness. Disables many console and output comms. */
  COMM_FULL    = 2    /*!< \brief Perform all MPI communications. */
};
static const MapType<std::string, COMM_LEVEL> Comm_Map = {
  MakePair("NONE",    COMM_NONE)
  MakePair("MINIMAL", COMM_MINIMAL)
  MakePair("FULL",    COMM_FULL)
};

/*!
 * \brief Types of filter kernels, initially intended for structural topology optimization applications
 */
enum class ENUM_FILTER_KERNEL {
  CONSTANT_WEIGHT,  /*!< \brief Uniform weight. */
  CONICAL_WEIGHT,   /*!< \brief Linear decay with distance from center point [Bruns and Tortorelli, 2001]. */
  GAUSSIAN_WEIGHT,  /*!< \brief Bell shape around center point [Bruns and Tortorelli, 2003]. */
  DILATE_MORPH,     /*!< \brief Continuous version of the dilate morphology operator [Sigmund 2007]. */
  ERODE_MORPH,      /*!< \brief Continuous version of the erode morphology operator [Sigmund 2007].*/
};
static const MapType<std::string, ENUM_FILTER_KERNEL> Filter_Kernel_Map = {
  MakePair("CONSTANT", ENUM_FILTER_KERNEL::CONSTANT_WEIGHT)
  MakePair("CONICAL", ENUM_FILTER_KERNEL::CONICAL_WEIGHT)
  MakePair("GAUSSIAN", ENUM_FILTER_KERNEL::GAUSSIAN_WEIGHT)
  MakePair("DILATE", ENUM_FILTER_KERNEL::DILATE_MORPH)
  MakePair("ERODE", ENUM_FILTER_KERNEL::ERODE_MORPH)
};

/*!
 * \brief Types of projection function, initially intended for structural topology optimization applications
 */
enum class ENUM_PROJECTION_FUNCTION {
  NONE,           /*!< \brief No projection. */
  HEAVISIDE_UP,   /*!< \brief Project values towards 1. */
  HEAVISIDE_DOWN, /*!< \brief Project values towards 0. */
};
static const MapType<std::string, ENUM_PROJECTION_FUNCTION> Projection_Function_Map = {
  MakePair("NO_PROJECTION", ENUM_PROJECTION_FUNCTION::NONE)
  MakePair("HEAVISIDE_UP", ENUM_PROJECTION_FUNCTION::HEAVISIDE_UP)
  MakePair("HEAVISIDE_DOWN", ENUM_PROJECTION_FUNCTION::HEAVISIDE_DOWN)
};

/*!
 * \brief the different validation solution
 */
enum class VERIFICATION_SOLUTION {
  NONE,                     /*!< \brief No verification solution, standard solver mode. */
  INVISCID_VORTEX,          /*!< \brief Inviscid vortex. Exact solution of the unsteady Euler equations. */
  RINGLEB,                  /*!< \brief Ringleb flow. Exact solution of the steady Euler equations. */
  NS_UNIT_QUAD,             /*!< \brief Exact solution of the laminar Navier Stokes equations without heat conduction. */
  TAYLOR_GREEN_VORTEX,      /*!< \brief Taylor Green Vortex. */
  INC_TAYLOR_GREEN_VORTEX,  /*!< \brief Incompressible Taylor Green Vortex (2D). */
  MMS_NS_UNIT_QUAD,         /*!< \brief Manufactured solution of the laminar Navier Stokes equations on a unit quad. */
  MMS_NS_UNIT_QUAD_WALL_BC, /*!< \brief Manufactured solution of the laminar Navier Stokes equations on a unit quad with wall BC's. */
  MMS_NS_TWO_HALF_CIRCLES,  /*!< \brief Manufactured solution of the laminar Navier Stokes equations between two half circles. */
  MMS_NS_TWO_HALF_SPHERES,  /*!< \brief Manufactured solution of the laminar Navier Stokes equations between two half spheres. */
  MMS_INC_EULER,            /*!< \brief Manufactured solution of the incompressible Euler equations. */
  MMS_INC_NS,               /*!< \brief Manufactured solution of the laminar incompressible Navier Stokes equations. */
  USER_DEFINED_SOLUTION,    /*!< \brief User defined solution. */
};
static const MapType<std::string, VERIFICATION_SOLUTION> Verification_Solution_Map = {
  MakePair("NO_VERIFICATION_SOLUTION", VERIFICATION_SOLUTION::NONE)
  MakePair("INVISCID_VORTEX",          VERIFICATION_SOLUTION::INVISCID_VORTEX)
  MakePair("RINGLEB",                  VERIFICATION_SOLUTION::RINGLEB)
  MakePair("NS_UNIT_QUAD",             VERIFICATION_SOLUTION::NS_UNIT_QUAD)
  MakePair("TAYLOR_GREEN_VORTEX",      VERIFICATION_SOLUTION::TAYLOR_GREEN_VORTEX)
  MakePair("INC_TAYLOR_GREEN_VORTEX",  VERIFICATION_SOLUTION::INC_TAYLOR_GREEN_VORTEX)
  MakePair("MMS_NS_UNIT_QUAD",         VERIFICATION_SOLUTION::MMS_NS_UNIT_QUAD)
  MakePair("MMS_NS_UNIT_QUAD_WALL_BC", VERIFICATION_SOLUTION::MMS_NS_UNIT_QUAD_WALL_BC)
  MakePair("MMS_NS_TWO_HALF_CIRCLES",  VERIFICATION_SOLUTION::MMS_NS_TWO_HALF_CIRCLES)
  MakePair("MMS_NS_TWO_HALF_SPHERES",  VERIFICATION_SOLUTION::MMS_NS_TWO_HALF_SPHERES)
  MakePair("MMS_INC_EULER",            VERIFICATION_SOLUTION::MMS_INC_EULER)
  MakePair("MMS_INC_NS",               VERIFICATION_SOLUTION::MMS_INC_NS)
  MakePair("USER_DEFINED_SOLUTION",    VERIFICATION_SOLUTION::USER_DEFINED_SOLUTION)
};

/*!
 * \brief Types of streamwise periodicity.
 */
enum class ENUM_STREAMWISE_PERIODIC {
  NONE,          /*!< \brief No streamwise periodic flow. */
  PRESSURE_DROP, /*!< \brief Prescribed pressure drop. */
  MASSFLOW,      /*!< \brief Prescribed massflow. */
};
static const MapType<std::string, ENUM_STREAMWISE_PERIODIC> Streamwise_Periodic_Map = {
  MakePair("NONE",          ENUM_STREAMWISE_PERIODIC::NONE)
  MakePair("PRESSURE_DROP", ENUM_STREAMWISE_PERIODIC::PRESSURE_DROP)
  MakePair("MASSFLOW",      ENUM_STREAMWISE_PERIODIC::MASSFLOW)
};

/*!
 * \brief Container to hold Variables for streamwise Periodic flow as they are often used together in places.
 */
struct StreamwisePeriodicValues {
  su2double Streamwise_Periodic_PressureDrop;       /*!< \brief Value of prescribed pressure drop [Pa] which results in an artificial body force vector. */
  su2double Streamwise_Periodic_MassFlow;           /*!< \brief Value of current massflow [kg/s] which results in a delta p and therefore an artificial body force vector. */
  su2double Streamwise_Periodic_IntegratedHeatFlow; /*!< \brief Value of of the net sum of heatflow [W] into the domain. */
  su2double Streamwise_Periodic_InletTemperature;   /*!< \brief Area avg static Temp [K] at the periodic inlet. Used for adaptive outlet heatsink. */
  su2double Streamwise_Periodic_BoundaryArea;       /*!< \brief Global Surface area of the streamwise periodic interface. */
  su2double Streamwise_Periodic_AvgDensity;         /*!< \brief Area avg density on the periodic interface. */
};

/*!
 * \brief Type of POD basis generation (for use with libROM)
 */
enum class POD_KIND {
  STATIC,            /*!< \brief Use static SVD for POD basis generation. */
  INCREMENTAL,       /*!< \brief Use incremental SVD for POD basis generation. */
};
static const MapType<std::string, POD_KIND> POD_Map = {
  MakePair("STATIC_POD",      POD_KIND::STATIC)
  MakePair("INCREMENTAL_POD", POD_KIND::INCREMENTAL)
};

/*!
 * \brief Type of operation for the linear system solver, changes the source of solver options.
 */
enum class LINEAR_SOLVER_MODE {
  STANDARD,        /*!< \brief Operate in standard mode. */
  MESH_DEFORM,     /*!< \brief Operate in mesh deformation mode. */
  GRADIENT_MODE,   /*!< \brief Operate in gradient smoothing mode. */
};

/*!
 * \brief mode of operation for the sobolev smoothing solver.
 */
enum class ENUM_SOBOLEV_MODUS {
  NONE,                 /*!< \brief Default option if none is choosen. */
  PARAM_LEVEL_COMPLETE, /*!< \brief Operate on parameter level. */
  MESH_LEVEL,           /*!< \brief Operate on mesh level. */
  ONLY_GRAD,            /*!< \brief Flag to only compute the original gradient. */
};
static const MapType<std::string, ENUM_SOBOLEV_MODUS> Sobolev_Modus_Map = {
  MakePair("NONE",                 ENUM_SOBOLEV_MODUS::NONE)
  MakePair("PARAM_LEVEL_COMPLETE", ENUM_SOBOLEV_MODUS::PARAM_LEVEL_COMPLETE)
  MakePair("MESH_LEVEL",           ENUM_SOBOLEV_MODUS::MESH_LEVEL)
  MakePair("ONLY_GRADIENT",        ENUM_SOBOLEV_MODUS::ONLY_GRAD)
};

#undef MakePair
/* END_CONFIG_ENUMS */

class COptionBase {
private:
  std::vector<std::string> value;
public:
  virtual ~COptionBase() = default;

  const std::vector<std::string>& GetValue() const {return value;}

  virtual std::string SetValue(const std::vector<std::string>& val) {
    value = val;
    return "";
  }
  virtual void SetDefault() = 0;

  std::string optionCheckMultipleValues(const std::vector<std::string>& option_value,
                                        std::string type_id, const std::string& option_name) {
    if (option_value.size() != 1) {
      std::string newString(option_name);
      newString.append(": multiple values for type ");
      newString.append(type_id);
      return newString;
    }
    return "";
  }

  std::string badValue(std::string type_id, const std::string& option_name) {
    std::string newString(option_name);
    newString.append(": improper option value for type ");
    newString.append(type_id);
    return newString;
  }
};

#ifdef ENABLE_MAPS
#include "option_structure.inl"
#endif<|MERGE_RESOLUTION|>--- conflicted
+++ resolved
@@ -547,11 +547,8 @@
   SU2_NONEQ = 8,          /*!< \brief User defined gas model for nonequilibrium flow. */
   FLUID_MIXTURE = 9,      /*!< \brief Species mixture model. */
   COOLPROP = 10,          /*!< \brief Thermodynamics library. */
-<<<<<<< HEAD
-  DATADRIVEN_FLUID = 11,           /*!< \brief multi-layer perceptron driven fluid model. */
-=======
   FLUID_FLAMELET = 11,    /*!< \brief lookup table (LUT) method for premixed flamelets. */
->>>>>>> 6891b44e
+  DATADRIVEN_FLUID = 12,           /*!< \brief multi-layer perceptron driven fluid model. */
 };
 static const MapType<std::string, ENUM_FLUIDMODEL> FluidModel_Map = {
   MakePair("STANDARD_AIR", STANDARD_AIR)
@@ -565,11 +562,8 @@
   MakePair("SU2_NONEQ", SU2_NONEQ)
   MakePair("FLUID_MIXTURE", FLUID_MIXTURE)
   MakePair("COOLPROP", COOLPROP)
-<<<<<<< HEAD
   MakePair("DATADRIVEN_FLUID", DATADRIVEN_FLUID)
-=======
   MakePair("FLUID_FLAMELET", FLUID_FLAMELET)
->>>>>>> 6891b44e
 };
 
 /*!
