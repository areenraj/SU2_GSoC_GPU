--- conflicted
+++ resolved
@@ -205,19 +205,6 @@
    * \param[out] v - CSysVector that is the result of the preconditioning.
    */
   inline void operator()(const CSysVector<ScalarType>& u, CSysVector<ScalarType>& v) const override {
-<<<<<<< HEAD
-    #ifdef HAVE_CUDA
-    if(config->GetCUDA()) 
-    {
-      sparse_matrix.GPUComputeLU_SGSPreconditioner(u, v, geometry, config);
-    }
-    else {
-      sparse_matrix.ComputeLU_SGSPreconditioner(u, v, geometry, config);
-    }
-    #else
-    sparse_matrix.ComputeLU_SGSPreconditioner(u, v, geometry, config);
-    #endif
-=======
 #ifdef HAVE_CUDA
     if (config->GetCUDA()) {
       sparse_matrix.GPUComputeLU_SGSPreconditioner(u, v, geometry, config);
@@ -227,7 +214,6 @@
 #else
     sparse_matrix.ComputeLU_SGSPreconditioner(u, v, geometry, config);
 #endif
->>>>>>> 52b90b67
   }
 };
 
