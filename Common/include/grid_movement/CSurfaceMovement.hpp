--- conflicted
+++ resolved
@@ -156,22 +156,6 @@
   void SetBoundary_Flutter3D(CGeometry* geometry, CConfig* config, CFreeFormDefBox** FFDBox, unsigned long iter,
                              unsigned short iZone);
 
-<<<<<<< HEAD
-  // /*!
-  //  * \brief Set the collective pitch for a blade surface movement.
-  //  * \param[in] geometry - Geometrical definition of the problem.
-  //  * \param[in] config - Definition of the particular problem.
-  //  */
-  // void SetCollective_Pitch(CGeometry *geometry, CConfig *config);
-=======
-  /*!
-   * \brief Set the collective pitch for a blade surface movement.
-   * \param[in] geometry - Geometrical definition of the problem.
-   * \param[in] config - Definition of the particular problem.
-   */
-  void SetCollective_Pitch(CGeometry* geometry, CConfig* config);
->>>>>>> 8b95cd7d
-
   /*!
    * \brief Set any surface deformationsbased on an input file.
    * \param[in] geometry - Geometrical definition of the problem.
