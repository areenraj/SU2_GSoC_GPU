/*!
 * \file config_structure.cpp
 * \brief Main file for managing the config file
 * \author F. Palacios, T. Economon, B. Tracey, H. Kline
 * \version 4.3.0 "Cardinal"
 *
 * SU2 Lead Developers: Dr. Francisco Palacios (Francisco.D.Palacios@boeing.com).
 *                      Dr. Thomas D. Economon (economon@stanford.edu).
 *
 * SU2 Developers: Prof. Juan J. Alonso's group at Stanford University.
 *                 Prof. Piero Colonna's group at Delft University of Technology.
 *                 Prof. Nicolas R. Gauger's group at Kaiserslautern University of Technology.
 *                 Prof. Alberto Guardone's group at Polytechnic University of Milan.
 *                 Prof. Rafael Palacios' group at Imperial College London.
 *                 Prof. Edwin van der Weide's group at the University of Twente.
 *                 Prof. Vincent Terrapon's group at the University of Liege.
 *
 * Copyright (C) 2012-2016 SU2, the open-source CFD code.
 *
 * SU2 is free software; you can redistribute it and/or
 * modify it under the terms of the GNU Lesser General Public
 * License as published by the Free Software Foundation; either
 * version 2.1 of the License, or (at your option) any later version.
 *
 * SU2 is distributed in the hope that it will be useful,
 * but WITHOUT ANY WARRANTY; without even the implied warranty of
 * MERCHANTABILITY or FITNESS FOR A PARTICULAR PURPOSE. See the GNU
 * Lesser General Public License for more details.
 *
 * You should have received a copy of the GNU Lesser General Public
 * License along with SU2. If not, see <http://www.gnu.org/licenses/>.
 */

#include "../include/config_structure.hpp"


CConfig::CConfig(char case_filename[MAX_STRING_SIZE], unsigned short val_software, unsigned short val_iZone, unsigned short val_nZone, unsigned short val_nDim, unsigned short verb_level) {
  
#ifdef HAVE_MPI
  MPI_Comm_rank(MPI_COMM_WORLD, &rank);
#else
  rank = MASTER_NODE;
#endif

  /*--- Initialize pointers to Null---*/

  SetPointersNull();

  /*--- Reading config options  ---*/

  SetConfig_Options(val_iZone, val_nZone);

  /*--- Parsing the config file  ---*/

  SetConfig_Parsing(case_filename);

  /*--- Configuration file postprocessing ---*/

  SetPostprocessing(val_software, val_iZone, val_nDim);

  /*--- Configuration file boundaries/markers setting ---*/

  SetMarkers(val_software);

  /*--- Configuration file output ---*/

  if ((rank == MASTER_NODE) && (verb_level == VERB_HIGH) && (val_iZone == 0))
    SetOutput(val_software, val_iZone);

}

CConfig::CConfig(char case_filename[MAX_STRING_SIZE], unsigned short val_software) {

  /*--- Initialize pointers to Null---*/

  SetPointersNull();

  /*--- Reading config options  ---*/

  SetConfig_Options(0, 1);

  /*--- Parsing the config file  ---*/

  SetConfig_Parsing(case_filename);

  /*--- Configuration file postprocessing ---*/

  SetPostprocessing(val_software, 0, 1);

}

CConfig::CConfig(char case_filename[MAX_STRING_SIZE], CConfig *config) {

  bool runtime_file = false;

  /*--- Initialize pointers to Null---*/

  SetPointersNull();

  /*--- Reading config options  ---*/

  SetRunTime_Options();

  /*--- Parsing the config file  ---*/

  runtime_file = SetRunTime_Parsing(case_filename);

  /*--- Update original config file ---*/

  if (runtime_file) {
    config->SetnExtIter(nExtIter);
  }

}

unsigned short CConfig::GetnZone(string val_mesh_filename, unsigned short val_format, CConfig *config) {
  string text_line, Marker_Tag;
  ifstream mesh_file;
  short nZone = 1; // Default value
  unsigned short iLine, nLine = 10;
  char cstr[200];
  string::size_type position;

  /*--- Search the mesh file for the 'NZONE' keyword. ---*/

  switch (val_format) {
    case SU2:

      /*--- Open grid file ---*/

      strcpy (cstr, val_mesh_filename.c_str());
      mesh_file.open(cstr, ios::in);
      if (mesh_file.fail()) {
        cout << "cstr=" << cstr << endl;
        cout << "There is no geometry file (GetnZone))!" << endl;

#ifndef HAVE_MPI
        exit(EXIT_FAILURE);
#else
        MPI_Barrier(MPI_COMM_WORLD);
        MPI_Abort(MPI_COMM_WORLD,1);
        MPI_Finalize();
#endif
      }

      /*--- Read the SU2 mesh file ---*/

      for (iLine = 0; iLine < nLine ; iLine++) {

        getline (mesh_file, text_line);

        /*--- Search for the "NZONE" keyword to see if there are multiple Zones ---*/

        position = text_line.find ("NZONE=",0);
        if (position != string::npos) {
          text_line.erase (0,6); nZone = atoi(text_line.c_str());
        }
      }

      break;

  }

  /*--- For harmonic balance integration, nZones = nTimeInstances. ---*/

  if (config->GetUnsteady_Simulation() == HARMONIC_BALANCE && (config->GetKind_SU2() != SU2_DEF)   ) {
  	nZone = config->GetnTimeInstances();
  }

  return (unsigned short) nZone;
}

unsigned short CConfig::GetnDim(string val_mesh_filename, unsigned short val_format) {

  string text_line, Marker_Tag;
  ifstream mesh_file;
  short nDim = 3;
  unsigned short iLine, nLine = 10;
  char cstr[200];
  string::size_type position;

  /*--- Open grid file ---*/

  strcpy (cstr, val_mesh_filename.c_str());
  mesh_file.open(cstr, ios::in);

  switch (val_format) {
  case SU2:

    /*--- Read SU2 mesh file ---*/

    for (iLine = 0; iLine < nLine ; iLine++) {

      getline (mesh_file, text_line);

      /*--- Search for the "NDIM" keyword to see if there are multiple Zones ---*/

      position = text_line.find ("NDIME=",0);
      if (position != string::npos) {
        text_line.erase (0,6); nDim = atoi(text_line.c_str());
      }
    }
    break;

  case CGNS:

#ifdef HAVE_CGNS

    /*--- Local variables which are needed when calling the CGNS mid-level API. ---*/

    int fn, nbases = 0, nzones = 0, file_type;
    int cell_dim = 0, phys_dim = 0;
    char basename[CGNS_STRING_SIZE];

    /*--- Check whether the supplied file is truly a CGNS file. ---*/

    if ( cg_is_cgns(val_mesh_filename.c_str(), &file_type) != CG_OK ) {
      printf( "\n\n   !!! Error !!!\n" );
      printf( " %s is not a CGNS file.\n", val_mesh_filename.c_str());
      printf( " Now exiting...\n\n");
      exit(EXIT_FAILURE);
    }

    /*--- Open the CGNS file for reading. The value of fn returned
       is the specific index number for this file and will be
       repeatedly used in the function calls. ---*/

    if (cg_open(val_mesh_filename.c_str(), CG_MODE_READ, &fn)) cg_error_exit();

    /*--- Get the number of databases. This is the highest node
       in the CGNS heirarchy. ---*/

    if (cg_nbases(fn, &nbases)) cg_error_exit();

    /*--- Check if there is more than one database. Throw an
       error if there is because this reader can currently
       only handle one database. ---*/

    if ( nbases > 1 ) {
      printf("\n\n   !!! Error !!!\n" );
      printf("CGNS reader currently incapable of handling more than 1 database.");
      printf("Now exiting...\n\n");
      exit(EXIT_FAILURE);
    }

    /*--- Read the databases. Note that the indexing starts at 1. ---*/

    for ( int i = 1; i <= nbases; i++ ) {

      if (cg_base_read(fn, i, basename, &cell_dim, &phys_dim)) cg_error_exit();

      /*--- Get the number of zones for this base. ---*/

      if (cg_nzones(fn, i, &nzones)) cg_error_exit();

    }

    /*--- Set the problem dimension as read from the CGNS file ---*/

    nDim = cell_dim;

#endif

    break;

  }

  mesh_file.close();

  return (unsigned short) nDim;
}
void CConfig::SetPointersNull(void) {
  
  Marker_CfgFile_Out_1D       = NULL;   Marker_All_Out_1D        = NULL;
  Marker_CfgFile_GeoEval      = NULL;   Marker_All_GeoEval       = NULL;
  Marker_CfgFile_Monitoring   = NULL;   Marker_All_Monitoring    = NULL;
  Marker_CfgFile_Designing    = NULL;   Marker_All_Designing     = NULL;
  Marker_CfgFile_Plotting     = NULL;   Marker_All_Plotting      = NULL;
  Marker_CfgFile_Analyze      = NULL;   Marker_All_Analyze       = NULL;
  Marker_CfgFile_DV           = NULL;   Marker_All_DV            = NULL;
  Marker_CfgFile_Moving       = NULL;   Marker_All_Moving        = NULL;
  Marker_CfgFile_PerBound     = NULL;   Marker_All_PerBound      = NULL;    Marker_PerBound   = NULL;
  Marker_CfgFile_FSIinterface = NULL;
  
  Marker_DV                   = NULL;   Marker_Moving            = NULL;    Marker_Monitoring = NULL;
  Marker_Designing            = NULL;   Marker_GeoEval           = NULL;    Marker_Plotting   = NULL;
  Marker_Analyze              = NULL;
  Marker_CfgFile_KindBC       = NULL;   Marker_All_KindBC        = NULL;
  
  /*--- Marker Pointers ---*/

  Marker_Euler                = NULL;    Marker_FarField         = NULL;    Marker_Custom         = NULL;
  Marker_SymWall              = NULL;    Marker_Pressure         = NULL;    Marker_PerBound       = NULL;
  Marker_PerDonor             = NULL;    Marker_NearFieldBound   = NULL;    Marker_InterfaceBound = NULL;
  Marker_Dirichlet            = NULL;    Marker_Inlet            = NULL;    
  Marker_Supersonic_Inlet     = NULL;    Marker_Outlet           = NULL;    Marker_Out_1D         = NULL;
  Marker_Isothermal           = NULL;    Marker_HeatFlux         = NULL;    Marker_EngineInflow   = NULL;
  Marker_Supersonic_Outlet    = NULL;    Marker_Load             = NULL;    Marker_Disp_Dir       = NULL;
  Marker_EngineExhaust        = NULL;    Marker_Displacement     = NULL;    Marker_Load           = NULL;
  Marker_Load_Dir             = NULL;    Marker_Load_Sine        = NULL;    Marker_Clamped        = NULL;
  Marker_FlowLoad             = NULL;    Marker_Neumann          = NULL;    Marker_Internal       = NULL;
  Marker_All_TagBound         = NULL;    Marker_CfgFile_TagBound = NULL;    Marker_All_KindBC     = NULL;
  Marker_CfgFile_KindBC       = NULL;    Marker_All_SendRecv     = NULL;    Marker_All_PerBound   = NULL;
  Marker_FSIinterface         = NULL;    Marker_All_FSIinterface = NULL;    Marker_Riemann        = NULL;
  Marker_Fluid_InterfaceBound = NULL;

  
  /*--- Boundary Condition settings ---*/

  Dirichlet_Value = NULL;    Isothermal_Temperature = NULL;
  Heat_Flux       = NULL;    Displ_Value            = NULL;    Load_Value = NULL;
  FlowLoad_Value  = NULL;
  
  /*--- Inlet Outlet Boundary Condition settings ---*/

  Inlet_Ttotal    = NULL;    Inlet_Ptotal      = NULL;
  Inlet_FlowDir   = NULL;    Inlet_Temperature = NULL;    Inlet_Pressure = NULL;
  Inlet_Velocity  = NULL;
  Outlet_Pressure = NULL;
  
  /*--- Engine Boundary Condition settings ---*/
  
  Inflow_Pressure      = NULL;    Inflow_MassFlow    = NULL;    Inflow_ReverseMassFlow  = NULL;
  Inflow_TotalPressure = NULL;    Inflow_Temperature = NULL;    Inflow_TotalTemperature = NULL;
  Inflow_RamDrag       = NULL;    Inflow_Force       = NULL;    Inflow_Power            = NULL;
  Inflow_Mach          = NULL;
  
  Exhaust_Pressure        = NULL;   Exhaust_Temperature        = NULL;    Exhaust_MassFlow = NULL;
  Exhaust_TotalPressure   = NULL;   Exhaust_TotalTemperature   = NULL;
  Exhaust_GrossThrust     = NULL;   Exhaust_Force              = NULL;
  Exhaust_Power           = NULL;   Exhaust_Temperature_Target = NULL;
  Exhaust_Pressure_Target = NULL;
  
  Engine_Mach  = NULL;    Engine_Force        = NULL;
  Engine_Power = NULL;    Engine_NetThrust    = NULL;    Engine_GrossThrust = NULL;
  Engine_Area  = NULL;    EngineInflow_Target = NULL;
  
  Periodic_Translate   = NULL;   Periodic_Rotation  = NULL;   Periodic_Center    = NULL;
  Periodic_Translation = NULL;   Periodic_RotAngles = NULL;   Periodic_RotCenter = NULL;

  Dirichlet_Value           = NULL;     Exhaust_Temperature_Target	= NULL;	    Exhaust_Temperature   = NULL;
  Exhaust_Pressure_Target   = NULL;		Inlet_Ttotal                = NULL;	    Inlet_Ptotal          = NULL;
  Inlet_FlowDir             = NULL;     Inlet_Temperature           = NULL;     Inlet_Pressure        = NULL;
  Inlet_Velocity            = NULL;     Inflow_Mach                 = NULL;     Inflow_Pressure       = NULL;
  Exhaust_Pressure          = NULL;     Outlet_Pressure             = NULL;     Isothermal_Temperature= NULL;
  Heat_Flux                 = NULL;     Displ_Value                 = NULL;     Load_Value            = NULL;
  FlowLoad_Value            = NULL;     Periodic_RotCenter          = NULL;     Periodic_RotAngles    = NULL;
  Periodic_Translation      = NULL;     Periodic_Center             = NULL;     Periodic_Rotation     = NULL;
  Periodic_Translate        = NULL;

  ElasticityMod             = NULL;     PoissonRatio                = NULL;     MaterialDensity       = NULL;

  Load_Dir = NULL;	          Load_Dir_Value = NULL;          Load_Dir_Multiplier = NULL;
  Disp_Dir = NULL;            Disp_Dir_Value = NULL;          Disp_Dir_Multiplier = NULL;
  Load_Sine_Dir = NULL;	      Load_Sine_Amplitude = NULL;     Load_Sine_Frequency = NULL;
  Electric_Field_Mod = NULL;  Electric_Field_Dir = NULL;      Electric_Field_Max = NULL;
  Electric_Field_Min = NULL;  Electric_Field_Del = NULL;      RefNode_Displacement = NULL;
  DV_Del_X = NULL;        DV_Del_Y = NULL;            DV_Del_Z = NULL;

  /*--- Actuator Disk Boundary Condition settings ---*/
  
  ActDiskInlet_Pressure         = NULL;    ActDiskInlet_TotalPressure = NULL;    ActDiskInlet_Temperature = NULL;
  ActDiskInlet_TotalTemperature = NULL;    ActDiskInlet_MassFlow      = NULL;    ActDiskInlet_RamDrag     = NULL;
  ActDiskInlet_Force            = NULL;    ActDiskInlet_Power         = NULL;

  ActDiskOutlet_Pressure      = NULL;
  ActDiskOutlet_TotalPressure = NULL;   ActDiskOutlet_GrossThrust = NULL;  ActDiskOutlet_Force            = NULL;
  ActDiskOutlet_Power         = NULL;   ActDiskOutlet_Temperature = NULL;  ActDiskOutlet_TotalTemperature = NULL;
  ActDiskOutlet_MassFlow      = NULL;
  
  ActDisk_DeltaPress      = NULL;    ActDisk_DeltaTemp      = NULL;
  ActDisk_TotalPressRatio = NULL;    ActDisk_TotalTempRatio = NULL;    ActDisk_StaticPressRatio = NULL;
  ActDisk_StaticTempRatio = NULL;    ActDisk_NetThrust      = NULL;    ActDisk_GrossThrust      = NULL;
  ActDisk_Power           = NULL;    ActDisk_MassFlow       = NULL;    ActDisk_Area             = NULL;
  ActDisk_ReverseMassFlow = NULL;    Surface_MassFlow       = NULL;    Surface_DC60             = NULL;    Surface_IDC = NULL;
  Surface_IDC_Mach        = NULL;    Surface_IDR            = NULL;    ActDisk_Mach             = NULL;
  ActDisk_Force           = NULL;    ActDisk_BCThrust       = NULL;    ActDisk_BCThrust_Old     = NULL;
  
  /*--- Miscellaneous/unsorted ---*/

  Aeroelastic_plunge  = NULL;
  Aeroelastic_pitch   = NULL;
  MassFrac_FreeStream = NULL;
  Velocity_FreeStream = NULL;

  RefOriginMoment     = NULL;
  CFL_AdaptParam      = NULL;            
  CFL                 = NULL;
  HTP_Axis = NULL;
  PlaneTag            = NULL;
  Kappa_Flow	      = NULL;    
  Kappa_AdjFlow       = NULL;
  Section_Location    = NULL;
  ParamDV             = NULL;     
  DV_Value            = NULL;    
  Design_Variable     = NULL;

  Hold_GridFixed_Coord= NULL;
  SubsonicEngine_Cyl  = NULL;
  EA_IntLimit         = NULL;
  RK_Alpha_Step       = NULL;
  MG_CorrecSmooth     = NULL;
  MG_PreSmooth        = NULL;
  MG_PostSmooth       = NULL;
  Int_Coeffs          = NULL;

  Kind_ObjFunc   = NULL;

  Weight_ObjFunc = NULL;

  /*--- Moving mesh pointers ---*/

  Kind_GridMovement	  = NULL;
  Motion_Origin_X     = NULL;    Motion_Origin_Y     = NULL;    Motion_Origin_Z	    = NULL;
  Translation_Rate_X  = NULL;    Translation_Rate_Y  = NULL;    Translation_Rate_Z  = NULL;
  Rotation_Rate_X     = NULL;    Rotation_Rate_Y     = NULL;    Rotation_Rate_Z     = NULL;
  Pitching_Omega_X    = NULL;    Pitching_Omega_Y    = NULL;    Pitching_Omega_Z    = NULL;
  Pitching_Ampl_X     = NULL;    Pitching_Ampl_Y     = NULL;    Pitching_Ampl_Z     = NULL;
  Pitching_Phase_X    = NULL;    Pitching_Phase_Y    = NULL;    Pitching_Phase_Z    = NULL;
  Plunging_Omega_X    = NULL;    Plunging_Omega_Y    = NULL;    Plunging_Omega_Z    = NULL;
  Plunging_Ampl_X     = NULL;    Plunging_Ampl_Y     = NULL;    Plunging_Ampl_Z     = NULL;
  RefOriginMoment_X   = NULL;    RefOriginMoment_Y   = NULL;    RefOriginMoment_Z   = NULL;
  MoveMotion_Origin   = NULL;
  Periodic_Translate  = NULL;    Periodic_Rotation 	 = NULL;    Periodic_Center	    = NULL;
  Periodic_Translation= NULL;    Periodic_RotAngles	 = NULL;    Periodic_RotCenter  = NULL;


  /* Harmonic Balance Frequency pointer */
  Omega_HB = NULL;
    
  /*--- Initialize some default arrays to NULL. ---*/
  
  default_vel_inf       = NULL;
  default_ffd_axis      = NULL;
  default_eng_cyl       = NULL;
  default_eng_val       = NULL;
  default_cfl_adapt     = NULL;
  default_ad_coeff_flow = NULL;
  default_ad_coeff_adj  = NULL;
  default_obj_coeff     = NULL;
  default_geo_loc       = NULL;
  default_distortion    = NULL;
  default_ea_lim        = NULL;
  default_grid_fix      = NULL;
  default_inc_crit      = NULL;
  default_htp_axis      = NULL;

  Riemann_FlowDir= NULL;
  NRBC_FlowDir = NULL;
  CoordFFDBox= NULL;
  DegreeFFDBox= NULL;
  FFDTag = NULL;
  nDV_Value = NULL;
  TagFFDBox = NULL;
 
  Kind_Data_Riemann     = NULL;
  Riemann_Var1          = NULL;
  Riemann_Var2          = NULL;
  Kind_Data_NRBC        = NULL;
  NRBC_Var1             = NULL;
  NRBC_Var2             = NULL;
  Marker_TurboBoundIn   = NULL;
  Marker_TurboBoundOut  = NULL;
  Kind_TurboPerformance = NULL;
  Marker_NRBC           = NULL;
  
  /*--- Variable initialization ---*/
  
  ExtIter    = 0;
  IntIter    = 0;
  nIntCoeffs = 0;
  FSIIter    = 0;
  
  AoA_Offset = 0;
  AoS_Offset = 0;

  nMarker_PerBound = 0;
  nPeriodic_Index  = 0;

  Grid_Movement = false;
  Aeroelastic_Simulation = false;
  
}

void CConfig::SetRunTime_Options(void) {
  
  /* DESCRIPTION: Number of external iterations */
  
  addUnsignedLongOption("EXT_ITER", nExtIter, 999999);

}

void CConfig::SetConfig_Options(unsigned short val_iZone, unsigned short val_nZone) {
  
  nZone = val_nZone;
  iZone = val_iZone;

  /*--- Allocate some default arrays needed for lists of doubles. ---*/
  
  default_vel_inf       = new su2double[3];
  default_ffd_axis      = new su2double[3];
  default_eng_cyl       = new su2double[7];
  default_eng_val       = new su2double[5];
  default_cfl_adapt     = new su2double[4];
  default_ad_coeff_flow = new su2double[3];
  default_ad_coeff_adj  = new su2double[3];
  default_obj_coeff     = new su2double[5];
  default_geo_loc       = new su2double[2];
  default_distortion    = new su2double[2];
  default_ea_lim        = new su2double[3];
  default_grid_fix      = new su2double[6];
  default_inc_crit      = new su2double[3];
  default_htp_axis      = new su2double[2];

  // This config file is parsed by a number of programs to make it easy to write SU2
  // wrapper scripts (in python, go, etc.) so please do
  // the best you can to follow the established format. It's very hard to parse c++ code
  // and none of us that write the parsers want to write a full c++ interpreter. Please
  // play nice with the existing format so that you don't break the existing scripts.

  /* BEGIN_CONFIG_OPTIONS */

  /*!\par CONFIG_CATEGORY: Problem Definition \ingroup Config */
  /*--- Options related to problem definition and partitioning ---*/

  /*!\brief REGIME_TYPE \n  DESCRIPTION: Regime type \n OPTIONS: see \link Regime_Map \endlink \ingroup Config*/
  addEnumOption("REGIME_TYPE", Kind_Regime, Regime_Map, COMPRESSIBLE);
  
  /*!\brief PHYSICAL_PROBLEM \n DESCRIPTION: Physical governing equations \n Options: see \link Solver_Map \endlink \n DEFAULT: NO_SOLVER \ingroup Config*/
  addEnumOption("PHYSICAL_PROBLEM", Kind_Solver, Solver_Map, NO_SOLVER);
  /*!\brief MATH_PROBLEM  \n DESCRIPTION: Mathematical problem \n  Options: DIRECT, ADJOINT \ingroup Config*/
  addMathProblemOption("MATH_PROBLEM", ContinuousAdjoint, false, DiscreteAdjoint, false, Restart_Flow, false);
  /*!\brief KIND_TURB_MODEL \n DESCRIPTION: Specify turbulence model \n Options: see \link Turb_Model_Map \endlink \n DEFAULT: NO_TURB_MODEL \ingroup Config*/
  addEnumOption("KIND_TURB_MODEL", Kind_Turb_Model, Turb_Model_Map, NO_TURB_MODEL);

  /*!\brief KIND_TRANS_MODEL \n DESCRIPTION: Specify transition model OPTIONS: see \link Trans_Model_Map \endlink \n DEFAULT: NO_TRANS_MODEL \ingroup Config*/
  addEnumOption("KIND_TRANS_MODEL", Kind_Trans_Model, Trans_Model_Map, NO_TRANS_MODEL);

  /*\brief AXISYMMETRIC \n DESCRIPTION: Axisymmetric simulation \n DEFAULT: false \ingroup Config */
  addBoolOption("AXISYMMETRIC", Axisymmetric, false);
  /* DESCRIPTION: Add the gravity force */
  addBoolOption("GRAVITY_FORCE", GravityForce, false);
  /* DESCRIPTION: Perform a low fidelity simulation */
  addBoolOption("LOW_FIDELITY_SIMULATION", LowFidelitySim, false);
  /*!\brief RESTART_SOL \n DESCRIPTION: Restart solution from native solution file \n Options: NO, YES \ingroup Config */
  addBoolOption("RESTART_SOL", Restart, false);
  /*!\brief SYSTEM_MEASUREMENTS \n DESCRIPTION: System of measurements \n OPTIONS: see \link Measurements_Map \endlink \n DEFAULT: SI \ingroup Config*/
  addEnumOption("SYSTEM_MEASUREMENTS", SystemMeasurements, Measurements_Map, SI);

  /*!\par CONFIG_CATEGORY: FluidModel \ingroup Config*/
  /*!\brief FLUID_MODEL \n DESCRIPTION: Fluid model \n OPTIONS: See \link FluidModel_Map \endlink \n DEFAULT: STANDARD_AIR \ingroup Config*/
  addEnumOption("FLUID_MODEL", Kind_FluidModel, FluidModel_Map, STANDARD_AIR);


  /*!\par CONFIG_CATEGORY: Freestream Conditions \ingroup Config*/
  /*--- Options related to freestream specification ---*/

  /*!\brief GAS_CONSTANT \n DESCRIPTION: Specific gas constant (287.058 J/kg*K (air), only for compressible flows) \ingroup Config*/
  addDoubleOption("GAS_CONSTANT", Gas_Constant, 287.058);
  /*!\brief GAMMA_VALUE  \n DESCRIPTION: Ratio of specific heats (1.4 (air), only for compressible flows) \ingroup Config*/
  addDoubleOption("GAMMA_VALUE", Gamma, 1.4);


  /*--- Options related to VAN der WAALS MODEL and PENG ROBINSON ---*/

  /* DESCRIPTION: Critical Temperature, default value for AIR */
  addDoubleOption("CRITICAL_TEMPERATURE", Temperature_Critical, 131.00);
  /* DESCRIPTION: Critical Pressure, default value for MDM */
  addDoubleOption("CRITICAL_PRESSURE", Pressure_Critical, 3588550.0);
  /* DESCRIPTION: Critical Density, default value for MDM */
  addDoubleOption("CRITICAL_DENSITY", Density_Critical, 263.0);

  /*--- Options related to VAN der WAALS MODEL and PENG ROBINSON ---*/
  /* DESCRIPTION: Critical Density, default value for MDM */
   addDoubleOption("ACENTRIC_FACTOR", Acentric_Factor, 0.035);

   /*--- Options related to Viscosity Model ---*/
  /*!\brief VISCOSITY_MODEL \n DESCRIPTION: model of the viscosity \n OPTIONS: See \link ViscosityModel_Map \endlink \n DEFAULT: SUTHERLAND \ingroup Config*/
  addEnumOption("VISCOSITY_MODEL", Kind_ViscosityModel, ViscosityModel_Map, SUTHERLAND);

  /*--- Options related to Constant Viscosity Model ---*/

  /* DESCRIPTION: default value for AIR */
  addDoubleOption("MU_CONSTANT", Mu_ConstantND , 1.716E-5);

  /*--- Options related to Sutherland Viscosity Model ---*/

  /* DESCRIPTION: Sutherland Viscosity Ref default value for AIR SI */
  addDoubleOption("MU_REF", Mu_RefND, 1.716E-5);
  /* DESCRIPTION: Sutherland Temperature Ref, default value for AIR SI */
  addDoubleOption("MU_T_REF", Mu_Temperature_RefND, 273.15);
  /* DESCRIPTION: Sutherland constant, default value for AIR SI */
  addDoubleOption("SUTHERLAND_CONSTANT", Mu_SND, 110.4);

  /*--- Options related to Thermal Conductivity Model ---*/

  addEnumOption("CONDUCTIVITY_MODEL", Kind_ConductivityModel, ConductivityModel_Map, CONSTANT_PRANDTL);

 /*--- Options related to Constant Thermal Conductivity Model ---*/

 /* DESCRIPTION: default value for AIR */
  addDoubleOption("KT_CONSTANT", Kt_ConstantND , 0.0257);

  /*!\brief REYNOLDS_NUMBER \n DESCRIPTION: Reynolds number (non-dimensional, based on the free-stream values). Needed for viscous solvers. For incompressible solvers the Reynolds length will always be 1.0 \n DEFAULT: 0.0 \ingroup Config */
  addDoubleOption("REYNOLDS_NUMBER", Reynolds, 0.0);
  /*!\brief REYNOLDS_LENGTH \n DESCRIPTION: Reynolds length (1 m by default). Used for compressible solver: incompressible solver will use 1.0. \ingroup Config */
  addDoubleOption("REYNOLDS_LENGTH", Length_Reynolds, 1.0);
  /*!\brief PRANDTL_LAM \n DESCRIPTION: Laminar Prandtl number (0.72 (air), only for compressible flows) \n DEFAULT: 0.72 \ingroup Config*/
  addDoubleOption("PRANDTL_LAM", Prandtl_Lam, 0.72);
  /*!\brief PRANDTL_TURB \n DESCRIPTION: Turbulent Prandtl number (0.9 (air), only for compressible flows) \n DEFAULT 0.90 \ingroup Config*/
  addDoubleOption("PRANDTL_TURB", Prandtl_Turb, 0.90);
  /*!\brief BULK_MODULUS \n DESCRIPTION: Value of the Bulk Modulus  \n DEFAULT 1.42E5 \ingroup Config*/
  addDoubleOption("BULK_MODULUS", Bulk_Modulus, 1.42E5);
  /* DESCRIPTION: Artifical compressibility factor  */
  addDoubleOption("ARTCOMP_FACTOR", ArtComp_Factor, 1.0);
  /*!\brief MACH_NUMBER  \n DESCRIPTION:  Mach number (non-dimensional, based on the free-stream values). 0.0 by default \ingroup Config*/
  addDoubleOption("MACH_NUMBER", Mach, 0.0);
  /*!\brief INIT_OPTION \n DESCRIPTION: Init option to choose between Reynolds or thermodynamics quantities for initializing the solution \n OPTIONS: see \link InitOption_Map \endlink \n DEFAULT REYNOLDS \ingroup Config*/
  addEnumOption("INIT_OPTION", Kind_InitOption, InitOption_Map, REYNOLDS);
  /* DESCRIPTION: Free-stream option to choose between density and temperature for initializing the solution */
  addEnumOption("FREESTREAM_OPTION", Kind_FreeStreamOption, FreeStreamOption_Map, TEMPERATURE_FS);
  /*!\brief FREESTREAM_PRESSURE\n DESCRIPTION: Free-stream pressure (101325.0 N/m^2 by default) \ingroup Config*/
  addDoubleOption("FREESTREAM_PRESSURE", Pressure_FreeStream, 101325.0);
  /*!\brief FREESTREAM_DENSITY\n DESCRIPTION: Free-stream density (1.2886 Kg/m^3 (air), 998.2 Kg/m^3 (water)) \n DEFAULT -1.0 (calculated from others) \ingroup Config*/
  addDoubleOption("FREESTREAM_DENSITY", Density_FreeStream, -1.0);
  /*!\brief FREESTREAM_TEMPERATURE\n DESCRIPTION: Free-stream temperature (288.15 K by default) \ingroup Config*/
  addDoubleOption("FREESTREAM_TEMPERATURE", Temperature_FreeStream, 288.15);
  /*!\brief FREESTREAM_TEMPERATURE_VE\n DESCRIPTION: Free-stream vibrational-electronic temperature (288.15 K by default) \ingroup Config*/
  addDoubleOption("FREESTREAM_TEMPERATURE_VE", Temperature_ve_FreeStream, 288.15);
  default_vel_inf[0] = 1.0; default_vel_inf[1] = 0.0; default_vel_inf[2] = 0.0;
  /*!\brief FREESTREAM_VELOCITY\n DESCRIPTION: Free-stream velocity (m/s) */
  addDoubleArrayOption("FREESTREAM_VELOCITY", 3, Velocity_FreeStream, default_vel_inf);
  /* DESCRIPTION: Free-stream viscosity (1.853E-5 Ns/m^2 (air), 0.798E-3 Ns/m^2 (water)) */
  addDoubleOption("FREESTREAM_VISCOSITY", Viscosity_FreeStream, -1.0);
  /* DESCRIPTION:  */
  addDoubleOption("FREESTREAM_INTERMITTENCY", Intermittency_FreeStream, 1.0);
  /* DESCRIPTION:  */
  addDoubleOption("FREESTREAM_TURBULENCEINTENSITY", TurbulenceIntensity_FreeStream, 0.05);
  /* DESCRIPTION:  */
  addDoubleOption("FREESTREAM_NU_FACTOR", NuFactor_FreeStream, 3.0);
  /* DESCRIPTION:  */
  addDoubleOption("ENGINE_NU_FACTOR", NuFactor_Engine, 3.0);
  /* DESCRIPTION:  */
  addDoubleOption("ACTDISK_SECONDARY_FLOW", SecondaryFlow_ActDisk, 0.0);
  /* DESCRIPTION:  */
  addDoubleOption("INITIAL_BCTHRUST", Initial_BCThrust, 4000.0);
  /* DESCRIPTION:  */
  addDoubleOption("FREESTREAM_TURB2LAMVISCRATIO", Turb2LamViscRatio_FreeStream, 10.0);
  /* DESCRIPTION: Side-slip angle (degrees, only for compressible flows) */
  addDoubleOption("SIDESLIP_ANGLE", AoS, 0.0);
  /*!\brief AOA  \n DESCRIPTION: Angle of attack (degrees, only for compressible flows) \ingroup Config*/
  addDoubleOption("AOA", AoA, 0.0);
  /* DESCRIPTION: Activate fixed CL mode (specify a CL instead of AoA). */
  addBoolOption("FIXED_CL_MODE", Fixed_CL_Mode, false);
  /* DESCRIPTION: Activate fixed CM mode (specify a CM instead of iH). */
  addBoolOption("FIXED_CM_MODE", Fixed_CM_Mode, false);
  /* DESCRIPTION: Evaluate the dCD_dCL or dCD_dCMy during run time. */
  addBoolOption("EVAL_DCD_DCX", Eval_dCD_dCX, true);
  /* DESCRIPTION: DIscard the angle of attack in the solution and the increment in the geometry files. */
  addBoolOption("DISCARD_INFILES", Discard_InFiles, false);
  /* DESCRIPTION: Specify a fixed coefficient of lift instead of AoA (only for compressible flows) */
  addDoubleOption("TARGET_CL", Target_CL, 0.0);
  /* DESCRIPTION: Specify a fixed coefficient of lift instead of AoA (only for compressible flows) */
  addDoubleOption("TARGET_CM", Target_CM, 0.0);
  /* DESCRIPTION: Damping factor for fixed CL mode. */
  addDoubleOption("DCL_DALPHA", dCL_dAlpha, 0.2);
  /* DESCRIPTION: Damping factor for fixed CL mode. */
  addDoubleOption("DCM_DIH", dCM_diH, 0.05);
  /* DESCRIPTION: Number of times Alpha is updated in a fix CL problem. */
  addUnsignedLongOption("UPDATE_ALPHA", Update_Alpha, 5);
  /* DESCRIPTION: Number of times Alpha is updated in a fix CL problem. */
  addUnsignedLongOption("UPDATE_IH", Update_iH, 5);
  /* DESCRIPTION: Damping factor for fixed CL mode. */
  addDoubleOption("DNETTHRUST_DBCTHRUST", dNetThrust_dBCThrust, 2.0);
  /* DESCRIPTION: Number of times Alpha is updated in a fix CL problem. */
  addUnsignedLongOption("UPDATE_BCTHRUST", Update_BCThrust, 5);


  /*!\par CONFIG_CATEGORY: Reference Conditions \ingroup Config*/
  /*--- Options related to reference values for nondimensionalization ---*/

  Length_Ref = 1.0; //<---- NOTE: this should be given an option or set as a const

  /*!\brief REF_ORIGIN_MOMENT_X\n DESCRIPTION: X Reference origin for moment computation \ingroup Config*/
  addDoubleListOption("REF_ORIGIN_MOMENT_X", nRefOriginMoment_X, RefOriginMoment_X);
  /*!\brief REF_ORIGIN_MOMENT_Y\n DESCRIPTION: Y Reference origin for moment computation \ingroup Config*/
  addDoubleListOption("REF_ORIGIN_MOMENT_Y", nRefOriginMoment_Y, RefOriginMoment_Y);
  /*!\brief REF_ORIGIN_MOMENT_Z\n DESCRIPTION: Z Reference origin for moment computation \ingroup Config*/
  addDoubleListOption("REF_ORIGIN_MOMENT_Z", nRefOriginMoment_Z, RefOriginMoment_Z);
  /*!\brief REF_AREA\n DESCRIPTION: Reference area for force coefficients (0 implies automatic calculation) \ingroup Config*/
  addDoubleOption("REF_AREA", RefAreaCoeff, 1.0);
  /*!\brief REF_LENGTH_MOMENT\n DESCRIPTION: Reference length for pitching, rolling, and yawing non-dimensional moment \ingroup Config*/
  addDoubleOption("REF_LENGTH_MOMENT", RefLengthMoment, 1.0);
  /*!\brief REF_ELEM_LENGTH\n DESCRIPTION: Reference element length for computing the slope limiter epsilon \ingroup Config*/
  addDoubleOption("REF_ELEM_LENGTH", RefElemLength, 0.1);
  /*!\brief REF_SHARP_EDGES\n DESCRIPTION: Reference coefficient for detecting sharp edges \ingroup Config*/
  addDoubleOption("REF_SHARP_EDGES", RefSharpEdges, 3.0);
	/*!\brief REF_VELOCITY\n DESCRIPTION: Reference velocity (incompressible only)  \ingroup Config*/
  addDoubleOption("REF_VELOCITY", Velocity_Ref, -1.0);
	/* !\brief REF_VISCOSITY  \n DESCRIPTION: Reference viscosity (incompressible only)  \ingroup Config*/
  addDoubleOption("REF_VISCOSITY", Viscosity_Ref, -1.0);
  /* DESCRIPTION: Type of mesh motion */
  addEnumOption("REF_DIMENSIONALIZATION", Ref_NonDim, NonDim_Map, DIMENSIONAL);

  /*!\par CONFIG_CATEGORY: Boundary Markers \ingroup Config*/
  /*--- Options related to various boundary markers ---*/

  /*!\brief HTP_AXIS\n DESCRIPTION: Location of the HTP axis*/
  default_htp_axis[0] = 0.0; default_htp_axis[1] = 0.0;
  addDoubleArrayOption("HTP_AXIS", 2, HTP_Axis, default_htp_axis);
  /*!\brief MARKER_PLOTTING\n DESCRIPTION: Marker(s) of the surface in the surface flow solution file  \ingroup Config*/
  addStringListOption("MARKER_PLOTTING", nMarker_Plotting, Marker_Plotting);
  /*!\brief MARKER_MONITORING\n DESCRIPTION: Marker(s) of the surface where evaluate the non-dimensional coefficients \ingroup Config*/
  addStringListOption("MARKER_MONITORING", nMarker_Monitoring, Marker_Monitoring);
  /*!\brief MARKER_CONTROL_VOLUME\n DESCRIPTION: Marker(s) of the surface in the surface flow solution file  \ingroup Config*/
  addStringListOption("MARKER_ANALYZE", nMarker_Analyze, Marker_Analyze);
  /*!\brief MARKER_DESIGNING\n DESCRIPTION: Marker(s) of the surface where objective function (design problem) will be evaluated \ingroup Config*/
  addStringListOption("MARKER_DESIGNING", nMarker_Designing, Marker_Designing);
  /*!\brief MARKER_OUT_1D \n DESCRIPTION: Outlet boundary marker(s) over which to calculate 1-D flow properties
   Format: ( outlet marker) \ingroup Config*/
  addStringListOption("MARKER_OUT_1D", nMarker_Out_1D, Marker_Out_1D);
  /*!\brief GEO_MARKER\n DESCRIPTION: Marker(s) of the surface where evaluate the geometrical functions \ingroup Config*/
  addStringListOption("GEO_MARKER", nMarker_GeoEval, Marker_GeoEval);
  /*!\brief MARKER_EULER\n DESCRIPTION: Euler wall boundary marker(s) \ingroup Config*/
  addStringListOption("MARKER_EULER", nMarker_Euler, Marker_Euler);
  /*!\brief MARKER_FAR\n DESCRIPTION: Far-field boundary marker(s) \ingroup Config*/
  addStringListOption("MARKER_FAR", nMarker_FarField, Marker_FarField);
  /*!\brief MARKER_SYM\n DESCRIPTION: Symmetry boundary condition \ingroup Config*/
  addStringListOption("MARKER_SYM", nMarker_SymWall, Marker_SymWall);
  /*!\brief MARKER_PRESSURE\n DESCRIPTION: Symmetry boundary condition \ingroup Config*/
  addStringListOption("MARKER_PRESSURE", nMarker_Pressure, Marker_Pressure);
  /*!\brief MARKER_NEARFIELD\n DESCRIPTION: Near-Field boundary condition \ingroup Config*/
  addStringListOption("MARKER_NEARFIELD", nMarker_NearFieldBound, Marker_NearFieldBound);
  /*!\brief MARKER_FLUID_INTERFACE\n DESCRIPTION: Fluid interface boundary marker(s) \ingroup Config*/
  addStringListOption("MARKER_FLUID_INTERFACE", nMarker_Fluid_InterfaceBound, Marker_Fluid_InterfaceBound);
  /*!\brief MARKER_INTERFACE\n DESCRIPTION: Zone interface boundary marker(s) \ingroup Config*/
  addStringListOption("MARKER_INTERFACE", nMarker_InterfaceBound, Marker_InterfaceBound);
  /*!\brief MARKER_FSI_INTERFACE \n DESCRIPTION: FSI interface boundary marker(s) \ingroup Config*/
  addStringListOption("MARKER_FSI_INTERFACE", nMarker_FSIinterface, Marker_FSIinterface);
  /*!\brief MARKER_DIRICHLET  \n DESCRIPTION: Dirichlet boundary marker(s) \ingroup Config*/
  addStringListOption("MARKER_DIRICHLET", nMarker_Dirichlet, Marker_Dirichlet);
  /* DESCRIPTION: Neumann boundary marker(s) */
  addStringListOption("MARKER_NEUMANN", nMarker_Neumann, Marker_Neumann);
  /* DESCRIPTION: Neumann boundary marker(s) */
  addStringListOption("MARKER_INTERNAL", nMarker_Internal, Marker_Internal);
  /* DESCRIPTION: Custom boundary marker(s) */
  addStringListOption("MARKER_CUSTOM", nMarker_Custom, Marker_Custom);
  /* DESCRIPTION: Periodic boundary marker(s) for use with SU2_MSH
   Format: ( periodic marker, donor marker, rotation_center_x, rotation_center_y,
   rotation_center_z, rotation_angle_x-axis, rotation_angle_y-axis,
   rotation_angle_z-axis, translation_x, translation_y, translation_z, ... ) */
  addPeriodicOption("MARKER_PERIODIC", nMarker_PerBound, Marker_PerBound, Marker_PerDonor,
                    Periodic_RotCenter, Periodic_RotAngles, Periodic_Translation);

  /*!\brief ACTDISK_TYPE  \n DESCRIPTION: Actuator Disk boundary type \n OPTIONS: see \link ActDisk_Map \endlink \n Default: VARIABLES_JUMP \ingroup Config*/
  addEnumOption("ACTDISK_TYPE", Kind_ActDisk, ActDisk_Map, VARIABLES_JUMP);

  /*!\brief MARKER_ACTDISK\n DESCRIPTION: Periodic boundary marker(s) for use with SU2_MSH
   Format: ( periodic marker, donor marker, rotation_center_x, rotation_center_y,
   rotation_center_z, rotation_angle_x-axis, rotation_angle_y-axis,
   rotation_angle_z-axis, translation_x, translation_y, translation_z, ... ) \ingroup Config*/
  addActDiskOption("MARKER_ACTDISK",
                   nMarker_ActDiskInlet, nMarker_ActDiskOutlet,  Marker_ActDiskInlet, Marker_ActDiskOutlet,
                   ActDisk_PressJump, ActDisk_TempJump, ActDisk_Omega);

  /*!\brief INLET_TYPE  \n DESCRIPTION: Inlet boundary type \n OPTIONS: see \link Inlet_Map \endlink \n DEFAULT: TOTAL_CONDITIONS \ingroup Config*/
  addEnumOption("INLET_TYPE", Kind_Inlet, Inlet_Map, TOTAL_CONDITIONS);

  /*!\brief MARKER_INLET  \n DESCRIPTION: Inlet boundary marker(s) with the following formats,
   Total Conditions: (inlet marker, total temp, total pressure, flow_direction_x,
   flow_direction_y, flow_direction_z, ... ) where flow_direction is
   a unit vector.
   Mass Flow: (inlet marker, density, velocity magnitude, flow_direction_x,
   flow_direction_y, flow_direction_z, ... ) where flow_direction is
   a unit vector. \ingroup Config*/
  addInletOption("MARKER_INLET", nMarker_Inlet, Marker_Inlet, Inlet_Ttotal, Inlet_Ptotal, Inlet_FlowDir);

  /*!\brief MARKER_RIEMANN \n DESCRIPTION: Riemann boundary marker(s) with the following formats, a unit vector.
   * \n OPTIONS: See \link Riemann_Map \endlink. The variables indicated by the option and the flow direction unit vector must be specified. \ingroup Config*/
  addRiemannOption("MARKER_RIEMANN", nMarker_Riemann, Marker_Riemann, Kind_Data_Riemann, Riemann_Map, Riemann_Var1, Riemann_Var2, Riemann_FlowDir);
  /*!\brief MARKER_NRBC \n DESCRIPTION: Riemann boundary marker(s) with the following formats, a unit vector. \ingroup Config*/
  addNRBCOption("MARKER_NRBC", nMarker_NRBC, Marker_NRBC, Kind_Data_NRBC, NRBC_Map, NRBC_Var1, NRBC_Var2, NRBC_FlowDir);
  /*!\brief MIXING_PROCESS_TYPE \n DESCRIPTION: types of mixing process for averaging quantities at the boundaries.
    \n OPTIONS: see \link MixingProcess_Map \endlink \n DEFAULT: AREA_AVERAGE \ingroup Config*/
  addEnumOption("MIXING_PROCESS_TYPE", Kind_MixingProcess, MixingProcess_Map, AREA_AVERAGE);
  /*!\brief MARKER_MIXINGPLANE \n DESCRIPTION: Identify the boundaries in which the mixing plane is applied. \ingroup Config*/
  addMixingPlaneOption("MARKER_MIXINGPLANE", nMarker_MixBound, Marker_MixBound, Marker_MixDonor);
  /*!\brief MARKER_MIXINGPLANE \n DESCRIPTION: Identify the boundaries in which the mixing plane is applied. \ingroup Config*/
  addTurboPerfOption("MARKER_TURBO_PERFORMANCE", nMarker_TurboPerf, Marker_TurboBoundIn, Marker_TurboBoundOut, Kind_TurboPerformance, TurboPerformance_Map);
  /*!\brief MARKER_SUPERSONIC_INLET  \n DESCRIPTION: Supersonic inlet boundary marker(s)
   * \n   Format: (inlet marker, temperature, static pressure, velocity_x,   velocity_y, velocity_z, ... ), i.e. primitive variables specified. \ingroup Config*/
  addInletOption("MARKER_SUPERSONIC_INLET", nMarker_Supersonic_Inlet, Marker_Supersonic_Inlet, Inlet_Temperature, Inlet_Pressure, Inlet_Velocity);
  /*!\brief MARKER_SUPERSONIC_OUTLET \n DESCRIPTION: Supersonic outlet boundary marker(s) \ingroup Config*/
  addStringListOption("MARKER_SUPERSONIC_OUTLET", nMarker_Supersonic_Outlet, Marker_Supersonic_Outlet);
  /*!\brief MARKER_OUTLET  \n DESCRIPTION: Outlet boundary marker(s)\n
   Format: ( outlet marker, back pressure (static), ... ) \ingroup Config*/
  addStringDoubleListOption("MARKER_OUTLET", nMarker_Outlet, Marker_Outlet, Outlet_Pressure);
  /*!\brief MARKER_ISOTHERMAL DESCRIPTION: Isothermal wall boundary marker(s)\n
   * Format: ( isothermal marker, wall temperature (static), ... ) \ingroup Config  */
  addStringDoubleListOption("MARKER_ISOTHERMAL", nMarker_Isothermal, Marker_Isothermal, Isothermal_Temperature);
  /*!\brief MARKER_HEATFLUX  \n DESCRIPTION: Specified heat flux wall boundary marker(s)
   Format: ( Heat flux marker, wall heat flux (static), ... ) \ingroup Config*/
  addStringDoubleListOption("MARKER_HEATFLUX", nMarker_HeatFlux, Marker_HeatFlux, Heat_Flux);
  /*!\brief MARKER_ENGINE_INFLOW  \n DESCRIPTION: Engine inflow boundary marker(s)
   Format: ( nacelle inflow marker, fan face Mach, ... ) \ingroup Config*/
  addStringDoubleListOption("MARKER_ENGINE_INFLOW", nMarker_EngineInflow, Marker_EngineInflow, EngineInflow_Target);
  /* DESCRIPTION: Highlite area */
  addDoubleOption("HIGHLITE_AREA", Highlite_Area, 1.0);
  /* DESCRIPTION: Fan poly efficiency */
  addDoubleOption("FAN_POLY_EFF", Fan_Poly_Eff, 1.0);
  /*!\brief SUBSONIC_ENGINE\n DESCRIPTION: Engine subsonic intake region \ingroup Config*/
  addBoolOption("SUBSONIC_ENGINE", SubsonicEngine, false);
  /* DESCRIPTION: Actuator disk double surface */
  addBoolOption("ACTDISK_DOUBLE_SURFACE", ActDisk_DoubleSurface, false);
  /* DESCRIPTION: Only half engine is in the computational grid */
  addBoolOption("ENGINE_HALF_MODEL", Engine_HalfModel, false);
  /* DESCRIPTION: Actuator disk double surface */
  addBoolOption("ACTDISK_SU2_DEF", ActDisk_SU2_DEF, false);
  /* DESCRIPTION: Definition of the distortion rack (radial number of proves / circumferential density (degree) */
  default_distortion[0] =  5.0; default_distortion[1] =  15.0;
  addDoubleArrayOption("DISTORTION_RACK", 2, DistortionRack, default_distortion);
  /* DESCRIPTION: Values of the box to impose a subsonic nacellle (mach, Pressure, Temperature) */
  default_eng_val[0]=0.0; default_eng_val[1]=0.0; default_eng_val[2]=0.0;
  default_eng_val[3]=0.0;  default_eng_val[4]=0.0;
  addDoubleArrayOption("SUBSONIC_ENGINE_VALUES", 5, SubsonicEngine_Values, default_eng_val);
  /* DESCRIPTION: Coordinates of the box to impose a subsonic nacellle cylinder (Xmin, Ymin, Zmin, Xmax, Ymax, Zmax, Radius) */
  default_eng_cyl[0] = 0.0; default_eng_cyl[1] = 0.0; default_eng_cyl[2] = 0.0;
  default_eng_cyl[3] =  1E15; default_eng_cyl[4] =  1E15; default_eng_cyl[5] =  1E15; default_eng_cyl[6] =  1E15;
  addDoubleArrayOption("SUBSONIC_ENGINE_CYL", 7, SubsonicEngine_Cyl, default_eng_cyl);
  /* DESCRIPTION: Engine exhaust boundary marker(s)
   Format: (nacelle exhaust marker, total nozzle temp, total nozzle pressure, ... )*/
  addExhaustOption("MARKER_ENGINE_EXHAUST", nMarker_EngineExhaust, Marker_EngineExhaust, Exhaust_Temperature_Target, Exhaust_Pressure_Target);
  /* DESCRIPTION: Clamped boundary marker(s) */
  addStringListOption("MARKER_CLAMPED", nMarker_Clamped, Marker_Clamped);
  /* DESCRIPTION: Displacement boundary marker(s) */
  addStringDoubleListOption("MARKER_NORMAL_DISPL", nMarker_Displacement, Marker_Displacement, Displ_Value);
  /* DESCRIPTION: Load boundary marker(s) */
  addStringDoubleListOption("MARKER_NORMAL_LOAD", nMarker_Load, Marker_Load, Load_Value);
  /* DESCRIPTION: Load boundary marker(s)
   Format: (inlet marker, load, multiplier, dir_x, dir_y, dir_z, ... ), i.e. primitive variables specified. */
  addInletOption("MARKER_LOAD", nMarker_Load_Dir, Marker_Load_Dir, Load_Dir_Value, Load_Dir_Multiplier, Load_Dir);
  /* DESCRIPTION: Load boundary marker(s)
   Format: (inlet marker, load, multiplier, dir_x, dir_y, dir_z, ... ), i.e. primitive variables specified. */
  addInletOption("MARKER_DISPLACEMENT", nMarker_Disp_Dir, Marker_Disp_Dir, Disp_Dir_Value, Disp_Dir_Multiplier, Disp_Dir);
  /* DESCRIPTION: Sine load boundary marker(s)
   Format: (inlet marker, load, multiplier, dir_x, dir_y, dir_z, ... ), i.e. primitive variables specified. */
  addInletOption("MARKER_SINE_LOAD", nMarker_Load_Sine, Marker_Load_Sine, Load_Sine_Amplitude, Load_Sine_Frequency, Load_Sine_Dir);

  /* DESCRIPTION: Flow load boundary marker(s) */
  addStringDoubleListOption("MARKER_FLOWLOAD", nMarker_FlowLoad, Marker_FlowLoad, FlowLoad_Value);
  /* DESCRIPTION: Damping factor for engine inlet condition */
  addDoubleOption("DAMP_ENGINE_INFLOW", Damp_Engine_Inflow, 0.95);
  /* DESCRIPTION: Damping factor for engine exhaust condition */
  addDoubleOption("DAMP_ENGINE_EXHAUST", Damp_Engine_Exhaust, 0.95);
  /*!\brief ENGINE_INFLOW_TYPE  \n DESCRIPTION: Inlet boundary type \n OPTIONS: see \link Engine_Inflow_Map \endlink \n Default: FAN_FACE_MACH \ingroup Config*/
  addEnumOption("ENGINE_INFLOW_TYPE", Kind_Engine_Inflow, Engine_Inflow_Map, FAN_FACE_MACH);
  /* DESCRIPTION: Evaluate a problem with engines */
  addBoolOption("ENGINE", Engine, false);


  /*!\par CONFIG_CATEGORY: Time-marching \ingroup Config*/
  /*--- Options related to time-marching ---*/

  /* DESCRIPTION: Unsteady simulation  */
  addEnumOption("UNSTEADY_SIMULATION", Unsteady_Simulation, Unsteady_Map, STEADY);
  /* DESCRIPTION:  Courant-Friedrichs-Lewy condition of the finest grid */
  addDoubleOption("CFL_NUMBER", CFLFineGrid, 1.25);
  /* DESCRIPTION:  Max time step in local time stepping simulations */
  addDoubleOption("MAX_DELTA_TIME", Max_DeltaTime, 1000000);
  /* DESCRIPTION: Activate The adaptive CFL number. */
  addBoolOption("CFL_ADAPT", CFL_Adapt, false);
  /* !\brief CFL_ADAPT_PARAM
   * DESCRIPTION: Parameters of the adaptive CFL number (factor down, factor up, CFL limit (min and max) )
   * Factor down generally >1.0, factor up generally < 1.0 to cause the CFL to increase when residual is decreasing,
   * and decrease when the residual is increasing or stalled. \ingroup Config*/
  default_cfl_adapt[0] = 0.0; default_cfl_adapt[1] = 0.0; default_cfl_adapt[2] = 1.0; default_cfl_adapt[3] = 100.0;
  addDoubleArrayOption("CFL_ADAPT_PARAM", 4, CFL_AdaptParam, default_cfl_adapt);
  /* DESCRIPTION: Reduction factor of the CFL coefficient in the adjoint problem */
  addDoubleOption("CFL_REDUCTION_ADJFLOW", CFLRedCoeff_AdjFlow, 0.8);
  /* DESCRIPTION: Reduction factor of the CFL coefficient in the level set problem */
  addDoubleOption("CFL_REDUCTION_TURB", CFLRedCoeff_Turb, 1.0);
  /* DESCRIPTION: Reduction factor of the CFL coefficient in the turbulent adjoint problem */
  addDoubleOption("CFL_REDUCTION_ADJTURB", CFLRedCoeff_AdjTurb, 1.0);
  /* DESCRIPTION: Number of total iterations */
  addUnsignedLongOption("EXT_ITER", nExtIter, 999999);
  /* DESCRIPTION: External iteration offset due to restart */
  addUnsignedLongOption("EXT_ITER_OFFSET", ExtIter_OffSet, 0);
  // these options share nRKStep as their size, which is not a good idea in general
  /* DESCRIPTION: Runge-Kutta alpha coefficients */
  addDoubleListOption("RK_ALPHA_COEFF", nRKStep, RK_Alpha_Step);
  /* DESCRIPTION: Time Step for dual time stepping simulations (s) */
  addDoubleOption("UNST_TIMESTEP", Delta_UnstTime, 0.0);
  /* DESCRIPTION: Total Physical Time for dual time stepping simulations (s) */
  addDoubleOption("UNST_TIME", Total_UnstTime, 1.0);
  /* DESCRIPTION: Unsteady Courant-Friedrichs-Lewy number of the finest grid */
  addDoubleOption("UNST_CFL_NUMBER", Unst_CFL, 0.0);
  /* DESCRIPTION: Number of internal iterations (dual time method) */
  addUnsignedLongOption("UNST_INT_ITER", Unst_nIntIter, 100);
  /* DESCRIPTION: Integer number of periodic time instances for Harmonic Balance */
  addUnsignedShortOption("TIME_INSTANCES", nTimeInstances, 1);
  /* DESCRIPTION: Time period for Harmonic Balance wihtout moving meshes */
  addDoubleOption("HB_PERIOD", HarmonicBalance_Period, -1.0);
  /* DESCRIPTION: Iteration number to begin unsteady restarts (dual time method) */
  addLongOption("UNST_RESTART_ITER", Unst_RestartIter, 0);
  /* DESCRIPTION: Starting direct solver iteration for the unsteady adjoint */
  addLongOption("UNST_ADJOINT_ITER", Unst_AdjointIter, 0);
  /* DESCRIPTION: Number of iterations to average the objective */
  addLongOption("ITER_AVERAGE_OBJ", Iter_Avg_Objective , 0);
  /* DESCRIPTION: Iteration number to begin unsteady restarts (structural analysis) */
  addLongOption("DYN_RESTART_ITER", Dyn_RestartIter, 0);
  /* DESCRIPTION: Time discretization */
  addEnumOption("TIME_DISCRE_FLOW", Kind_TimeIntScheme_Flow, Time_Int_Map, EULER_IMPLICIT);
  /* DESCRIPTION: Time discretization */
  addEnumOption("TIME_DISCRE_ADJFLOW", Kind_TimeIntScheme_AdjFlow, Time_Int_Map, EULER_IMPLICIT);
  /* DESCRIPTION: Time discretization */
  addEnumOption("TIME_DISCRE_TURB", Kind_TimeIntScheme_Turb, Time_Int_Map, EULER_IMPLICIT);
  /* DESCRIPTION: Time discretization */
  addEnumOption("TIME_DISCRE_ADJTURB", Kind_TimeIntScheme_AdjTurb, Time_Int_Map, EULER_IMPLICIT);
  /* DESCRIPTION: Time discretization */
  addEnumOption("TIME_DISCRE_WAVE", Kind_TimeIntScheme_Wave, Time_Int_Map, EULER_IMPLICIT);
  /* DESCRIPTION: Time discretization */
  addEnumOption("TIME_DISCRE_FEA", Kind_TimeIntScheme_FEA, Time_Int_Map_FEA, NEWMARK_IMPLICIT);
  /* DESCRIPTION: Time discretization */
  addEnumOption("TIME_DISCRE_HEAT", Kind_TimeIntScheme_Heat, Time_Int_Map, EULER_IMPLICIT);
  /* DESCRIPTION: Time discretization */
  addEnumOption("TIME_DISCRE_POISSON", Kind_TimeIntScheme_Poisson, Time_Int_Map, EULER_IMPLICIT);

  /*!\par CONFIG_CATEGORY: Linear solver definition \ingroup Config*/
  /*--- Options related to the linear solvers ---*/

  /*!\brief LINEAR_SOLVER
   *  \n DESCRIPTION: Linear solver for the implicit, mesh deformation, or discrete adjoint systems \n OPTIONS: see \link Linear_Solver_Map \endlink \n DEFAULT: FGMRES \ingroup Config*/
  addEnumOption("LINEAR_SOLVER", Kind_Linear_Solver, Linear_Solver_Map, FGMRES);
  /*!\brief LINEAR_SOLVER_PREC
   *  \n DESCRIPTION: Preconditioner for the Krylov linear solvers \n OPTIONS: see \link Linear_Solver_Prec_Map \endlink \n DEFAULT: LU_SGS \ingroup Config*/
  addEnumOption("LINEAR_SOLVER_PREC", Kind_Linear_Solver_Prec, Linear_Solver_Prec_Map, LU_SGS);
  /* DESCRIPTION: Minimum error threshold for the linear solver for the implicit formulation */
  addDoubleOption("LINEAR_SOLVER_ERROR", Linear_Solver_Error, 1E-5);
  /* DESCRIPTION: Maximum number of iterations of the linear solver for the implicit formulation */
  addUnsignedLongOption("LINEAR_SOLVER_ITER", Linear_Solver_Iter, 10);
  /* DESCRIPTION: Maximum number of iterations of the linear solver for the implicit formulation */
  addUnsignedLongOption("LINEAR_SOLVER_RESTART_FREQUENCY", Linear_Solver_Restart_Frequency, 10);
  /* DESCRIPTION: Relaxation of the flow equations solver for the implicit formulation */
  addDoubleOption("RELAXATION_FACTOR_FLOW", Relaxation_Factor_Flow, 1.0);
  /* DESCRIPTION: Relaxation of the turb equations solver for the implicit formulation */
  addDoubleOption("RELAXATION_FACTOR_TURB", Relaxation_Factor_Turb, 1.0);
  /* DESCRIPTION: Relaxation of the adjoint flow equations solver for the implicit formulation */
  addDoubleOption("RELAXATION_FACTOR_ADJFLOW", Relaxation_Factor_AdjFlow, 1.0);
  /* DESCRIPTION: Roe coefficient */
  addDoubleOption("ROE_KAPPA", Roe_Kappa, 0.5);
  /* DESCRIPTION: Roe-Turkel preconditioning for low Mach number flows */
  addBoolOption("ROE_TURKEL_PREC", Low_Mach_Precon, false);
  /* DESCRIPTION: Post-reconstruction correction for low Mach number flows */
  addBoolOption("LOW_MACH_CORR", Low_Mach_Corr, false);
  /* DESCRIPTION: Time Step for dual time stepping simulations (s) */
  addDoubleOption("MIN_ROE_TURKEL_PREC", Min_Beta_RoeTurkel, 0.01);
  /* DESCRIPTION: Time Step for dual time stepping simulations (s) */
  addDoubleOption("MAX_ROE_TURKEL_PREC", Max_Beta_RoeTurkel, 0.2);
  /* DESCRIPTION: Linear solver for the turbulent adjoint systems */
  addEnumOption("ADJTURB_LIN_SOLVER", Kind_AdjTurb_Linear_Solver, Linear_Solver_Map, FGMRES);
  /* DESCRIPTION: Preconditioner for the turbulent adjoint Krylov linear solvers */
  addEnumOption("ADJTURB_LIN_PREC", Kind_AdjTurb_Linear_Prec, Linear_Solver_Prec_Map, LU_SGS);
  /* DESCRIPTION: Minimum error threshold for the turbulent adjoint linear solver for the implicit formulation */
  addDoubleOption("ADJTURB_LIN_ERROR", AdjTurb_Linear_Error, 1E-5);
  /* DESCRIPTION: Maximum number of iterations of the turbulent adjoint linear solver for the implicit formulation */
  addUnsignedShortOption("ADJTURB_LIN_ITER", AdjTurb_Linear_Iter, 10);
  /* DESCRIPTION: Entropy fix factor */
  addDoubleOption("ENTROPY_FIX_COEFF", EntropyFix_Coeff, 0.001);
  /* DESCRIPTION: Linear solver for the discete adjoint systems */
  addEnumOption("DISCADJ_LIN_SOLVER", Kind_DiscAdj_Linear_Solver, Linear_Solver_Map, FGMRES);
  /* DESCRIPTION: Preconditioner for the discrete adjoint Krylov linear solvers */
  addEnumOption("DISCADJ_LIN_PREC", Kind_DiscAdj_Linear_Prec, Linear_Solver_Prec_Map, ILU);
  /* DESCRIPTION: Linear solver for the discete adjoint systems */
  addEnumOption("FSI_DISCADJ_LIN_SOLVER_STRUC", Kind_DiscAdj_Linear_Solver_FSI_Struc, Linear_Solver_Map, CONJUGATE_GRADIENT);
  /* DESCRIPTION: Preconditioner for the discrete adjoint Krylov linear solvers */
  addEnumOption("FSI_DISCADJ_LIN_PREC_STRUC", Kind_DiscAdj_Linear_Prec_FSI_Struc, Linear_Solver_Prec_Map, JACOBI);
  
  /*!\par CONFIG_CATEGORY: Convergence\ingroup Config*/
  /*--- Options related to convergence ---*/
  
  /*!\brief CONV_CRITERIA
   *  \n DESCRIPTION: Convergence criteria \n OPTIONS: see \link Converge_Crit_Map \endlink \n DEFAULT: RESIDUAL \ingroup Config*/
  addEnumOption("CONV_CRITERIA", ConvCriteria, Converge_Crit_Map, RESIDUAL);
  /*!\brief RESIDUAL_REDUCTION \n DESCRIPTION: Residual reduction (order of magnitude with respect to the initial value)\n DEFAULT: 3.0 \ingroup Config*/
  addDoubleOption("RESIDUAL_REDUCTION", OrderMagResidual, 3.0);
  /*!\brief RESIDUAL_MINVAL\n DESCRIPTION: Min value of the residual (log10 of the residual)\n DEFAULT: -8.0 \ingroup Config*/
  addDoubleOption("RESIDUAL_MINVAL", MinLogResidual, -8.0);
  /* DESCRIPTION: Residual reduction (order of magnitude with respect to the initial value) */
  addDoubleOption("RESIDUAL_REDUCTION_FSI", OrderMagResidualFSI, 3.0);
  /* DESCRIPTION: Min value of the residual (log10 of the residual) */
  addDoubleOption("RESIDUAL_MINVAL_FSI", MinLogResidualFSI, -5.0);
  /*!\brief RESIDUAL_REDUCTION \n DESCRIPTION: Residual reduction (order of magnitude with respect to the initial value)\n DEFAULT: 3.0 \ingroup Config*/
  addDoubleOption("RESIDUAL_REDUCTION_BGS_FLOW", OrderMagResidual_BGS_F, 3.0);
  /*!\brief RESIDUAL_MINVAL\n DESCRIPTION: Min value of the residual (log10 of the residual)\n DEFAULT: -8.0 \ingroup Config*/
  addDoubleOption("RESIDUAL_MINVAL_BGS_FLOW", MinLogResidual_BGS_F, -8.0);
  /*!\brief RESIDUAL_REDUCTION \n DESCRIPTION: Residual reduction (order of magnitude with respect to the initial value)\n DEFAULT: 3.0 \ingroup Config*/
  addDoubleOption("RESIDUAL_REDUCTION_BGS_STRUCTURE", OrderMagResidual_BGS_S, 3.0);
  /*!\brief RESIDUAL_MINVAL\n DESCRIPTION: Min value of the residual (log10 of the residual)\n DEFAULT: -8.0 \ingroup Config*/
  addDoubleOption("RESIDUAL_MINVAL_BGS_STRUCTURE", MinLogResidual_BGS_S, -8.0);
  /* DESCRIPTION: FEM: UTOL = norm(Delta_U(k)) / norm(U(k)) */
  addDoubleOption("RESIDUAL_FEM_UTOL", Res_FEM_UTOL, -9.0);
  /* DESCRIPTION: FEM: RTOL = norm(Residual(k)) / norm(Residual(0)) */
  addDoubleOption("RESIDUAL_FEM_RTOL", Res_FEM_RTOL, -9.0);
  /* DESCRIPTION: FEM: ETOL = Delta_U(k) * Residual(k) / Delta_U(0) * Residual(0) */
  addDoubleOption("RESIDUAL_FEM_ETOL", Res_FEM_ETOL, -9.0);
  /*!\brief RESIDUAL_FUNC_FLOW\n DESCRIPTION: Flow functional for the Residual criteria\n OPTIONS: See \link Residual_Map \endlink \n DEFAULT: RHO_RESIDUAL \ingroup Config*/
  addEnumOption("RESIDUAL_FUNC_FLOW", Residual_Func_Flow, Residual_Map, RHO_RESIDUAL);
  /*!\brief STARTCONV_ITER\n DESCRIPTION: Iteration number to begin convergence monitoring\n DEFAULT: 5 \ingroup Config*/
  addUnsignedLongOption("STARTCONV_ITER", StartConv_Iter, 5);
  /*!\brief CAUCHY_ELEMS\n DESCRIPTION: Number of elements to apply the criteria. \n DEFAULT 100 \ingroup Config*/
  addUnsignedShortOption("CAUCHY_ELEMS", Cauchy_Elems, 100);
  /*!\brief CAUCHY_EPS\n DESCRIPTION: Epsilon to control the series convergence \n DEFAULT: 1e-10 \ingroup Config*/
  addDoubleOption("CAUCHY_EPS", Cauchy_Eps, 1E-10);
  /*!\brief CAUCHY_FUNC_FLOW
   *  \n DESCRIPTION: Flow functional for the Cauchy criteria \n OPTIONS: see \link Objective_Map \endlink \n DEFAULT: DRAG_COEFFICIENT \ingroup Config*/
  addEnumOption("CAUCHY_FUNC_FLOW", Cauchy_Func_Flow, Objective_Map, DRAG_COEFFICIENT);
  /*!\brief CAUCHY_FUNC_ADJFLOW\n DESCRIPTION: Adjoint functional for the Cauchy criteria.\n OPTIONS: See \link Sens_Map \endlink. \n DEFAULT: SENS_GEOMETRY \ingroup Config*/
  addEnumOption("CAUCHY_FUNC_ADJFLOW", Cauchy_Func_AdjFlow, Sens_Map, SENS_GEOMETRY);

  /*!\par CONFIG_CATEGORY: Multi-grid \ingroup Config*/
  /*--- Options related to Multi-grid ---*/

  /*!\brief START_UP_ITER \n DESCRIPTION: Start up iterations using the fine grid only. DEFAULT: 0 \ingroup Config*/
  addUnsignedShortOption("START_UP_ITER", nStartUpIter, 0);
  /*!\brief MGLEVEL\n DESCRIPTION: Multi-grid Levels. DEFAULT: 0 \ingroup Config*/
  addUnsignedShortOption("MGLEVEL", nMGLevels, 0);
  /*!\brief MGCYCLE\n DESCRIPTION: Multi-grid cycle. OPTIONS: See \link MG_Cycle_Map \endlink. Defualt V_CYCLE \ingroup Config*/
  addEnumOption("MGCYCLE", MGCycle, MG_Cycle_Map, V_CYCLE);
  /*!\brief MG_PRE_SMOOTH\n DESCRIPTION: Multi-grid pre-smoothing level \ingroup Config*/
  addUShortListOption("MG_PRE_SMOOTH", nMG_PreSmooth, MG_PreSmooth);
  /*!\brief MG_POST_SMOOTH\n DESCRIPTION: Multi-grid post-smoothing level \ingroup Config*/
  addUShortListOption("MG_POST_SMOOTH", nMG_PostSmooth, MG_PostSmooth);
  /*!\brief MG_CORRECTION_SMOOTH\n DESCRIPTION: Jacobi implicit smoothing of the correction \ingroup Config*/
  addUShortListOption("MG_CORRECTION_SMOOTH", nMG_CorrecSmooth, MG_CorrecSmooth);
  /*!\brief MG_DAMP_RESTRICTION\n DESCRIPTION: Damping factor for the residual restriction. DEFAULT: 0.75 \ingroup Config*/
  addDoubleOption("MG_DAMP_RESTRICTION", Damp_Res_Restric, 0.75);
  /*!\brief MG_DAMP_PROLONGATION\n DESCRIPTION: Damping factor for the correction prolongation. DEFAULT 0.75 \ingroup Config*/
  addDoubleOption("MG_DAMP_PROLONGATION", Damp_Correc_Prolong, 0.75);

  /*!\par CONFIG_CATEGORY: Spatial Discretization \ingroup Config*/
  /*--- Options related to the spatial discretization ---*/

  /*!\brief NUM_METHOD_GRAD
   *  \n DESCRIPTION: Numerical method for spatial gradients \n OPTIONS: See \link Gradient_Map \endlink. \n DEFAULT: WEIGHTED_LEAST_SQUARES. \ingroup Config*/
  addEnumOption("NUM_METHOD_GRAD", Kind_Gradient_Method, Gradient_Map, WEIGHTED_LEAST_SQUARES);
  /*!\brief LIMITER_COEFF
   *  \n DESCRIPTION: Coefficient for the limiter. DEFAULT value 0.5. Larger values decrease the extent of limiting, values approaching zero cause lower-order approximation to the solution. \ingroup Config */
  addDoubleOption("LIMITER_COEFF", LimiterCoeff, 0.5);
  /*!\brief LIMITER_ITER
   *  \n DESCRIPTION: Freeze the value of the limiter after a number of iterations. DEFAULT value 999999. \ingroup Config*/
  addUnsignedLongOption("LIMITER_ITER", LimiterIter, 999999);
  /*!\brief SHARP_EDGES_COEFF
   *  \n DESCRIPTION: Coefficient for detecting the limit of the sharp edges. DEFAULT value 3.0.  Use with sharp edges limiter. \ingroup Config*/
  addDoubleOption("SHARP_EDGES_COEFF", SharpEdgesCoeff, 3.0);

  /*!\brief CONV_NUM_METHOD_FLOW
   *  \n DESCRIPTION: Convective numerical method \n OPTIONS: See \link Upwind_Map \endlink , \link Centered_Map \endlink. \ingroup Config*/
  addConvectOption("CONV_NUM_METHOD_FLOW", Kind_ConvNumScheme_Flow, Kind_Centered_Flow, Kind_Upwind_Flow);
  /*!\brief SPATIAL_ORDER_FLOW
   *  \n DESCRIPTION: Spatial numerical order integration \n OPTIONS: See \link SpatialOrder_Map \endlink \n DEFAULT: SECOND_ORDER \ingroup Config*/
  addEnumOption("SPATIAL_ORDER_FLOW", SpatialOrder_Flow, SpatialOrder_Map, SECOND_ORDER);
  /*!\brief SLOPE_LIMITER_FLOW
   * DESCRIPTION: Slope limiter for the direct solution. \n OPTIONS: See \link Limiter_Map \endlink \n DEFAULT VENKATAKRISHNAN \ingroup Config*/
  addEnumOption("SLOPE_LIMITER_FLOW", Kind_SlopeLimit_Flow, Limiter_Map, VENKATAKRISHNAN);
  default_ad_coeff_flow[0] = 0.15; default_ad_coeff_flow[1] = 0.5; default_ad_coeff_flow[2] = 0.02;
  /*!\brief AD_COEFF_FLOW \n DESCRIPTION: 1st, 2nd and 4th order artificial dissipation coefficients \ingroup Config*/
  addDoubleArrayOption("AD_COEFF_FLOW", 3, Kappa_Flow, default_ad_coeff_flow);

  /*!\brief CONV_NUM_METHOD_ADJFLOW
   *  \n DESCRIPTION: Convective numerical method for the adjoint solver.
   *  \n OPTIONS:  See \link Upwind_Map \endlink , \link Centered_Map \endlink. Note: not all methods are guaranteed to be implemented for the adjoint solver. \ingroup Config */
  addConvectOption("CONV_NUM_METHOD_ADJFLOW", Kind_ConvNumScheme_AdjFlow, Kind_Centered_AdjFlow, Kind_Upwind_AdjFlow);
  /*!\brief SPATIAL_ORDER_ADJFLOW
   *  \n DESCRIPTION: Spatial numerical order integration \n OPTIONS: See \link SpatialOrder_Map \endlink \n DEFAULT: SECOND_ORDER \ingroup Config*/
  addEnumOption("SPATIAL_ORDER_ADJFLOW", SpatialOrder_AdjFlow, SpatialOrder_Map, SECOND_ORDER);
  /*!\brief SLOPE_LIMITER_ADJFLOW
     * DESCRIPTION: Slope limiter for the adjoint solution. \n OPTIONS: See \link Limiter_Map \endlink \n DEFAULT VENKATAKRISHNAN \ingroup Config*/
  addEnumOption("SLOPE_LIMITER_ADJFLOW", Kind_SlopeLimit_AdjFlow, Limiter_Map, VENKATAKRISHNAN);
  default_ad_coeff_adj[0] = 0.15; default_ad_coeff_adj[1] = 0.5; default_ad_coeff_adj[2] = 0.02;
  /*!\brief AD_COEFF_ADJFLOW
   *  \n DESCRIPTION: 1st, 2nd and 4th order artificial dissipation coefficients for the adjoint solver.
   *  \n FORMAT and default values: AD_COEFF_ADJFLOW = (0.15, 0.5, 0.02) \ingroup Config*/
  addDoubleArrayOption("AD_COEFF_ADJFLOW", 3, Kappa_AdjFlow, default_ad_coeff_adj);

  /*!\brief SPATIAL_ORDER_TURB
   *  \n DESCRIPTION: Spatial numerical order integration.\n OPTIONS: See \link SpatialOrder_Map \endlink \n DEFAULT: FIRST_ORDER \ingroup Config*/
  addEnumOption("SPATIAL_ORDER_TURB", SpatialOrder_Turb, SpatialOrder_Map, FIRST_ORDER);
  /*!\brief SLOPE_LIMITER_TURB
   *  \n DESCRIPTION: Slope limiter  \n OPTIONS: See \link Limiter_Map \endlink \n DEFAULT VENKATAKRISHNAN \ingroup Config*/
  addEnumOption("SLOPE_LIMITER_TURB", Kind_SlopeLimit_Turb, Limiter_Map, VENKATAKRISHNAN);
  /*!\brief CONV_NUM_METHOD_TURB
   *  \n DESCRIPTION: Convective numerical method \ingroup Config*/
  addConvectOption("CONV_NUM_METHOD_TURB", Kind_ConvNumScheme_Turb, Kind_Centered_Turb, Kind_Upwind_Turb);
  
  /*!\brief SPATIAL_ORDER_ADJTURB
   *  \n DESCRIPTION: Spatial numerical order integration \n OPTIONS: See \link SpatialOrder_Map \endlink \n DEFAULT: FIRST_ORDER \ingroup Config*/
  addEnumOption("SPATIAL_ORDER_ADJTURB", SpatialOrder_AdjTurb, SpatialOrder_Map, FIRST_ORDER);
  /*!\brief SLOPE_LIMITER_ADJTURB
   *  \n DESCRIPTION: Slope limiter \n OPTIONS: See \link Limiter_Map \endlink \n DEFAULT VENKATAKRISHNAN \ingroup Config */
  addEnumOption("SLOPE_LIMITER_ADJTURB", Kind_SlopeLimit_AdjTurb, Limiter_Map, VENKATAKRISHNAN);
  /*!\brief CONV_NUM_METHOD_ADJTURB\n DESCRIPTION: Convective numerical method for the adjoint/turbulent problem \ingroup Config*/
  addConvectOption("CONV_NUM_METHOD_ADJTURB", Kind_ConvNumScheme_AdjTurb, Kind_Centered_AdjTurb, Kind_Upwind_AdjTurb);

  /* DESCRIPTION: Viscous limiter mean flow equations */
  addBoolOption("VISCOUS_LIMITER_FLOW", Viscous_Limiter_Flow, false);
  /* DESCRIPTION: Viscous limiter turbulent equations */
  addBoolOption("VISCOUS_LIMITER_TURB", Viscous_Limiter_Turb, false);
  
  /*!\par CONFIG_CATEGORY: Adjoint and Gradient \ingroup Config*/
  /*--- Options related to the adjoint and gradient ---*/

  /*!\brief LIMIT_ADJFLOW \n DESCRIPTION: Limit value for the adjoint variable.\n DEFAULT: 1E6. \ingroup Config*/
  addDoubleOption("LIMIT_ADJFLOW", AdjointLimit, 1E6);
  /*!\brief MG_ADJFLOW\n DESCRIPTION: Multigrid with the adjoint problem. \n Defualt: YES \ingroup Config*/
  addBoolOption("MG_ADJFLOW", MG_AdjointFlow, true);

  /*!\brief OBJECTIVE_WEIGHT  \n DESCRIPTION: Adjoint problem boundary condition weights. Applies scaling factor to objective(s) \ingroup Config*/
  addDoubleListOption("OBJECTIVE_WEIGHT", nObjW, Weight_ObjFunc);
  /*!\brief OBJECTIVE_FUNCTION
   *  \n DESCRIPTION: Adjoint problem boundary condition \n OPTIONS: see \link Objective_Map \endlink \n DEFAULT: DRAG_COEFFICIENT \ingroup Config*/
  addEnumListOption("OBJECTIVE_FUNCTION", nObj, Kind_ObjFunc, Objective_Map);

  /* DESCRIPTION: parameter for the definition of a complex objective function */
  addDoubleOption("DCD_DCL_VALUE", dCD_dCL, 0.0);
  /* DESCRIPTION: parameter for the definition of a complex objective function */
  addDoubleOption("DCD_DCM_VALUE", dCD_dCM, 0.0);

  default_obj_coeff[0]=0.0; default_obj_coeff[1]=0.0; default_obj_coeff[2]=0.0;
  default_obj_coeff[3]=0.0;  default_obj_coeff[4]=0.0;
  /*!\brief OBJ_CHAIN_RULE_COEFF
  * \n DESCRIPTION: Coefficients defining the objective function gradient using the chain rule
  * with area-averaged outlet primitive variables. This is used with the genereralized outflow
  * objective.  \ingroup Config   */
  addDoubleArrayOption("OBJ_CHAIN_RULE_COEFF",5,Obj_ChainRuleCoeff,default_obj_coeff);

  default_geo_loc[0] = 0.0; default_geo_loc[1] = 1.0;
  /* DESCRIPTION: Definition of the airfoil section */
  addDoubleArrayOption("GEO_LOCATION_SECTIONS", 2, Section_Location, default_geo_loc);
  /* DESCRIPTION: Identify the axis of the section */
  addEnumOption("GEO_ORIENTATION_SECTIONS", Axis_Orientation, Axis_Orientation_Map, Y_AXIS);
  /* DESCRIPTION: Percentage of new elements (% of the original number of elements) */
  addUnsignedShortOption("GEO_NUMBER_SECTIONS", nSections, 5);
  /* DESCRIPTION: Number of section cuts to make when calculating internal volume */
  addUnsignedShortOption("GEO_VOLUME_SECTIONS", nVolSections, 101);
  /* DESCRIPTION: Output sectional forces for specified markers. */
  addBoolOption("GEO_PLOT_SECTIONS", Plot_Section_Forces, false);
  /* DESCRIPTION: Mode of the GDC code (analysis, or gradient) */
  addEnumOption("GEO_MODE", GeometryMode, GeometryMode_Map, FUNCTION);

  /* DESCRIPTION: Drag weight in sonic boom Objective Function (from 0.0 to 1.0) */
  addDoubleOption("DRAG_IN_SONICBOOM", WeightCd, 0.0);
  /* DESCRIPTION: Sensitivity smoothing  */
  addEnumOption("SENS_SMOOTHING", Kind_SensSmooth, Sens_Smoothing_Map, NO_SMOOTH);
  /* DESCRIPTION: Adjoint frozen viscosity */
  addBoolOption("FROZEN_VISC", Frozen_Visc, true);
   /* DESCRIPTION:  */
  addDoubleOption("FIX_AZIMUTHAL_LINE", FixAzimuthalLine, 90.0);
  /*!\brief SENS_REMOVE_SHARP
   * \n DESCRIPTION: Remove sharp edges from the sensitivity evaluation  \n Format: SENS_REMOVE_SHARP = YES \n DEFAULT: NO \ingroup Config*/
  addBoolOption("SENS_REMOVE_SHARP", Sens_Remove_Sharp, false);

  /*!\par CONFIG_CATEGORY: Input/output files and formats \ingroup Config */
  /*--- Options related to input/output files and formats ---*/

  /*!\brief OUTPUT_FORMAT \n DESCRIPTION: I/O format for output plots. \n OPTIONS: see \link Output_Map \endlink \n DEFAULT: TECPLOT \ingroup Config */
  addEnumOption("OUTPUT_FORMAT", Output_FileFormat, Output_Map, TECPLOT);
  /*!\brief ACTDISK_JUMP \n DESCRIPTION: The jump is given by the difference in values or a ratio */
  addEnumOption("ACTDISK_JUMP", ActDisk_Jump, Jump_Map, DIFFERENCE);
  /*!\brief MESH_FORMAT \n DESCRIPTION: Mesh input file format \n OPTIONS: see \link Input_Map \endlink \n DEFAULT: SU2 \ingroup Config*/
  addEnumOption("MESH_FORMAT", Mesh_FileFormat, Input_Map, SU2);
  /* DESCRIPTION:  Mesh input file */
  addStringOption("MESH_FILENAME", Mesh_FileName, string("mesh.su2"));
  /*!\brief MESH_OUT_FILENAME \n DESCRIPTION: Mesh output file name. Used when converting, scaling, or deforming a mesh. \n DEFAULT: mesh_out.su2 \ingroup Config*/
  addStringOption("MESH_OUT_FILENAME", Mesh_Out_FileName, string("mesh_out.su2"));

  /*!\brief CONV_FILENAME \n DESCRIPTION: Output file convergence history (w/o extension) \n DEFAULT: history \ingroup Config*/
  addStringOption("CONV_FILENAME", Conv_FileName, string("history"));
  /*!\brief BREAKDOWN_FILENAME \n DESCRIPTION: Output file forces breakdown \ingroup Config*/
  addStringOption("BREAKDOWN_FILENAME", Breakdown_FileName, string("forces_breakdown.dat"));
  /*!\brief CONV_FILENAME \n DESCRIPTION: Output file convergence history (w/o extension) \n DEFAULT: history \ingroup Config*/
  addStringOption("CONV_FILENAME_FSI", Conv_FileName_FSI, string("historyFSI.csv"));
  /* DESCRIPTION: Viscous limiter turbulent equations */
  addBoolOption("WRITE_CONV_FILENAME_FSI", Write_Conv_FSI, false);
  /*!\brief SOLUTION_FLOW_FILENAME \n DESCRIPTION: Restart flow input file (the file output under the filename set by RESTART_FLOW_FILENAME) \n DEFAULT: solution_flow.dat \ingroup Config */
  addStringOption("SOLUTION_FLOW_FILENAME", Solution_FlowFileName, string("solution_flow.dat"));
  /*!\brief SOLUTION_ADJ_FILENAME\n DESCRIPTION: Restart adjoint input file. Objective function abbreviation is expected. \ingroup Config*/
  addStringOption("SOLUTION_ADJ_FILENAME", Solution_AdjFileName, string("solution_adj.dat"));
  /*!\brief SOLUTION_FLOW_FILENAME \n DESCRIPTION: Restart structure input file (the file output under the filename set by RESTART_FLOW_FILENAME) \n Default: solution_flow.dat \ingroup Config */
  addStringOption("SOLUTION_STRUCTURE_FILENAME", Solution_FEMFileName, string("solution_structure.dat"));
  /*!\brief SOLUTION_FLOW_FILENAME \n DESCRIPTION: Restart structure input file (the file output under the filename set by RESTART_FLOW_FILENAME) \n Default: solution_flow.dat \ingroup Config */
  addStringOption("SOLUTION_ADJ_STRUCTURE_FILENAME", Solution_AdjFEMFileName, string("solution_adjoint_structure.dat"));
  /*!\brief RESTART_FLOW_FILENAME \n DESCRIPTION: Output file restart flow \ingroup Config*/
  addStringOption("RESTART_FLOW_FILENAME", Restart_FlowFileName, string("restart_flow.dat"));
  /*!\brief RESTART_ADJ_FILENAME  \n DESCRIPTION: Output file restart adjoint. Objective function abbreviation will be appended. \ingroup Config*/
  addStringOption("RESTART_ADJ_FILENAME", Restart_AdjFileName, string("restart_adj.dat"));
  /*!\brief RESTART_WAVE_FILENAME \n DESCRIPTION: Output file restart wave \ingroup Config*/
  addStringOption("RESTART_WAVE_FILENAME", Restart_WaveFileName, string("restart_wave.dat"));
  /*!\brief RESTART_STRUCTURE_FILENAME \n DESCRIPTION: Output file restart structure \ingroup Config*/
  addStringOption("RESTART_STRUCTURE_FILENAME", Restart_FEMFileName, string("restart_structure.dat"));
  /*!\brief RESTART_ADJ_STRUCTURE_FILENAME \n DESCRIPTION: Output file restart structure \ingroup Config*/
  addStringOption("RESTART_ADJ_STRUCTURE_FILENAME", Restart_AdjFEMFileName, string("restart_adjoint_structure.dat"));
  /*!\brief VOLUME_FLOW_FILENAME  \n DESCRIPTION: Output file flow (w/o extension) variables \ingroup Config */
  addStringOption("VOLUME_FLOW_FILENAME", Flow_FileName, string("flow"));
  /*!\brief VOLUME_STRUCTURE_FILENAME
   * \n  DESCRIPTION: Output file structure (w/o extension) variables \ingroup Config*/
  addStringOption("VOLUME_STRUCTURE_FILENAME", Structure_FileName, string("structure"));
  /*!\brief VOLUME_ADJ_STRUCTURE_FILENAME
   * \n  DESCRIPTION: Output file structure (w/o extension) variables \ingroup Config*/
  addStringOption("VOLUME_ADJ_STRUCTURE_FILENAME", AdjStructure_FileName, string("adj_structure"));
  /*!\brief SURFACE_STRUCTURE_FILENAME
   *  \n DESCRIPTION: Output file structure (w/o extension) variables \ingroup Config*/
  addStringOption("SURFACE_STRUCTURE_FILENAME", SurfStructure_FileName, string("surface_structure"));
  /*!\brief SURFACE_STRUCTURE_FILENAME
   *  \n DESCRIPTION: Output file structure (w/o extension) variables \ingroup Config*/
  addStringOption("SURFACE_ADJ_STRUCTURE_FILENAME", AdjSurfStructure_FileName, string("adj_surface_structure"));
  /*!\brief SURFACE_WAVE_FILENAME
   *  \n DESCRIPTION: Output file structure (w/o extension) variables \ingroup Config*/
  addStringOption("SURFACE_WAVE_FILENAME", SurfWave_FileName, string("surface_wave"));
  /*!\brief SURFACE_HEAT_FILENAME
   *  \n DESCRIPTION: Output file structure (w/o extension) variables \ingroup Config */
  addStringOption("SURFACE_HEAT_FILENAME", SurfHeat_FileName, string("surface_heat"));
  /*!\brief VOLUME_WAVE_FILENAME
   *  \n DESCRIPTION: Output file wave (w/o extension) variables  \ingroup Config*/
  addStringOption("VOLUME_WAVE_FILENAME", Wave_FileName, string("wave"));
  /*!\brief VOLUME_HEAT_FILENAME
   *  \n DESCRIPTION: Output file wave (w/o extension) variables  \ingroup Config*/
  addStringOption("VOLUME_HEAT_FILENAME", Heat_FileName, string("heat"));
  /*!\brief VOLUME_ADJWAVE_FILENAME
   *  \n DESCRIPTION: Output file adj. wave (w/o extension) variables  \ingroup Config*/
  addStringOption("VOLUME_ADJWAVE_FILENAME", AdjWave_FileName, string("adjoint_wave"));
  /*!\brief VOLUME_ADJ_FILENAME
   *  \n DESCRIPTION: Output file adjoint (w/o extension) variables  \ingroup Config*/
  addStringOption("VOLUME_ADJ_FILENAME", Adj_FileName, string("adjoint"));
  /*!\brief GRAD_OBJFUNC_FILENAME
   *  \n DESCRIPTION: Output objective function gradient  \ingroup Config*/
  addStringOption("GRAD_OBJFUNC_FILENAME", ObjFunc_Grad_FileName, string("of_grad.dat"));
  /*!\brief VALUE_OBJFUNC_FILENAME
   *  \n DESCRIPTION: Output objective function  \ingroup Config*/
  addStringOption("VALUE_OBJFUNC_FILENAME", ObjFunc_Value_FileName, string("of_func.dat"));
  /*!\brief SURFACE_FLOW_FILENAME
   *  \n DESCRIPTION: Output file surface flow coefficient (w/o extension)  \ingroup Config*/
  addStringOption("SURFACE_FLOW_FILENAME", SurfFlowCoeff_FileName, string("surface_flow"));
  /*!\brief SURFACE_ADJ_FILENAME
   *  \n DESCRIPTION: Output file surface adjoint coefficient (w/o extension)  \ingroup Config*/
  addStringOption("SURFACE_ADJ_FILENAME", SurfAdjCoeff_FileName, string("surface_adjoint"));
  /*!\brief SURFACE_SENS_FILENAME_FILENAME
   *  \n DESCRIPTION: Output file surface sensitivity (discrete adjoint) (w/o extension)  \ingroup Config*/
  addStringOption("SURFACE_SENS_FILENAME", SurfSens_FileName, string("surface_sens"));
  /*!\brief VOLUME_SENS_FILENAME
   *  \n DESCRIPTION: Output file volume sensitivity (discrete adjoint))  \ingroup Config*/
  addStringOption("VOLUME_SENS_FILENAME", VolSens_FileName, string("volume_sens"));
  /*!\brief WRT_SOL_FREQ
   *  \n DESCRIPTION: Writing solution file frequency  \ingroup Config*/
  addUnsignedLongOption("WRT_SOL_FREQ", Wrt_Sol_Freq, 1000);
  /*!\brief WRT_SOL_FREQ_DUALTIME
   *  \n DESCRIPTION: Writing solution file frequency for dual time  \ingroup Config*/
  addUnsignedLongOption("WRT_SOL_FREQ_DUALTIME", Wrt_Sol_Freq_DualTime, 1);
  /*!\brief WRT_CON_FREQ
   *  \n DESCRIPTION: Writing convergence history frequency  \ingroup Config*/
  addUnsignedLongOption("WRT_CON_FREQ",  Wrt_Con_Freq, 1);
  /*!\brief WRT_CON_FREQ_DUALTIME
   *  \n DESCRIPTION: Writing convergence history frequency for the dual time  \ingroup Config*/
  addUnsignedLongOption("WRT_CON_FREQ_DUALTIME",  Wrt_Con_Freq_DualTime, 10);
  /*!\brief LOW_MEMORY_OUTPUT
   *  \n DESCRIPTION: Output less information for lower memory use.  \ingroup Config*/
  addBoolOption("LOW_MEMORY_OUTPUT", Low_MemoryOutput, false);
  /*!\brief WRT_VOL_SOL
   *  \n DESCRIPTION: Write a volume solution file  \ingroup Config*/
  addBoolOption("WRT_VOL_SOL", Wrt_Vol_Sol, true);
  /*!\brief WRT_SRF_SOL
   *  \n DESCRIPTION: Write a surface solution file  \ingroup Config*/
  addBoolOption("WRT_SRF_SOL", Wrt_Srf_Sol, true);
  /*!\brief WRT_CSV_SOL
   *  \n DESCRIPTION: Write a surface CSV solution file  \ingroup Config*/
  addBoolOption("WRT_CSV_SOL", Wrt_Csv_Sol, true);
  /*!\brief WRT_RESIDUALS
   *  \n DESCRIPTION: Output residual info to solution/restart file  \ingroup Config*/
  addBoolOption("WRT_RESIDUALS", Wrt_Residuals, false);
  /*!\brief WRT_LIMITERS
   *  \n DESCRIPTION: Output limiter value information to solution/restart file  \ingroup Config*/
  addBoolOption("WRT_LIMITERS", Wrt_Limiters, false);
  /*!\brief WRT_SHARPEDGES
   *  \n DESCRIPTION: Output sharp edge limiter information to solution/restart file  \ingroup Config*/
  addBoolOption("WRT_SHARPEDGES", Wrt_SharpEdges, false);
  /* DESCRIPTION: Output the rind layers in the solution files  \ingroup Config*/
  addBoolOption("WRT_HALO", Wrt_Halo, false);
  /*!\brief ONE_D_OUTPUT
   *  \n DESCRIPTION: Output averaged outlet flow values on specified exit marker. \n Use with MARKER_OUT_1D. \ingroup Config*/
  addBoolOption("ONE_D_OUTPUT", Wrt_1D_Output, false);
  /*!\brief CONSOLE_OUTPUT_VERBOSITY
   *  \n DESCRIPTION: Verbosity level for console output  \ingroup Config*/
  addEnumOption("CONSOLE_OUTPUT_VERBOSITY", Console_Output_Verb, Verb_Map, VERB_HIGH);


  /*!\par CONFIG_CATEGORY: Dynamic mesh definition \ingroup Config*/
  /*--- Options related to dynamic meshes ---*/

  /* DESCRIPTION: Mesh motion for unsteady simulations */
  addBoolOption("GRID_MOVEMENT", Grid_Movement, false);
  /* DESCRIPTION: Type of mesh motion */
  addEnumListOption("GRID_MOVEMENT_KIND", nGridMovement, Kind_GridMovement, GridMovement_Map);
  /* DESCRIPTION: Marker(s) of moving surfaces (MOVING_WALL or DEFORMING grid motion). */
  addStringListOption("MARKER_MOVING", nMarker_Moving, Marker_Moving);
  /* DESCRIPTION: Mach number (non-dimensional, based on the mesh velocity and freestream vals.) */
  addDoubleOption("MACH_MOTION", Mach_Motion, 0.0);
  /* DESCRIPTION: Coordinates of the rigid motion origin */
  addDoubleListOption("MOTION_ORIGIN_X", nMotion_Origin_X, Motion_Origin_X);
  /* DESCRIPTION: Coordinates of the rigid motion origin */
  addDoubleListOption("MOTION_ORIGIN_Y", nMotion_Origin_Y, Motion_Origin_Y);
  /* DESCRIPTION: Coordinates of the rigid motion origin */
  addDoubleListOption("MOTION_ORIGIN_Z", nMotion_Origin_Z, Motion_Origin_Z);
  /* DESCRIPTION: Translational velocity vector (m/s) in the x, y, & z directions (RIGID_MOTION only) */
  addDoubleListOption("TRANSLATION_RATE_X", nTranslation_Rate_X, Translation_Rate_X);
  /* DESCRIPTION: Translational velocity vector (m/s) in the x, y, & z directions (RIGID_MOTION only) */
  addDoubleListOption("TRANSLATION_RATE_Y", nTranslation_Rate_Y, Translation_Rate_Y);
  /* DESCRIPTION: Translational velocity vector (m/s) in the x, y, & z directions (RIGID_MOTION only) */
  addDoubleListOption("TRANSLATION_RATE_Z", nTranslation_Rate_Z, Translation_Rate_Z);
  /* DESCRIPTION: Angular velocity vector (rad/s) about x, y, & z axes (RIGID_MOTION only) */
  addDoubleListOption("ROTATION_RATE_X", nRotation_Rate_X, Rotation_Rate_X);
  /* DESCRIPTION: Angular velocity vector (rad/s) about x, y, & z axes (RIGID_MOTION only) */
  addDoubleListOption("ROTATION_RATE_Y", nRotation_Rate_Y, Rotation_Rate_Y);
  /* DESCRIPTION: Angular velocity vector (rad/s) about x, y, & z axes (RIGID_MOTION only) */
  addDoubleListOption("ROTATION_RATE_Z", nRotation_Rate_Z, Rotation_Rate_Z);
  /* DESCRIPTION: Pitching angular freq. (rad/s) about x, y, & z axes (RIGID_MOTION only) */
  addDoubleListOption("PITCHING_OMEGA_X", nPitching_Omega_X, Pitching_Omega_X);
  /* DESCRIPTION: Pitching angular freq. (rad/s) about x, y, & z axes (RIGID_MOTION only) */
  addDoubleListOption("PITCHING_OMEGA_Y", nPitching_Omega_Y, Pitching_Omega_Y);
  /* DESCRIPTION: Pitching angular freq. (rad/s) about x, y, & z axes (RIGID_MOTION only) */
  addDoubleListOption("PITCHING_OMEGA_Z", nPitching_Omega_Z, Pitching_Omega_Z);
  /* DESCRIPTION: Pitching amplitude (degrees) about x, y, & z axes (RIGID_MOTION only) */
  addDoubleListOption("PITCHING_AMPL_X", nPitching_Ampl_X, Pitching_Ampl_X);
  /* DESCRIPTION: Pitching amplitude (degrees) about x, y, & z axes (RIGID_MOTION only) */
  addDoubleListOption("PITCHING_AMPL_Y", nPitching_Ampl_Y, Pitching_Ampl_Y);
  /* DESCRIPTION: Pitching amplitude (degrees) about x, y, & z axes (RIGID_MOTION only) */
  addDoubleListOption("PITCHING_AMPL_Z", nPitching_Ampl_Z, Pitching_Ampl_Z);
  /* DESCRIPTION: Pitching phase offset (degrees) about x, y, & z axes (RIGID_MOTION only) */
  addDoubleListOption("PITCHING_PHASE_X", nPitching_Phase_X, Pitching_Phase_X);
  /* DESCRIPTION: Pitching phase offset (degrees) about x, y, & z axes (RIGID_MOTION only) */
  addDoubleListOption("PITCHING_PHASE_Y", nPitching_Phase_Y, Pitching_Phase_Y);
  /* DESCRIPTION: Pitching phase offset (degrees) about x, y, & z axes (RIGID_MOTION only) */
  addDoubleListOption("PITCHING_PHASE_Z", nPitching_Phase_Z, Pitching_Phase_Z);
  /* DESCRIPTION: Plunging angular freq. (rad/s) in x, y, & z directions (RIGID_MOTION only) */
  addDoubleListOption("PLUNGING_OMEGA_X", nPlunging_Omega_X, Plunging_Omega_X);
  /* DESCRIPTION: Plunging angular freq. (rad/s) in x, y, & z directions (RIGID_MOTION only) */
  addDoubleListOption("PLUNGING_OMEGA_Y", nPlunging_Omega_Y, Plunging_Omega_Y);
  /* DESCRIPTION: Plunging angular freq. (rad/s) in x, y, & z directions (RIGID_MOTION only) */
  addDoubleListOption("PLUNGING_OMEGA_Z", nPlunging_Omega_Z, Plunging_Omega_Z);
  /* DESCRIPTION: Plunging amplitude (m) in x, y, & z directions (RIGID_MOTION only) */
  addDoubleListOption("PLUNGING_AMPL_X", nPlunging_Ampl_X, Plunging_Ampl_X);
  /* DESCRIPTION: Plunging amplitude (m) in x, y, & z directions (RIGID_MOTION only) */
  addDoubleListOption("PLUNGING_AMPL_Y", nPlunging_Ampl_Y, Plunging_Ampl_Y);
  /* DESCRIPTION: Plunging amplitude (m) in x, y, & z directions (RIGID_MOTION only) */
  addDoubleListOption("PLUNGING_AMPL_Z", nPlunging_Ampl_Z, Plunging_Ampl_Z);
  /* DESCRIPTION: Value to move motion origins (1 or 0) */
  addUShortListOption("MOVE_MOTION_ORIGIN", nMoveMotion_Origin, MoveMotion_Origin);
  /* DESCRIPTION:  */
  addStringOption("MOTION_FILENAME", Motion_Filename, string("mesh_motion.dat"));

  /*!\par CONFIG_CATEGORY: Grid adaptation \ingroup Config*/
  /*--- Options related to grid adaptation ---*/

  /* DESCRIPTION: Kind of grid adaptation */
  addEnumOption("KIND_ADAPT", Kind_Adaptation, Adapt_Map, NO_ADAPT);
  /* DESCRIPTION: Percentage of new elements (% of the original number of elements) */
  addDoubleOption("NEW_ELEMS", New_Elem_Adapt, -1.0);
  /* DESCRIPTION: Scale factor for the dual volume */
  addDoubleOption("DUALVOL_POWER", DualVol_Power, 0.5);
  /* DESCRIPTION: Use analytical definition for surfaces */
  addEnumOption("ANALYTICAL_SURFDEF", Analytical_Surface, Geo_Analytic_Map, NO_GEO_ANALYTIC);
  /* DESCRIPTION: Before each computation, implicitly smooth the nodal coordinates */
  addBoolOption("SMOOTH_GEOMETRY", SmoothNumGrid, false);
  /* DESCRIPTION: Adapt the boundary elements */
  addBoolOption("ADAPT_BOUNDARY", AdaptBoundary, true);

  /*!\par CONFIG_CATEGORY: Aeroelastic Simulation (Typical Section Model) \ingroup Config*/
  /*--- Options related to aeroelastic simulations using the Typical Section Model) ---*/
  /* DESCRIPTION: The flutter speed index (modifies the freestream condition) */
  addDoubleOption("FLUTTER_SPEED_INDEX", FlutterSpeedIndex, 0.6);
  /* DESCRIPTION: Natural frequency of the spring in the plunging direction (rad/s). */
  addDoubleOption("PLUNGE_NATURAL_FREQUENCY", PlungeNaturalFrequency, 100);
  /* DESCRIPTION: Natural frequency of the spring in the pitching direction (rad/s). */
  addDoubleOption("PITCH_NATURAL_FREQUENCY", PitchNaturalFrequency, 100);
  /* DESCRIPTION: The airfoil mass ratio. */
  addDoubleOption("AIRFOIL_MASS_RATIO", AirfoilMassRatio, 60);
  /* DESCRIPTION: Distance in semichords by which the center of gravity lies behind the elastic axis. */
  addDoubleOption("CG_LOCATION", CG_Location, 1.8);
  /* DESCRIPTION: The radius of gyration squared (expressed in semichords) of the typical section about the elastic axis. */
  addDoubleOption("RADIUS_GYRATION_SQUARED", RadiusGyrationSquared, 3.48);
  /* DESCRIPTION: Solve the aeroelastic equations every given number of internal iterations. */
  addUnsignedShortOption("AEROELASTIC_ITER", AeroelasticIter, 3);
  
  /*!\par CONFIG_CATEGORY: Optimization Problem*/
  
  /* DESCRIPTION: Setup for design variables (upper bound) */
  addDoubleOption("OPT_BOUND_UPPER", DVBound_Upper, 1E6);
  /* DESCRIPTION: Setup for design variables (lower bound) */
  addDoubleOption("OPT_BOUND_LOWER", DVBound_Lower, -1E6);

  /*!\par CONFIG_CATEGORY: Wind Gust \ingroup Config*/
  /*--- Options related to wind gust simulations ---*/

  /* DESCRIPTION: Apply a wind gust */
  addBoolOption("WIND_GUST", Wind_Gust, false);
  /* DESCRIPTION: Type of gust */
  addEnumOption("GUST_TYPE", Gust_Type, Gust_Type_Map, NO_GUST);
  /* DESCRIPTION: Gust wavelenght (meters) */
  addDoubleOption("GUST_WAVELENGTH", Gust_WaveLength, 0.0);
  /* DESCRIPTION: Number of gust periods */
  addDoubleOption("GUST_PERIODS", Gust_Periods, 1.0);
  /* DESCRIPTION: Gust amplitude (m/s) */
  addDoubleOption("GUST_AMPL", Gust_Ampl, 0.0);
  /* DESCRIPTION: Time at which to begin the gust (sec) */
  addDoubleOption("GUST_BEGIN_TIME", Gust_Begin_Time, 0.0);
  /* DESCRIPTION: Location at which the gust begins (meters) */
  addDoubleOption("GUST_BEGIN_LOC", Gust_Begin_Loc, 0.0);
  /* DESCRIPTION: Direction of the gust X or Y dir */
  addEnumOption("GUST_DIR", Gust_Dir, Gust_Dir_Map, Y_DIR);

  /* Harmonic Balance config */
  /* DESCRIPTION: Omega_HB = 2*PI*frequency - frequencies for Harmonic Balance method */
  addDoubleListOption("OMEGA_HB", nOmega_HB, Omega_HB);

  /*!\par CONFIG_CATEGORY: Equivalent Area \ingroup Config*/
  /*--- Options related to the equivalent area ---*/

  /* DESCRIPTION: Evaluate equivalent area on the Near-Field  */
  addBoolOption("EQUIV_AREA", EquivArea, false);
  default_ea_lim[0] = 0.0; default_ea_lim[1] = 1.0; default_ea_lim[2] = 1.0;
  /* DESCRIPTION: Integration limits of the equivalent area ( xmin, xmax, Dist_NearField ) */
  addDoubleArrayOption("EA_INT_LIMIT", 3, EA_IntLimit, default_ea_lim);
  /* DESCRIPTION: Equivalent area scaling factor */
  addDoubleOption("EA_SCALE_FACTOR", EA_ScaleFactor, 1.0);

	// these options share nDV as their size in the option references; not a good idea
	/*!\par CONFIG_CATEGORY: Grid deformation \ingroup Config*/
  /*--- Options related to the grid deformation ---*/

	/* DESCRIPTION: Kind of deformation */
	addEnumListOption("DV_KIND", nDV, Design_Variable, Param_Map);
	/* DESCRIPTION: Marker of the surface to which we are going apply the shape deformation */
  addStringListOption("DV_MARKER", nMarker_DV, Marker_DV);
	/* DESCRIPTION: Parameters of the shape deformation
   - FFD_CONTROL_POINT_2D ( FFDBox ID, i_Ind, j_Ind, x_Disp, y_Disp )
   - FFD_RADIUS_2D ( FFDBox ID )
   - FFD_CAMBER_2D ( FFDBox ID, i_Ind )
   - FFD_THICKNESS_2D ( FFDBox ID, i_Ind )
   - HICKS_HENNE ( Lower Surface (0)/Upper Surface (1)/Only one Surface (2), x_Loc )
   - SURFACE_BUMP ( x_start, x_end, x_Loc )
   - CST ( Lower Surface (0)/Upper Surface (1), Kulfan parameter number, Total number of Kulfan parameters for surface )
   - NACA_4DIGITS ( 1st digit, 2nd digit, 3rd and 4th digit )
   - PARABOLIC ( Center, Thickness )
   - TRANSLATION ( x_Disp, y_Disp, z_Disp )
   - ROTATION ( x_Orig, y_Orig, z_Orig, x_End, y_End, z_End )
   - OBSTACLE ( Center, Bump size )
   - SPHERICAL ( ControlPoint_Index, Theta_Disp, R_Disp )
   - FFD_CONTROL_POINT ( FFDBox ID, i_Ind, j_Ind, k_Ind, x_Disp, y_Disp, z_Disp )
   - FFD_TWIST_ANGLE ( FFDBox ID, x_Orig, y_Orig, z_Orig, x_End, y_End, z_End )
   - FFD_ROTATION ( FFDBox ID, x_Orig, y_Orig, z_Orig, x_End, y_End, z_End )
   - FFD_CONTROL_SURFACE ( FFDBox ID, x_Orig, y_Orig, z_Orig, x_End, y_End, z_End )
   - FFD_CAMBER ( FFDBox ID, i_Ind, j_Ind )
   - FFD_THICKNESS ( FFDBox ID, i_Ind, j_Ind ) */
	addDVParamOption("DV_PARAM", nDV, ParamDV, FFDTag, Design_Variable);
  /* DESCRIPTION: New value of the shape deformation */
  addDVValueOption("DV_VALUE", nDV_Value, DV_Value, nDV, ParamDV, Design_Variable);
	/* DESCRIPTION: Hold the grid fixed in a region */
  addBoolOption("HOLD_GRID_FIXED", Hold_GridFixed, false);
	default_grid_fix[0] = -1E15; default_grid_fix[1] = -1E15; default_grid_fix[2] = -1E15;
	default_grid_fix[3] =  1E15; default_grid_fix[4] =  1E15; default_grid_fix[5] =  1E15;
	/* DESCRIPTION: Coordinates of the box where the grid will be deformed (Xmin, Ymin, Zmin, Xmax, Ymax, Zmax) */
	addDoubleArrayOption("HOLD_GRID_FIXED_COORD", 6, Hold_GridFixed_Coord, default_grid_fix);
	/* DESCRIPTION: Visualize the deformation */
  addBoolOption("VISUALIZE_DEFORMATION", Visualize_Deformation, false);
  /* DESCRIPTION: Print the residuals during mesh deformation to the console */
  addBoolOption("DEFORM_CONSOLE_OUTPUT", Deform_Output, true);
  /* DESCRIPTION: Number of nonlinear deformation iterations (surface deformation increments) */
  addUnsignedLongOption("DEFORM_NONLINEAR_ITER", GridDef_Nonlinear_Iter, 1);
  /* DESCRIPTION: Number of smoothing iterations for FEA mesh deformation */
  addUnsignedLongOption("DEFORM_LINEAR_ITER", GridDef_Linear_Iter, 1000);
  /* DESCRIPTION: Factor to multiply smallest volume for deform tolerance (0.001 default) */
  addDoubleOption("DEFORM_TOL_FACTOR", Deform_Tol_Factor, 1E-6);
  /* DESCRIPTION: Deform coefficient (-1.0 to 0.5) */
  addDoubleOption("DEFORM_COEFF", Deform_Coeff, 1E6);
  /* DESCRIPTION: Type of element stiffness imposed for FEA mesh deformation (INVERSE_VOLUME, WALL_DISTANCE, CONSTANT_STIFFNESS) */
  addEnumOption("DEFORM_STIFFNESS_TYPE", Deform_Stiffness_Type, Deform_Stiffness_Map, WALL_DISTANCE);
  /* DESCRIPTION: Poisson's ratio for constant stiffness FEA method of grid deformation*/
  addDoubleOption("DEFORM_ELASTICITY_MODULUS", Deform_ElasticityMod, 2E11);
  /* DESCRIPTION: Young's modulus and Poisson's ratio for constant stiffness FEA method of grid deformation*/
  addDoubleOption("DEFORM_POISSONS_RATIO", Deform_PoissonRatio, 0.3);
  /*  DESCRIPTION: Linear solver for the mesh deformation\n OPTIONS: see \link Linear_Solver_Map \endlink \n DEFAULT: FGMRES \ingroup Config*/
  addEnumOption("DEFORM_LINEAR_SOLVER", Kind_Deform_Linear_Solver, Linear_Solver_Map, FGMRES);
  /*  DESCRIPTION: Linear solver for the mesh deformation\n OPTIONS: see \link Linear_Solver_Map \endlink \n DEFAULT: FGMRES \ingroup Config*/
  addEnumOption("DEFORM_LINEAR_SOLVER_PREC", Kind_Deform_Linear_Solver_Prec, Linear_Solver_Prec_Map, LU_SGS);
  /* DESCRIPTION: Minimum error threshold for the linear solver for the implicit formulation */
  addDoubleOption("DEFORM_LINEAR_SOLVER_ERROR", Deform_Linear_Solver_Error, 1E-5);
  /* DESCRIPTION: Maximum number of iterations of the linear solver for the implicit formulation */
  addUnsignedLongOption("DEFORM_LINEAR_SOLVER_ITER", Deform_Linear_Solver_Iter, 1000);

  /*!\par CONFIG_CATEGORY: Rotorcraft problem \ingroup Config*/
  /*--- option related to rotorcraft problems ---*/

  /* DESCRIPTION: MISSING ---*/
  addDoubleOption("CYCLIC_PITCH", Cyclic_Pitch, 0.0);
  /* DESCRIPTION: MISSING ---*/
  addDoubleOption("COLLECTIVE_PITCH", Collective_Pitch, 0.0);


  /*!\par CONFIG_CATEGORY: FEA solver \ingroup Config*/
  /*--- Options related to the FEA solver ---*/

  /*!\brief FEA_FILENAME \n DESCRIPTION: Filename to input for element-based properties \n Default: element_properties.dat \ingroup Config */
  addStringOption("FEA_FILENAME", FEA_FileName, string("element_properties.dat"));

  /* DESCRIPTION: Modulus of elasticity */
  //addDoubleOption("ELASTICITY_MODULUS", ElasticyMod, 2E11);
  addDoubleListOption("ELASTICITY_MODULUS", nElasticityMod, ElasticityMod);
  /* DESCRIPTION: Poisson ratio */
  //addDoubleOption("POISSON_RATIO", PoissonRatio, 0.30);
  addDoubleListOption("POISSON_RATIO", nPoissonRatio, PoissonRatio);
  /* DESCRIPTION: Material density */
  //addDoubleOption("MATERIAL_DENSITY", MaterialDensity, 7854);
  addDoubleListOption("MATERIAL_DENSITY", nMaterialDensity, MaterialDensity);

  /*  DESCRIPTION: Include DE effects
  *  Options: NO, YES \ingroup Config */
  addBoolOption("DE_EFFECTS", DE_Effects, false);
  /*!\brief DE_MODULUS \n DESCRIPTION: Value of the Dielectric elastomer modulus \n DEFAULT 1 */
  addDoubleOption("DE_MODULUS", DE_Modulus, 1);
  /* DESCRIPTION: Modulus of the electric fields */
  addDoubleListOption("ELECTRIC_FIELD_MOD", nElectric_Field, Electric_Field_Mod);
  /* DESCRIPTION: Maximum value of the modulus of the electric field */
  addDoubleListOption("ELECTRIC_FIELD_MAX", nElectric_Field_Max, Electric_Field_Max);
  /* DESCRIPTION: Minimum value of the modulus of the electric field */
  addDoubleListOption("ELECTRIC_FIELD_MIN", nElectric_Field_Min, Electric_Field_Min);
  /* DESCRIPTION: Direction of the electic fields */
  addDoubleListOption("ELECTRIC_FIELD_DIR", nDim_Electric_Field, Electric_Field_Dir);
  /* DESCRIPTION: Direction of the electic fields */
  addDoubleOption("ELECTRIC_FIELD_CHANGE_RATE", DE_Rate, 1);

  /*  DESCRIPTION: Include DE effects
  *  Options: NO, YES \ingroup Config */
  addBoolOption("DE_PREDICT_ADJOINT", DE_Predicted, false);


  /* DESCRIPTION: Identify the axis that delimits the distribution of DEs */
  addEnumOption("ELECTRIC_FIELD_AXIS", Axis_EField, Axis_Orientation_Map, X_AXIS);
  /* DESCRIPTION: Modulus of the electric fields */
  addDoubleListOption("ELECTRIC_FIELD_DELIMITERS", nDel_EField, Electric_Field_Del);

  /* DESCRIPTION: Delimiters of the Design variable regions (this would be easier by element...)*/
  addDoubleListOption("DV_DEL_X", nDV_Del_X, DV_Del_X);
  addDoubleListOption("DV_DEL_Y", nDV_Del_Y, DV_Del_Y);
  addDoubleListOption("DV_DEL_Z", nDV_Del_Z, DV_Del_Z);

  /* DESCRIPTION: Convergence criteria for FEM adjoint */
  addDoubleOption("CRITERIA_FEM_ADJ", Res_FEM_ADJ, -5.0);

  /*!\brief DESIGN_VARIABLE_FEA
   *  \n DESCRIPTION: Design variable for FEA problems (Temp) \n OPTIONS: See \link DVFEA_Map \endlink \n DEFAULT VENKATAKRISHNAN \ingroup Config */
  addEnumOption("DESIGN_VARIABLE_FEA", Kind_DV_FEA, DVFEA_Map, YOUNG_MODULUS);

  /*  DESCRIPTION: Consider a reference solution for the structure (optimization applications)
  *  Options: NO, YES \ingroup Config */
  addBoolOption("REFERENCE_GEOMETRY", RefGeom, false);
  /*!\brief REFERENCE_GEOMETRY_PENALTY\n DESCRIPTION: Penalty weight value for the objective function \ingroup Config*/
  addDoubleOption("REFERENCE_GEOMETRY_PENALTY", RefGeom_Penalty, 1E6);
  /*!\brief SOLUTION_FLOW_FILENAME \n DESCRIPTION: Restart structure input file (the file output under the filename set by RESTART_FLOW_FILENAME) \n Default: solution_flow.dat \ingroup Config */
  addStringOption("REFERENCE_GEOMETRY_FILENAME", RefGeom_FEMFileName, string("reference_geometry.dat"));
  /*!\brief MESH_FORMAT \n DESCRIPTION: Mesh input file format \n OPTIONS: see \link Input_Map \endlink \n DEFAULT: SU2 \ingroup Config*/
  addEnumOption("REFERENCE_GEOMETRY_FORMAT", RefGeom_FileFormat, Input_Ref_Map, SU2_REF);

  /*!\brief REFERENCE_NODE\n  DESCRIPTION: Reference node for the structure (optimization applications) */
  addUnsignedLongOption("REFERENCE_NODE", refNodeID, 0);
  /* DESCRIPTION: Modulus of the electric fields */
  addDoubleListOption("REFERENCE_NODE_DISPLACEMENT", nDim_RefNode, RefNode_Displacement);
  /*!\brief REFERENCE_NODE_PENALTY\n DESCRIPTION: Penalty weight value for the objective function \ingroup Config*/
  addDoubleOption("REFERENCE_NODE_PENALTY", RefNode_Penalty, 1E6);

  /*  DESCRIPTION: Run an adjoint solution of the structural problem (temporary - this will be modified later on)
  *  Options: NO, YES \ingroup Config */
  addBoolOption("STRUCTURAL_ADJ", Structural_Adj, false);

  /*!\brief REGIME_TYPE \n  DESCRIPTION: Geometric condition \n OPTIONS: see \link Struct_Map \endlink \ingroup Config*/
  addEnumOption("GEOMETRIC_CONDITIONS", Kind_Struct_Solver, Struct_Map, SMALL_DEFORMATIONS);
  /*!\brief REGIME_TYPE \n  DESCRIPTION: Material model \n OPTIONS: see \link Material_Map \endlink \ingroup Config*/
  addEnumOption("MATERIAL_MODEL", Kind_Material, Material_Map, LINEAR_ELASTIC);
  /*!\brief REGIME_TYPE \n  DESCRIPTION: Compressibility of the material \n OPTIONS: see \link MatComp_Map \endlink \ingroup Config*/
  addEnumOption("MATERIAL_COMPRESSIBILITY", Kind_Material_Compress, MatComp_Map, COMPRESSIBLE_MAT);

  /*  DESCRIPTION: Consider a prestretch in the structural domain
  *  Options: NO, YES \ingroup Config */
  addBoolOption("PRESTRETCH", Prestretch, false);
  /*!\brief PRESTRETCH_FILENAME \n DESCRIPTION: Filename to input for prestretching membranes \n Default: prestretch_file.dat \ingroup Config */
  addStringOption("PRESTRETCH_FILENAME", Prestretch_FEMFileName, string("prestretch_file.dat"));

  /* DESCRIPTION: Iterative method for non-linear structural analysis */
  addEnumOption("NONLINEAR_FEM_SOLUTION_METHOD", Kind_SpaceIteScheme_FEA, Space_Ite_Map_FEA, NEWTON_RAPHSON);
  /* DESCRIPTION: Number of internal iterations for Newton-Raphson Method in nonlinear structural applications */
  addUnsignedLongOption("NONLINEAR_FEM_INT_ITER", Dyn_nIntIter, 10);

  /* DESCRIPTION: Formulation for bidimensional elasticity solver */
  addEnumOption("FORMULATION_ELASTICITY_2D", Kind_2DElasForm, ElasForm_2D, PLANE_STRAIN);
  /*  DESCRIPTION: Apply dead loads
  *  Options: NO, YES \ingroup Config */
  addBoolOption("DEAD_LOAD", DeadLoad, false);
  /*  DESCRIPTION: Temporary: pseudo static analysis (no density in dynamic analysis)
  *  Options: NO, YES \ingroup Config */
  addBoolOption("PSEUDO_STATIC", PseudoStatic, false);
  /* DESCRIPTION: Dynamic or static structural analysis */
  addEnumOption("DYNAMIC_ANALYSIS", Dynamic_Analysis, Dynamic_Map, STATIC);
  /* DESCRIPTION: Time Step for dynamic analysis (s) */
  addDoubleOption("DYN_TIMESTEP", Delta_DynTime, 0.0);
  /* DESCRIPTION: Total Physical Time for dual time stepping simulations (s) */
  addDoubleOption("DYN_TIME", Total_DynTime, 1.0);
  /* DESCRIPTION: Parameter alpha for Newmark scheme (s) */
  addDoubleOption("NEWMARK_ALPHA", Newmark_alpha, 0.25);
  /* DESCRIPTION: Parameter delta for Newmark scheme (s) */
  addDoubleOption("NEWMARK_DELTA", Newmark_delta, 0.5);
  /* DESCRIPTION: Apply the load slowly or suddenly */
  addBoolOption("SIGMOID_LOADING", Sigmoid_Load, false);
  /* DESCRIPTION: Apply the load as a ramp */
  addBoolOption("RAMP_LOADING", Ramp_Load, false);
  /* DESCRIPTION: Time while the load is to be increased linearly */
  addDoubleOption("RAMP_TIME", Ramp_Time, 1.0);
  /* DESCRIPTION: Transfer method used for multiphysics problems */
  addEnumOption("DYNAMIC_LOAD_TRANSFER", Dynamic_LoadTransfer, Dyn_Transfer_Method_Map, POL_ORDER_1);
  /* DESCRIPTION: Time while the load is to be increased linearly */
  addDoubleOption("SIGMOID_TIME", Sigmoid_Time, 1.0);
  /* DESCRIPTION: Constant of steepness of the sigmoid */
  addDoubleOption("SIGMOID_K", Sigmoid_K, 10.0);

  /* DESCRIPTION: Newmark - Generalized alpha - coefficients */
  addDoubleListOption("TIME_INT_STRUCT_COEFFS", nIntCoeffs, Int_Coeffs);

  /*  DESCRIPTION: Apply dead loads. Options: NO, YES \ingroup Config */
  addBoolOption("INCREMENTAL_LOAD", IncrementalLoad, false);
  /* DESCRIPTION: Maximum number of increments of the  */
  addUnsignedLongOption("NUMBER_INCREMENTS", IncLoad_Nincrements, 10);

  default_inc_crit[0] = 0.0; default_inc_crit[1] = 0.0; default_inc_crit[2] = 0.0;
  /* DESCRIPTION: Definition of the  UTOL RTOL ETOL*/
  addDoubleArrayOption("INCREMENTAL_CRITERIA", 3, IncLoad_Criteria, default_inc_crit);

  /* DESCRIPTION: Time while the structure is static */
  addDoubleOption("STATIC_TIME", Static_Time, 0.0);

  /* DESCRIPTION: Order of the predictor */
  addUnsignedShortOption("PREDICTOR_ORDER", Pred_Order, 0);

  /* DESCRIPTION: Transfer method used for multiphysics problems */
  addEnumOption("MULTIPHYSICS_TRANSFER_METHOD", Kind_TransferMethod, Transfer_Method_Map, BROADCAST_DATA);


  /* CONFIG_CATEGORY: FSI solver */
  /*--- Options related to the FSI solver ---*/

  /*!\brief PHYSICAL_PROBLEM_FLUID_FSI
   *  DESCRIPTION: Physical governing equations \n
   *  Options: NONE (default),EULER, NAVIER_STOKES, RANS,
   *  \ingroup Config*/
  addEnumOption("FSI_FLUID_PROBLEM", Kind_Solver_Fluid_FSI, FSI_Fluid_Solver_Map, NO_SOLVER_FFSI);

  /*!\brief PHYSICAL_PROBLEM_STRUCTURAL_FSI
   *  DESCRIPTION: Physical governing equations \n
   *  Options: NONE (default), FEM_ELASTICITY
   *  \ingroup Config*/
  addEnumOption("FSI_STRUCTURAL_PROBLEM", Kind_Solver_Struc_FSI, FSI_Struc_Solver_Map, NO_SOLVER_SFSI);

  /* DESCRIPTION: Linear solver for the structural side on FSI problems */
  addEnumOption("FSI_LINEAR_SOLVER_STRUC", Kind_Linear_Solver_FSI_Struc, Linear_Solver_Map, FGMRES);
  /* DESCRIPTION: Preconditioner for the Krylov linear solvers */
  addEnumOption("FSI_LINEAR_SOLVER_PREC_STRUC", Kind_Linear_Solver_Prec_FSI_Struc, Linear_Solver_Prec_Map, LU_SGS);
  /* DESCRIPTION: Maximum number of iterations of the linear solver for the implicit formulation */
  addUnsignedLongOption("FSI_LINEAR_SOLVER_ITER_STRUC", Linear_Solver_Iter_FSI_Struc, 500);
  /* DESCRIPTION: Minimum error threshold for the linear solver for the implicit formulation */
  addDoubleOption("FSI_LINEAR_SOLVER_ERROR_STRUC", Linear_Solver_Error_FSI_Struc, 1E-6);

  /* DESCRIPTION: DE for which we want number of iterations of the turbulent adjoint linear solver for the implicit formulation */
  addUnsignedShortOption("DE_INDEX_DIRECTDIFF", nID_DE, 0);

  /* DESCRIPTION: Restart from a steady state (sets grid velocities to 0 when loading the restart). */
  addBoolOption("RESTART_STEADY_STATE", SteadyRestart, false);

  /*  DESCRIPTION: Apply dead loads
  *  Options: NO, YES \ingroup Config */
  addBoolOption("MATCHING_MESH", MatchingMesh, true);

  /*!\par KIND_INTERPOLATION \n
   * DESCRIPTION: Type of interpolation to use for multi-zone problems. \n OPTIONS: see \link Interpolator_Map \endlink
   * Sets Kind_Interpolation \ingroup Config
   */
  addEnumOption("KIND_INTERPOLATION", Kind_Interpolation, Interpolator_Map, NEAREST_NEIGHBOR);

  /* DESCRIPTION: Maximum number of FSI iterations */
  addUnsignedShortOption("FSI_ITER", nIterFSI, 1);
  /* DESCRIPTION: Number of FSI iterations during which a ramp is applied */
  addUnsignedShortOption("RAMP_FSI_ITER", nIterFSI_Ramp, 2);
  /* DESCRIPTION: Aitken's static relaxation factor */
  addDoubleOption("STAT_RELAX_PARAMETER", AitkenStatRelax, 0.4);
  /* DESCRIPTION: Aitken's dynamic maximum relaxation factor for the first iteration */
  addDoubleOption("AITKEN_DYN_MAX_INITIAL", AitkenDynMaxInit, 0.5);
  /* DESCRIPTION: Aitken's dynamic minimum relaxation factor for the first iteration */
  addDoubleOption("AITKEN_DYN_MIN_INITIAL", AitkenDynMinInit, 0.5);
  /* DESCRIPTION: Type of gust */
  addEnumOption("BGS_RELAXATION", Kind_BGS_RelaxMethod, AitkenForm_Map, NO_RELAXATION);


  /*!\par CONFIG_CATEGORY: Wave solver \ingroup Config*/
  /*--- options related to the wave solver ---*/

  /* DESCRIPTION: Constant wave speed */
  addDoubleOption("WAVE_SPEED", Wave_Speed, 331.79);

  /*!\par CONFIG_CATEGORY: Heat solver \ingroup Config*/
  /*--- options related to the heat solver ---*/

  /* DESCRIPTION: Thermal diffusivity constant */
  addDoubleOption("THERMAL_DIFFUSIVITY", Thermal_Diffusivity, 1.172E-5);

  /*!\par CONFIG_CATEGORY: Visualize Control Volumes \ingroup Config*/
  /*--- options related to visualizing control volumes ---*/

  /* DESCRIPTION: Node number for the CV to be visualized */
  addLongOption("VISUALIZE_CV", Visualize_CV, -1);

  /*!\par CONFIG_CATEGORY: Inverse design problem \ingroup Config*/
  /*--- options related to inverse design problem ---*/

  /* DESCRIPTION: Evaluate inverse design on the surface  */
  addBoolOption("INV_DESIGN_CP", InvDesign_Cp, false);

  /* DESCRIPTION: Evaluate inverse design on the surface  */
  addBoolOption("INV_DESIGN_HEATFLUX", InvDesign_HeatFlux, false);

  /*!\par CONFIG_CATEGORY: Unsupported options \ingroup Config*/
  /*--- Options that are experimental and not intended for general use ---*/

  /* DESCRIPTION: Write extra output */
  addBoolOption("EXTRA_OUTPUT", ExtraOutput, false);

  /*--- options related to the FFD problem ---*/
  /*!\par CONFIG_CATEGORY:FFD point inversion \ingroup Config*/

  /* DESCRIPTION: Fix I plane */
  addShortListOption("FFD_FIX_I", nFFD_Fix_IDir, FFD_Fix_IDir);
  
  /* DESCRIPTION: Fix J plane */
  addShortListOption("FFD_FIX_J", nFFD_Fix_JDir, FFD_Fix_JDir);
  
  /* DESCRIPTION: Fix K plane */
  addShortListOption("FFD_FIX_K", nFFD_Fix_KDir, FFD_Fix_KDir);
  
  /* DESCRIPTION: FFD symmetry plane (j=0) */
  addBoolOption("FFD_SYMMETRY_PLANE", FFD_Symmetry_Plane, false);

  /* DESCRIPTION: Define different coordinates systems for the FFD */
  addEnumOption("FFD_COORD_SYSTEM", FFD_CoordSystem, CoordSystem_Map, CARTESIAN);

  /* DESCRIPTION: Axis information for the spherical and cylindrical coord system */
  default_ffd_axis[0] = 0.0; default_ffd_axis[1] = 0.0; default_ffd_axis[2] =0.0;
  addDoubleArrayOption("FFD_AXIS", 3, FFD_Axis, default_ffd_axis);

  /* DESCRIPTION: Number of total iterations in the FFD point inversion */
  addUnsignedShortOption("FFD_ITERATIONS", nFFD_Iter, 500);

  /* DESCRIPTION: Free surface damping coefficient */
	addDoubleOption("FFD_TOLERANCE", FFD_Tol, 1E-10);

  /* DESCRIPTION: Free surface damping coefficient */
  addDoubleOption("FFD_SCALE", FFD_Scale, 1.0);

  /* DESCRIPTION: Definition of the FFD boxes */
  addFFDDefOption("FFD_DEFINITION", nFFDBox, CoordFFDBox, TagFFDBox);
  
  /* DESCRIPTION: Definition of the FFD boxes */
  addFFDDegreeOption("FFD_DEGREE", nFFDBox, DegreeFFDBox);
  
  /* DESCRIPTION: Surface continuity at the intersection with the FFD */
  addEnumOption("FFD_CONTINUITY", FFD_Continuity, Continuity_Map, DERIVATIVE_2ND);

  /* DESCRIPTION: Kind of blending for the FFD definition */
  addEnumOption("FFD_BLENDING", FFD_Blending, Blending_Map, BEZIER );

  /* DESCRIPTION: Order of the BSplines for BSpline Blending function */
  default_ad_coeff_flow[0] = 2; default_ad_coeff_flow[1] = 2; default_ad_coeff_flow[2] = 2;
  addDoubleArrayOption("FFD_BSPLINE_ORDER", 3, FFD_BSpline_Order,default_ad_coeff_flow);

  /*--- Options for the automatic differentiation methods ---*/
  /*!\par CONFIG_CATEGORY: Automatic Differentation options\ingroup Config*/

  /* DESCRIPTION: Direct differentiation mode (forward) */
  addEnumOption("DIRECT_DIFF", DirectDiff, DirectDiff_Var_Map, NO_DERIVATIVE);

  /* DESCRIPTION: Automatic differentiation mode (reverse) */
  addBoolOption("AUTO_DIFF", AD_Mode, NO);

  /*--- options that are used in the python optimization scripts. These have no effect on the c++ toolsuite ---*/
  /*!\par CONFIG_CATEGORY:Python Options\ingroup Config*/

  /* DESCRIPTION: Gradient method */
  addPythonOption("GRADIENT_METHOD");

  /* DESCRIPTION: Geometrical Parameter */
  addPythonOption("GEO_PARAM");

  /* DESCRIPTION: Setup for design variables */
  addPythonOption("DEFINITION_DV");

  /* DESCRIPTION: Maximum number of iterations */
  addPythonOption("OPT_ITERATIONS");
  
  /* DESCRIPTION: Requested accuracy */
  addPythonOption("OPT_ACCURACY");
  
  /*!\brief OPT_COMBINE_OBJECTIVE
   *  \n DESCRIPTION: Flag specifying whether to internally combine a multi-objective function or treat separately */
  addPythonOption("OPT_COMBINE_OBJECTIVE");

  /* DESCRIPTION: Current value of the design variables */
  addPythonOption("DV_VALUE_NEW");

  /* DESCRIPTION: Previous value of the design variables */
  addPythonOption("DV_VALUE_OLD");

  /* DESCRIPTION: Number of partitions of the mesh */
  addPythonOption("NUMBER_PART");

  /* DESCRIPTION: Optimization objective function with optional scaling factor*/
  addPythonOption("OPT_OBJECTIVE");

  /* DESCRIPTION: Optimization constraint functions with optional scaling factor */
  addPythonOption("OPT_CONSTRAINT");

  /* DESCRIPTION: Finite different step for gradient estimation */
  addPythonOption("FIN_DIFF_STEP");

  /* DESCRIPTION: Verbosity of the python scripts to Stdout */
  addPythonOption("CONSOLE");

  /* DESCRIPTION: Flag specifying if the mesh was decomposed */
  addPythonOption("DECOMPOSED");

  /* DESCRIPTION: Activate ParMETIS mode for testing */
  addBoolOption("PARMETIS", ParMETIS, false);
  
  /* END_CONFIG_OPTIONS */

}

void CConfig::SetConfig_Parsing(char case_filename[MAX_STRING_SIZE]) {
  string text_line, option_name;
  ifstream case_file;
  vector<string> option_value;
  int rank = MASTER_NODE;
  
#ifdef HAVE_MPI
  MPI_Comm_rank(MPI_COMM_WORLD, &rank);
#endif
  
  /*--- Read the configuration file ---*/
  
  case_file.open(case_filename, ios::in);

  if (case_file.fail()) {
    if (rank == MASTER_NODE) cout << endl << "The configuration file (.cfg) is missing!!" << endl << endl;
    exit(EXIT_FAILURE);
  }

  string errorString;

  int  err_count = 0;  // How many errors have we found in the config file
  int max_err_count = 30; // Maximum number of errors to print before stopping

  map<string, bool> included_options;

  /*--- Parse the configuration file and set the options ---*/
  
  while (getline (case_file, text_line)) {
    
    if (err_count >= max_err_count) {
      errorString.append("too many errors. Stopping parse");

      cout << errorString << endl;
      throw(1);
    }
    
    if (TokenizeString(text_line, option_name, option_value)) {
      
      /*--- See if it's a python option ---*/

      if (option_map.find(option_name) == option_map.end()) {
          string newString;
          newString.append(option_name);
          newString.append(": invalid option name");
          newString.append(". Check current SU2 options in config_template.cfg.");
          newString.append("\n");
          errorString.append(newString);
          err_count++;
        continue;
      }

      /*--- Option exists, check if the option has already been in the config file ---*/
      
      if (included_options.find(option_name) != included_options.end()) {
        string newString;
        newString.append(option_name);
        newString.append(": option appears twice");
        newString.append("\n");
        errorString.append(newString);
        err_count++;
        continue;
      }


      /*--- New found option. Add it to the map, and delete from all options ---*/
      
      included_options.insert(pair<string, bool>(option_name, true));
      all_options.erase(option_name);

      /*--- Set the value and check error ---*/
      
      string out = option_map[option_name]->SetValue(option_value);
      if (out.compare("") != 0) {
        errorString.append(out);
        errorString.append("\n");
        err_count++;
      }
    }
  }

  /*--- See if there were any errors parsing the config file ---*/
      
  if (errorString.size() != 0) {
    if (rank == MASTER_NODE) cout << errorString << endl;
    exit(EXIT_FAILURE);
  }

  /*--- Set the default values for all of the options that weren't set ---*/
      
  for (map<string, bool>::iterator iter = all_options.begin(); iter != all_options.end(); ++iter) {
    option_map[iter->first]->SetDefault();
  }

  case_file.close();
  
}

bool CConfig::SetRunTime_Parsing(char case_filename[MAX_STRING_SIZE]) {
  string text_line, option_name;
  ifstream case_file;
  vector<string> option_value;
  int rank = MASTER_NODE;
  
#ifdef HAVE_MPI
  MPI_Comm_rank(MPI_COMM_WORLD, &rank);
#endif
  
  /*--- Read the configuration file ---*/
  
  case_file.open(case_filename, ios::in);
  
  if (case_file.fail()) { return false; }
  
  string errorString;
  
  int err_count = 0;  // How many errors have we found in the config file
  int max_err_count = 30; // Maximum number of errors to print before stopping
  
  map<string, bool> included_options;
  
  /*--- Parse the configuration file and set the options ---*/
  
  while (getline (case_file, text_line)) {
    
    if (err_count >= max_err_count) {
      errorString.append("too many errors. Stopping parse");
      
      cout << errorString << endl;
      throw(1);
    }
    
    if (TokenizeString(text_line, option_name, option_value)) {
      
      if (option_map.find(option_name) == option_map.end()) {
        
        /*--- See if it's a python option ---*/
        
        string newString;
        newString.append(option_name);
        newString.append(": invalid option name");
        newString.append("\n");
        errorString.append(newString);
        err_count++;
        continue;
      }
      
      /*--- Option exists, check if the option has already been in the config file ---*/
      
      if (included_options.find(option_name) != included_options.end()) {
        string newString;
        newString.append(option_name);
        newString.append(": option appears twice");
        newString.append("\n");
        errorString.append(newString);
        err_count++;
        continue;
      }
      
      /*--- New found option. Add it to the map, and delete from all options ---*/
      
      included_options.insert(pair<string, bool>(option_name, true));
      all_options.erase(option_name);
      
      /*--- Set the value and check error ---*/
      
      string out = option_map[option_name]->SetValue(option_value);
      if (out.compare("") != 0) {
        errorString.append(out);
        errorString.append("\n");
        err_count++;
      }
      
    }
  }
  
  /*--- See if there were any errors parsing the runtime file ---*/
  
  if (errorString.size() != 0) {
    if (rank == MASTER_NODE) cout << errorString << endl;
    exit(EXIT_FAILURE);
  }
  
  case_file.close();
  
  return true;
  
}

void CConfig::SetPostprocessing(unsigned short val_software, unsigned short val_izone, unsigned short val_nDim) {
  
  unsigned short iZone, iCFL, iMarker;
  bool ideal_gas       = (Kind_FluidModel == STANDARD_AIR || Kind_FluidModel == IDEAL_GAS );
  bool standard_air       = (Kind_FluidModel == STANDARD_AIR);
  
#ifdef HAVE_MPI
  int size = SINGLE_NODE;
  MPI_Comm_size(MPI_COMM_WORLD, &size);
#endif
  
#ifndef HAVE_TECIO
  if (Output_FileFormat == TECPLOT_BINARY) {
    cout << "Tecplot binary file requested but SU2 was built without TecIO support." << "\n";
    Output_FileFormat = TECPLOT;
  }
#endif
  
  /*--- Fixed CM mode requires a static movement of the grid ---*/
  
  if (Fixed_CM_Mode) {
    Grid_Movement= true;
  	 nGridMovement = 1;
  	 Kind_GridMovement = new unsigned short[nGridMovement];
  	 Kind_GridMovement[0] = MOVING_HTP;
  }

  /*--- Store the SU2 module that we are executing. ---*/
  
  Kind_SU2 = val_software;

  /*--- Set the default for thrust in ActDisk ---*/
  
  if ((Kind_ActDisk == NET_THRUST) || (Kind_ActDisk == BC_THRUST)
      || (Kind_ActDisk == DRAG_MINUS_THRUST) || (Kind_ActDisk == MASSFLOW)
      || (Kind_ActDisk == POWER))
    ActDisk_Jump = RATIO;

  /*--- If Kind_Obj has not been specified, these arrays need to take a default --*/

  if (Weight_ObjFunc == NULL and Kind_ObjFunc == NULL) {
    Kind_ObjFunc = new unsigned short[1];
    Kind_ObjFunc[0] = DRAG_COEFFICIENT;
    Weight_ObjFunc = new su2double[1];
    Weight_ObjFunc[0] = 1.0;
    nObj=1;
    nObjW=1;
  }
  /*-- Correct for case where Weight_ObjFunc has not been provided or has length < kind_objfunc---*/
  
  if (nObjW<nObj) {
    if (Weight_ObjFunc!= NULL) {
      cout <<"The option OBJECTIVE_WEIGHT must either have the same length as OBJECTIVE_FUNCTION,\n"<<
          "or be deleted from the config file (equal weights will be applied)."<< endl;
      exit(EXIT_FAILURE);
    }
    Weight_ObjFunc = new su2double[nObj];
    for (unsigned short iObj=0; iObj<nObj; iObj++)
      Weight_ObjFunc[iObj] = 1.0;
  }
  /*--- Ignore weights if only one objective provided ---*/
  
  if (nObj == 1 )
      Weight_ObjFunc[0] = 1.0;

  /*--- Maker sure that nMarker = nObj ---*/

  if (nObj>0) {
    if (nMarker_Monitoring!=nObj and Marker_Monitoring!= NULL) {
      if (nMarker_Monitoring==1) {
        /*-- If only one marker was listed with multiple objectives, set that marker as the marker for each objective ---*/
        nMarker_Monitoring = nObj;
        string marker = Marker_Monitoring[0];
        delete[] Marker_Monitoring;
        Marker_Monitoring = new string[nMarker_Monitoring];
        for (iMarker=0; iMarker<nMarker_Monitoring; iMarker++)
          Marker_Monitoring[iMarker] = marker;
      }
      else if(nObj>1) {
        cout <<"When using more than one OBJECTIVE_FUNCTION, MARKER_MONTIOR must be the same length or length 1. \n "<<
            "For multiple surfaces per objective, list the objective multiple times. \n"<<
            "For multiple objectives per marker either use one marker overall or list the marker multiple times."<<endl;
        exit(EXIT_FAILURE);
      }
    }
  }

  /*--- Low memory only for ASCII Tecplot ---*/

  if (Output_FileFormat != TECPLOT) Low_MemoryOutput = NO;
  
  /*--- Deactivate the multigrid in the adjoint problem ---*/
  
  if ((ContinuousAdjoint && !MG_AdjointFlow) ||
      (Unsteady_Simulation == TIME_STEPPING)) { nMGLevels = 0; }

  /*--- If Fluid Structure Interaction, set the solver for each zone.
   *--- ZONE_0 is the zone of the fluid.
   *--- All the other zones are structure.
   *--- This will allow us to define multiple physics structural problems */

  if (Kind_Solver == FLUID_STRUCTURE_INTERACTION) {
	  if (val_izone == 0) {	Kind_Solver = Kind_Solver_Fluid_FSI; 		FSI_Problem = true;}

	  else {			 	Kind_Solver = Kind_Solver_Struc_FSI;	  	FSI_Problem = true;
	  	  	  	  	  	  	Kind_Linear_Solver = Kind_Linear_Solver_FSI_Struc;
	  	  	  	  	  	  	Kind_Linear_Solver_Prec = Kind_Linear_Solver_Prec_FSI_Struc;
	  	  	  	  	  	  	Linear_Solver_Error = Linear_Solver_Error_FSI_Struc;
	  	  	  	  	  	  	Linear_Solver_Iter = Linear_Solver_Iter_FSI_Struc;
	  	  	  	  	  	  	// Discrete adjoint linear solver
	  	  	  	  	  	  	Kind_DiscAdj_Linear_Solver = Kind_DiscAdj_Linear_Solver_FSI_Struc;
	  	  	  	  	  	  	Kind_DiscAdj_Linear_Prec = Kind_DiscAdj_Linear_Prec_FSI_Struc;}
  }
  else { FSI_Problem = false; }

  if ((rank==MASTER_NODE) && ContinuousAdjoint && (Ref_NonDim == DIMENSIONAL) && (Kind_SU2 == SU2_CFD)) {
    cout << "WARNING: The adjoint solver should use a non-dimensional flow solution." << endl;
  }
  
  /*--- Initialize non-physical points/reconstructions to zero ---*/
  
  Nonphys_Points   = 0;
  Nonphys_Reconstr = 0;
  
  /*--- Apply a bound to the deformation if there is any design variable ---*/
  
  if (Design_Variable != NULL) {
    for (unsigned short iDV = 0; iDV < nDV; iDV++) {
      if (DV_Value != NULL)
        DV_Value[iDV][0] = max(min(DV_Value[iDV][0], DVBound_Upper), DVBound_Lower);
    }
  }
  
  if (Kind_Solver == POISSON_EQUATION) {
    Unsteady_Simulation = STEADY;
  }
  
  /*--- Set the number of external iterations to 1 for the steady state problem ---*/

  if ((Kind_Solver == HEAT_EQUATION) ||
      (Kind_Solver == WAVE_EQUATION) || (Kind_Solver == POISSON_EQUATION)) {
    nMGLevels = 0;
    if (Unsteady_Simulation == STEADY) nExtIter = 1;
    else Unst_nIntIter = 2;
  }
  
  if (Kind_Solver == FEM_ELASTICITY || Kind_Solver == ADJ_ELASTICITY) {
    nMGLevels = 0;
    if (Dynamic_Analysis == STATIC)
	nExtIter = 1;
  }

  /*--- Decide whether we should be writing unsteady solution files. ---*/
  
  if (Unsteady_Simulation == STEADY ||
      Unsteady_Simulation == HARMONIC_BALANCE)
 { Wrt_Unsteady = false; }
  else { Wrt_Unsteady = true; }

  if (Kind_Solver == FEM_ELASTICITY || Kind_Solver == ADJ_ELASTICITY) {

	  if (Dynamic_Analysis == STATIC) { Wrt_Dynamic = false; }
	  else { Wrt_Dynamic = true; }

  } else {
    Wrt_Dynamic = false;
  }

  /*--- Check for unsupported features. ---*/

  if ((Kind_Regime == INCOMPRESSIBLE) && (Unsteady_Simulation == HARMONIC_BALANCE)){
    cout << "Harmonic Balance not yet implemented for the incompressible solver." << endl;
    exit(EXIT_FAILURE);
  }
  
  /*--- Check for Fluid model consistency ---*/

  if (standard_air) {
	if (Gamma != 1.4 || Gas_Constant != 287.058) {
		Gamma = 1.4;
		Gas_Constant = 287.058;
        }
  }
  /*--- Check for Measurement System ---*/
  
  if (SystemMeasurements == US && !standard_air) {
    cout << "Only STANDARD_AIR fluid model can be used with US Measurement System" << endl;
    exit(EXIT_FAILURE);
  }
  
  /*--- Check for Convective scheme available for NICFD ---*/
  
  if (!ideal_gas) {
    if (Kind_ConvNumScheme_Flow != SPACE_UPWIND) {
      cout << "Only ROE Upwind and HLLC Upwind scheme can be used for Non-Ideal Compressible Fluids" << endl;
      exit(EXIT_FAILURE);
    }
    else {
      if (Kind_Upwind_Flow != ROE && Kind_Upwind_Flow != HLLC) {
        cout << "Only ROE Upwind and HLLC Upwind scheme can be used for Non-Ideal Compressible Fluids" << endl;
        exit(EXIT_FAILURE);
      }
    }
  }
  
  /*--- Check for Boundary condition available for NICFD ---*/
  
  if (!ideal_gas) {
    if (nMarker_Inlet != 0) {
      cout << "Riemann Boundary conditions or NRBC must be used for inlet and outlet with Not Ideal Compressible Fluids " << endl;
      exit(EXIT_FAILURE);
    }
    if (nMarker_Outlet != 0) {
      cout << "Riemann Boundary conditions or NRBC must be used outlet with Not Ideal Compressible Fluids " << endl;
      exit(EXIT_FAILURE);
    }
    
    if (nMarker_FarField != 0) {
      cout << "Riemann Boundary conditions or NRBC must be used outlet with Not Ideal Compressible Fluids " << endl;
      exit(EXIT_FAILURE);
    }
    
  }
  
  /*--- Check for Boundary condition available for NICF ---*/
  
  if (ideal_gas) {
    if (SystemMeasurements == US && standard_air) {
      if (Kind_ViscosityModel != SUTHERLAND) {
        cout << "Only SUTHERLAND viscosity model can be used with US Measurement  " << endl;
        exit(EXIT_FAILURE);
      }
    }
    if (Kind_ConductivityModel != CONSTANT_PRANDTL ) {
      cout << "Only CONSTANT_PRANDTL thermal conductivity model can be used with STANDARD_AIR and IDEAL_GAS" << endl;
      exit(EXIT_FAILURE);
    }
    
  }
  
  /*--- Set grid movement kind to NO_MOVEMENT if not specified, which means
   that we also set the Grid_Movement flag to false. We initialize to the
   number of zones here, because we are guaranteed to at least have one. ---*/
  
  if (Kind_GridMovement == NULL) {
    Kind_GridMovement = new unsigned short[nZone];
    for (unsigned short iZone = 0; iZone < nZone; iZone++ )
      Kind_GridMovement[iZone] = NO_MOVEMENT;
    if (Grid_Movement == true) {
      cout << "GRID_MOVEMENT = YES but no type provided in GRID_MOVEMENT_KIND!!" << endl;
      exit(EXIT_FAILURE);
    }
  }
  
  /*--- If we're solving a purely steady problem with no prescribed grid
   movement (both rotating frame and moving walls can be steady), make sure that
   there is no grid motion ---*/
  
  if ((Kind_SU2 == SU2_CFD || Kind_SU2 == SU2_SOL) &&
      (Unsteady_Simulation == STEADY) &&
      ((Kind_GridMovement[ZONE_0] != MOVING_WALL) &&
       (Kind_GridMovement[ZONE_0] != ROTATING_FRAME) &&
       (Kind_GridMovement[ZONE_0] != STEADY_TRANSLATION) &&
       (Kind_GridMovement[ZONE_0] != FLUID_STRUCTURE)))
    Grid_Movement = false;
  
  if ((Kind_SU2 == SU2_CFD || Kind_SU2 == SU2_SOL) &&
      (Unsteady_Simulation == STEADY) &&
      ((Kind_GridMovement[ZONE_0] == MOVING_HTP)))
    Grid_Movement = true;

  /*--- If it is not specified, set the mesh motion mach number
   equal to the freestream value. ---*/
  
  if (Grid_Movement && Mach_Motion == 0.0)
    Mach_Motion = Mach;
  
  /*--- Set the boolean flag if we are in a rotating frame (source term). ---*/
  
  if (Grid_Movement && Kind_GridMovement[ZONE_0] == ROTATING_FRAME)
    Rotating_Frame = true;
  else
    Rotating_Frame = false;
  
  /*--- Check the number of moving markers against the number of grid movement
   types provided (should be equal, except that rigid motion and rotating frame
   do not depend on surface specification). ---*/
  
  if (Grid_Movement &&
      (Kind_GridMovement[ZONE_0] != RIGID_MOTION) &&
      (Kind_GridMovement[ZONE_0] != ROTATING_FRAME) &&
      (Kind_GridMovement[ZONE_0] != MOVING_HTP) &&
      (Kind_GridMovement[ZONE_0] != STEADY_TRANSLATION) &&
      (Kind_GridMovement[ZONE_0] != FLUID_STRUCTURE) &&
      (Kind_GridMovement[ZONE_0] != GUST) &&
      (nGridMovement != nMarker_Moving)) {
    cout << "Number of GRID_MOVEMENT_KIND must match number of MARKER_MOVING!!" << endl;
    exit(EXIT_FAILURE);
  }
  
  /*--- Make sure that there aren't more than one rigid motion or
   rotating frame specified in GRID_MOVEMENT_KIND. ---*/
 /* 
  if (Grid_Movement && (Kind_GridMovement[ZONE_0] == RIGID_MOTION) &&
      (nGridMovement > 2)) {
    cout << "Can not support more than 2 type of rigid motion in GRID_MOVEMENT_KIND!!" << endl;
    exit(EXIT_FAILURE);
  }
 */ 
  /*--- In case the grid movement parameters have not been declared in the
   config file, set them equal to zero for safety. Also check to make sure
   that for each option, a value has been declared for each moving marker. ---*/
  
  unsigned short nMoving;
  if (nGridMovement > nZone) nMoving = nGridMovement;
  else nMoving = nZone;
  
  /*--- Motion Origin: ---*/
  
  if (Motion_Origin_X == NULL) {
    Motion_Origin_X = new su2double[nMoving];
    for (iZone = 0; iZone < nMoving; iZone++ )
      Motion_Origin_X[iZone] = 0.0;
  } else {
    if (Grid_Movement && (nMotion_Origin_X != nGridMovement)) {
      cout << "Length of MOTION_ORIGIN_X must match GRID_MOVEMENT_KIND!!" << endl;
      exit(EXIT_FAILURE);
    }
  }
  
  if (Motion_Origin_Y == NULL) {
    Motion_Origin_Y = new su2double[nMoving];
    for (iZone = 0; iZone < nMoving; iZone++ )
      Motion_Origin_Y[iZone] = 0.0;
  } else {
    if (Grid_Movement && (nMotion_Origin_Y != nGridMovement)) {
      cout << "Length of MOTION_ORIGIN_Y must match GRID_MOVEMENT_KIND!!" << endl;
      exit(EXIT_FAILURE);
    }
  }
  
  if (Motion_Origin_Z == NULL) {
    Motion_Origin_Z = new su2double[nMoving];
    for (iZone = 0; iZone < nMoving; iZone++ )
      Motion_Origin_Z[iZone] = 0.0;
  } else {
    if (Grid_Movement && (nMotion_Origin_Z != nGridMovement)) {
      cout << "Length of MOTION_ORIGIN_Z must match GRID_MOVEMENT_KIND!!" << endl;
      exit(EXIT_FAILURE);
    }
  }
  
  if (MoveMotion_Origin == NULL) {
    MoveMotion_Origin = new unsigned short[nMoving];
    for (iZone = 0; iZone < nMoving; iZone++ )
      MoveMotion_Origin[iZone] = 0;
  } else {
    if (Grid_Movement && (nMoveMotion_Origin != nGridMovement)) {
      cout << "Length of MOVE_MOTION_ORIGIN must match GRID_MOVEMENT_KIND!!" << endl;
      exit(EXIT_FAILURE);
    }
  }
  
  /*--- Translation: ---*/
  
  if (Translation_Rate_X == NULL) {
    Translation_Rate_X = new su2double[nMoving];
    for (iZone = 0; iZone < nMoving; iZone++ )
      Translation_Rate_X[iZone] = 0.0;
  } else {
    if (Grid_Movement && (nTranslation_Rate_X != nGridMovement)) {
      cout << "Length of TRANSLATION_RATE_X must match GRID_MOVEMENT_KIND!!" << endl;
      exit(EXIT_FAILURE);
    }
  }
  
  if (Translation_Rate_Y == NULL) {
    Translation_Rate_Y = new su2double[nMoving];
    for (iZone = 0; iZone < nMoving; iZone++ )
      Translation_Rate_Y[iZone] = 0.0;
  } else {
    if (Grid_Movement && (nTranslation_Rate_Y != nGridMovement)) {
      cout << "Length of TRANSLATION_RATE_Y must match GRID_MOVEMENT_KIND!!" << endl;
      exit(EXIT_FAILURE);
    }
  }
  
  if (Translation_Rate_Z == NULL) {
    Translation_Rate_Z = new su2double[nMoving];
    for (iZone = 0; iZone < nMoving; iZone++ )
      Translation_Rate_Z[iZone] = 0.0;
  } else {
    if (Grid_Movement && (nTranslation_Rate_Z != nGridMovement)) {
      cout << "Length of TRANSLATION_RATE_Z must match GRID_MOVEMENT_KIND!!" << endl;
      exit(EXIT_FAILURE);
    }
  }
  
  /*--- Rotation: ---*/
  
  if (Rotation_Rate_X == NULL) {
    Rotation_Rate_X = new su2double[nMoving];
    for (iZone = 0; iZone < nMoving; iZone++ )
      Rotation_Rate_X[iZone] = 0.0;
  } else {
    if (Grid_Movement && (nRotation_Rate_X != nGridMovement)) {
      cout << "Length of ROTATION_RATE_X must match GRID_MOVEMENT_KIND!!" << endl;
      exit(EXIT_FAILURE);
    }
  }
  
  if (Rotation_Rate_Y == NULL) {
    Rotation_Rate_Y = new su2double[nMoving];
    for (iZone = 0; iZone < nMoving; iZone++ )
      Rotation_Rate_Y[iZone] = 0.0;
  } else {
    if (Grid_Movement && (nRotation_Rate_Y != nGridMovement)) {
      cout << "Length of ROTATION_RATE_Y must match GRID_MOVEMENT_KIND!!" << endl;
      exit(EXIT_FAILURE);
    }
  }
  
  if (Rotation_Rate_Z == NULL) {
    Rotation_Rate_Z = new su2double[nMoving];
    for (iZone = 0; iZone < nMoving; iZone++ )
      Rotation_Rate_Z[iZone] = 0.0;
  } else {
    if (Grid_Movement && (nRotation_Rate_Z != nGridMovement)) {
      cout << "Length of ROTATION_RATE_Z must match GRID_MOVEMENT_KIND!!" << endl;
      exit(EXIT_FAILURE);
    }
  }
  
  /*--- Pitching: ---*/
  
  if (Pitching_Omega_X == NULL) {
    Pitching_Omega_X = new su2double[nMoving];
    for (iZone = 0; iZone < nMoving; iZone++ )
      Pitching_Omega_X[iZone] = 0.0;
  } else {
    if (Grid_Movement && (nPitching_Omega_X != nGridMovement)) {
      cout << "Length of PITCHING_OMEGA_X must match GRID_MOVEMENT_KIND!!" << endl;
      exit(EXIT_FAILURE);
    }
  }
  
  if (Pitching_Omega_Y == NULL) {
    Pitching_Omega_Y = new su2double[nMoving];
    for (iZone = 0; iZone < nMoving; iZone++ )
      Pitching_Omega_Y[iZone] = 0.0;
  } else {
    if (Grid_Movement && (nPitching_Omega_Y != nGridMovement)) {
      cout << "Length of PITCHING_OMEGA_Y must match GRID_MOVEMENT_KIND!!" << endl;
      exit(EXIT_FAILURE);
    }
  }
  
  if (Pitching_Omega_Z == NULL) {
    Pitching_Omega_Z = new su2double[nMoving];
    for (iZone = 0; iZone < nMoving; iZone++ )
      Pitching_Omega_Z[iZone] = 0.0;
  } else {
    if (Grid_Movement && (nPitching_Omega_Z != nGridMovement)) {
      cout << "Length of PITCHING_OMEGA_Z must match GRID_MOVEMENT_KIND!!" << endl;
      exit(EXIT_FAILURE);
    }
  }
  
  /*--- Pitching Amplitude: ---*/
  
  if (Pitching_Ampl_X == NULL) {
    Pitching_Ampl_X = new su2double[nMoving];
    for (iZone = 0; iZone < nMoving; iZone++ )
      Pitching_Ampl_X[iZone] = 0.0;
  } else {
    if (Grid_Movement && (nPitching_Ampl_X != nGridMovement)) {
      cout << "Length of PITCHING_AMPL_X must match GRID_MOVEMENT_KIND!!" << endl;
      exit(EXIT_FAILURE);
    }
  }
  
  if (Pitching_Ampl_Y == NULL) {
    Pitching_Ampl_Y = new su2double[nMoving];
    for (iZone = 0; iZone < nMoving; iZone++ )
      Pitching_Ampl_Y[iZone] = 0.0;
  } else {
    if (Grid_Movement && (nPitching_Ampl_Y != nGridMovement)) {
      cout << "Length of PITCHING_AMPL_Y must match GRID_MOVEMENT_KIND!!" << endl;
      exit(EXIT_FAILURE);
    }
  }
  
  if (Pitching_Ampl_Z == NULL) {
    Pitching_Ampl_Z = new su2double[nMoving];
    for (iZone = 0; iZone < nMoving; iZone++ )
      Pitching_Ampl_Z[iZone] = 0.0;
  } else {
    if (Grid_Movement && (nPitching_Ampl_Z != nGridMovement)) {
      cout << "Length of PITCHING_AMPL_Z must match GRID_MOVEMENT_KIND!!" << endl;
      exit(EXIT_FAILURE);
    }
  }
  
  /*--- Pitching Phase: ---*/
  
  if (Pitching_Phase_X == NULL) {
    Pitching_Phase_X = new su2double[nMoving];
    for (iZone = 0; iZone < nMoving; iZone++ )
      Pitching_Phase_X[iZone] = 0.0;
  } else {
    if (Grid_Movement && (nPitching_Phase_X != nGridMovement)) {
      cout << "Length of PITCHING_PHASE_X must match GRID_MOVEMENT_KIND!!" << endl;
      exit(EXIT_FAILURE);
    }
  }
  
  if (Pitching_Phase_Y == NULL) {
    Pitching_Phase_Y = new su2double[nMoving];
    for (iZone = 0; iZone < nMoving; iZone++ )
      Pitching_Phase_Y[iZone] = 0.0;
  } else {
    if (Grid_Movement && (nPitching_Phase_Y != nGridMovement)) {
      cout << "Length of PITCHING_PHASE_Y must match GRID_MOVEMENT_KIND!!" << endl;
      exit(EXIT_FAILURE);
    }
  }
  
  if (Pitching_Phase_Z == NULL) {
    Pitching_Phase_Z = new su2double[nMoving];
    for (iZone = 0; iZone < nMoving; iZone++ )
      Pitching_Phase_Z[iZone] = 0.0;
  } else {
    if (Grid_Movement && (nPitching_Phase_Z != nGridMovement)) {
      cout << "Length of PITCHING_PHASE_Z must match GRID_MOVEMENT_KIND!!" << endl;
      exit(EXIT_FAILURE);
    }
  }
  
  /*--- Plunging: ---*/
  
  if (Plunging_Omega_X == NULL) {
    Plunging_Omega_X = new su2double[nMoving];
    for (iZone = 0; iZone < nMoving; iZone++ )
      Plunging_Omega_X[iZone] = 0.0;
  } else {
    if (Grid_Movement && (nPlunging_Omega_X != nGridMovement)) {
      cout << "Length of PLUNGING_OMEGA_X must match GRID_MOVEMENT_KIND!!" << endl;
      exit(EXIT_FAILURE);
    }
  }
  
  if (Plunging_Omega_Y == NULL) {
    Plunging_Omega_Y = new su2double[nMoving];
    for (iZone = 0; iZone < nMoving; iZone++ )
      Plunging_Omega_Y[iZone] = 0.0;
  } else {
    if (Grid_Movement && (nPlunging_Omega_Y != nGridMovement)) {
      cout << "Length of PLUNGING_OMEGA_Y must match GRID_MOVEMENT_KIND!!" << endl;
      exit(EXIT_FAILURE);
    }
  }
  
  if (Plunging_Omega_Z == NULL) {
    Plunging_Omega_Z = new su2double[nMoving];
    for (iZone = 0; iZone < nMoving; iZone++ )
      Plunging_Omega_Z[iZone] = 0.0;
  } else {
    if (Grid_Movement && (nPlunging_Omega_Z != nGridMovement)) {
      cout << "Length of PLUNGING_OMEGA_Z must match GRID_MOVEMENT_KIND!!" << endl;
      exit(EXIT_FAILURE);
    }
  }
  
  /*--- Plunging Amplitude: ---*/
  
  if (Plunging_Ampl_X == NULL) {
    Plunging_Ampl_X = new su2double[nMoving];
    for (iZone = 0; iZone < nMoving; iZone++ )
      Plunging_Ampl_X[iZone] = 0.0;
  } else {
    if (Grid_Movement && (nPlunging_Ampl_X != nGridMovement)) {
      cout << "Length of PLUNGING_AMPL_X must match GRID_MOVEMENT_KIND!!" << endl;
      exit(EXIT_FAILURE);
    }
  }
  
  if (Plunging_Ampl_Y == NULL) {
    Plunging_Ampl_Y = new su2double[nMoving];
    for (iZone = 0; iZone < nMoving; iZone++ )
      Plunging_Ampl_Y[iZone] = 0.0;
  } else {
    if (Grid_Movement && (nPlunging_Ampl_Y != nGridMovement)) {
      cout << "Length of PLUNGING_AMPL_Y must match GRID_MOVEMENT_KIND!!" << endl;
      exit(EXIT_FAILURE);
    }
  }
  
  if (Plunging_Ampl_Z == NULL) {
    Plunging_Ampl_Z = new su2double[nMoving];
    for (iZone = 0; iZone < nMoving; iZone++ )
      Plunging_Ampl_Z[iZone] = 0.0;
  } else {
    if (Grid_Movement && (nPlunging_Ampl_Z != nGridMovement)) {
      cout << "Length of PLUNGING_AMPL_Z must match GRID_MOVEMENT_KIND!!" << endl;
      exit(EXIT_FAILURE);
    }
  }
  
  /*-- Setting Harmonic Balance period from the config file */

  if (Unsteady_Simulation == HARMONIC_BALANCE) {
  	HarmonicBalance_Period = GetHarmonicBalance_Period();
  	if (HarmonicBalance_Period < 0)  {
  		cout << "Not a valid value for time period!!" << endl;
  		exit(EXIT_FAILURE);
  	}
  	/* Initialize the Harmonic balance Frequency pointer */
  	if (Omega_HB == NULL) {
  		Omega_HB = new su2double[nOmega_HB];
  		for (iZone = 0; iZone < nOmega_HB; iZone++ )
  			Omega_HB[iZone] = 0.0;
  	}else {
  		if (nOmega_HB != nTimeInstances) {
  			cout << "Length of omega_HB  must match the number TIME_INSTANCES!!" << endl;
  			exit(EXIT_FAILURE);
  		}
  	}
  }

    /*--- Use the various rigid-motion input frequencies to determine the period to be used with harmonic balance cases.
     There are THREE types of motion to consider, namely: rotation, pitching, and plunging.
     The largest period of motion is the one to be used for harmonic balance  calculations. ---*/
    
  /*if (Unsteady_Simulation == HARMONIC_BALANCE) {
      if (!(GetGrid_Movement())) {
          // No grid movement - Time period from config file //
          HarmonicBalance_Period = GetHarmonicBalance_Period();
      }
      
      else {
          unsigned short N_MOTION_TYPES = 3;
          su2double *periods;
          periods = new su2double[N_MOTION_TYPES];
          
          //--- rotation: ---//
          
          su2double Omega_mag_rot = sqrt(pow(Rotation_Rate_X[ZONE_0],2)+pow(Rotation_Rate_Y[ZONE_0],2)+pow(Rotation_Rate_Z[ZONE_0],2));
          if (Omega_mag_rot > 0)
              periods[0] = 2*PI_NUMBER/Omega_mag_rot;
          else
              periods[0] = 0.0;
          
          //--- pitching: ---//
          
          su2double Omega_mag_pitch = sqrt(pow(Pitching_Omega_X[ZONE_0],2)+pow(Pitching_Omega_Y[ZONE_0],2)+pow(Pitching_Omega_Z[ZONE_0],2));
          if (Omega_mag_pitch > 0)
              periods[1] = 2*PI_NUMBER/Omega_mag_pitch;
          else
              periods[1] = 0.0;
          
          //--- plunging: ---//
          
          su2double Omega_mag_plunge = sqrt(pow(Plunging_Omega_X[ZONE_0],2)+pow(Plunging_Omega_Y[ZONE_0],2)+pow(Plunging_Omega_Z[ZONE_0],2));
          if (Omega_mag_plunge > 0)
              periods[2] = 2*PI_NUMBER/Omega_mag_plunge;
          else
              periods[2] = 0.0;
          
          //--- determine which period is largest ---//
          
          unsigned short iVar;
          HarmonicBalance_Period = 0.0;
          for (iVar = 0; iVar < N_MOTION_TYPES; iVar++) {
              if (periods[iVar] > HarmonicBalance_Period)
                  HarmonicBalance_Period = periods[iVar];
          }
          
          delete periods;
      }
    
  }*/
  

  
    
  /*--- Initialize the RefOriginMoment Pointer ---*/
  
  RefOriginMoment = NULL;
  RefOriginMoment = new su2double[3];
  RefOriginMoment[0] = 0.0; RefOriginMoment[1] = 0.0; RefOriginMoment[2] = 0.0;
  
  /*--- In case the moment origin coordinates have not been declared in the
   config file, set them equal to zero for safety. Also check to make sure
   that for each marker, a value has been declared for the moment origin.
   Unless only one value was specified, then set this value for all the markers
   being monitored. ---*/
  
  
  if ((nRefOriginMoment_X != nRefOriginMoment_Y) || (nRefOriginMoment_X != nRefOriginMoment_Z) ) {
    cout << "ERROR: Length of REF_ORIGIN_MOMENT_X, REF_ORIGIN_MOMENT_Y and REF_ORIGIN_MOMENT_Z must be the same!!" << endl;
    exit(EXIT_FAILURE);
  }
  
  if (RefOriginMoment_X == NULL) {
    RefOriginMoment_X = new su2double[nMarker_Monitoring];
    for (iMarker = 0; iMarker < nMarker_Monitoring; iMarker++ )
      RefOriginMoment_X[iMarker] = 0.0;
  } else {
    if (nRefOriginMoment_X == 1) {
      
      su2double aux_RefOriginMoment_X = RefOriginMoment_X[0];
      delete [] RefOriginMoment_X;
      RefOriginMoment_X = new su2double[nMarker_Monitoring];
      nRefOriginMoment_X = nMarker_Monitoring;
      
      for (iMarker = 0; iMarker < nMarker_Monitoring; iMarker++ )
        RefOriginMoment_X[iMarker] = aux_RefOriginMoment_X;
    }
    else if (nRefOriginMoment_X != nMarker_Monitoring) {
      cout << "ERROR: Length of REF_ORIGIN_MOMENT_X must match number of Monitoring Markers!!" << endl;
      exit(EXIT_FAILURE);
    }
  }
  
  if (RefOriginMoment_Y == NULL) {
    RefOriginMoment_Y = new su2double[nMarker_Monitoring];
    for (iMarker = 0; iMarker < nMarker_Monitoring; iMarker++ )
      RefOriginMoment_Y[iMarker] = 0.0;
  } else {
    if (nRefOriginMoment_Y == 1) {
      
      su2double aux_RefOriginMoment_Y = RefOriginMoment_Y[0];
      delete [] RefOriginMoment_Y;
      RefOriginMoment_Y = new su2double[nMarker_Monitoring];
      nRefOriginMoment_Y = nMarker_Monitoring;
      
      for (iMarker = 0; iMarker < nMarker_Monitoring; iMarker++ )
        RefOriginMoment_Y[iMarker] = aux_RefOriginMoment_Y;
    }
    else if (nRefOriginMoment_Y != nMarker_Monitoring) {
      cout << "ERROR: Length of REF_ORIGIN_MOMENT_Y must match number of Monitoring Markers!!" << endl;
      exit(EXIT_FAILURE);
    }
  }
  
  if (RefOriginMoment_Z == NULL) {
    RefOriginMoment_Z = new su2double[nMarker_Monitoring];
    for (iMarker = 0; iMarker < nMarker_Monitoring; iMarker++ )
      RefOriginMoment_Z[iMarker] = 0.0;
  } else {
    if (nRefOriginMoment_Z == 1) {
      
      su2double aux_RefOriginMoment_Z = RefOriginMoment_Z[0];
      delete [] RefOriginMoment_Z;
      RefOriginMoment_Z = new su2double[nMarker_Monitoring];
      nRefOriginMoment_Z = nMarker_Monitoring;
      
      for (iMarker = 0; iMarker < nMarker_Monitoring; iMarker++ )
        RefOriginMoment_Z[iMarker] = aux_RefOriginMoment_Z;
    }
    else if (nRefOriginMoment_Z != nMarker_Monitoring) {
      cout << "ERROR: Length of REF_ORIGIN_MOMENT_Z must match number of Monitoring Markers!!" << endl;
      exit(EXIT_FAILURE);
    }
  }
  
  /*--- Set the boolean flag if we are carrying out an aeroelastic simulation. ---*/
  
  if (Grid_Movement && (Kind_GridMovement[ZONE_0] == AEROELASTIC || Kind_GridMovement[ZONE_0] == AEROELASTIC_RIGID_MOTION)) Aeroelastic_Simulation = true;
  else Aeroelastic_Simulation = false;
  
  /*--- Initializing the size for the solutions of the Aeroelastic problem. ---*/
  
  
  if (Grid_Movement && Aeroelastic_Simulation) {
    Aeroelastic_np1.resize(nMarker_Monitoring);
    Aeroelastic_n.resize(nMarker_Monitoring);
    Aeroelastic_n1.resize(nMarker_Monitoring);
    for (iMarker = 0; iMarker < nMarker_Monitoring; iMarker++) {
      Aeroelastic_np1[iMarker].resize(2);
      Aeroelastic_n[iMarker].resize(2);
      Aeroelastic_n1[iMarker].resize(2);
      for (int i =0; i<2; i++) {
        Aeroelastic_np1[iMarker][i].resize(2);
        Aeroelastic_n[iMarker][i].resize(2);
        Aeroelastic_n1[iMarker][i].resize(2);
        for (int j=0; j<2; j++) {
          Aeroelastic_np1[iMarker][i][j] = 0.0;
          Aeroelastic_n[iMarker][i][j] = 0.0;
          Aeroelastic_n1[iMarker][i][j] = 0.0;
        }
      }
    }
  }
  
  /*--- Allocate memory for the plunge and pitch and initialized them to zero ---*/
  
  if (Grid_Movement && Aeroelastic_Simulation) {
    Aeroelastic_pitch = new su2double[nMarker_Monitoring];
    Aeroelastic_plunge = new su2double[nMarker_Monitoring];
    for (iMarker = 0; iMarker < nMarker_Monitoring; iMarker++ ) {
      Aeroelastic_pitch[iMarker] = 0.0;
      Aeroelastic_plunge[iMarker] = 0.0;
    }
  }

  /*--- Fluid-Structure Interaction problems ---*/

  if (FSI_Problem) {
    if ((Dynamic_Analysis == STATIC) && (Unsteady_Simulation == STEADY)) {
      Kind_GridMovement[val_izone] = FLUID_STRUCTURE_STATIC;
      Grid_Movement = false;
    }
    else{
      Kind_GridMovement[val_izone] = FLUID_STRUCTURE;
      Grid_Movement = true;
    }
  }
  
  if (MGCycle == FULLMG_CYCLE) FinestMesh = nMGLevels;
  else FinestMesh = MESH_0;
  
  if ((Kind_Solver == NAVIER_STOKES) &&
      (Kind_Turb_Model != NONE))
    Kind_Solver = RANS;
  
  Kappa_1st_Flow = Kappa_Flow[0];
  Kappa_2nd_Flow = Kappa_Flow[1];
  Kappa_4th_Flow = Kappa_Flow[2];
  Kappa_1st_AdjFlow = Kappa_AdjFlow[0];
  Kappa_2nd_AdjFlow = Kappa_AdjFlow[1];
  Kappa_4th_AdjFlow = Kappa_AdjFlow[2];
  
  /*--- Make the MG_PreSmooth, MG_PostSmooth, and MG_CorrecSmooth
   arrays consistent with nMGLevels ---*/
  
  unsigned short * tmp_smooth = new unsigned short[nMGLevels+1];
  
  if ((nMG_PreSmooth != nMGLevels+1) && (nMG_PreSmooth != 0)) {
    if (nMG_PreSmooth > nMGLevels+1) {
      
      /*--- Truncate by removing unnecessary elements at the end ---*/
      
      for (unsigned int i = 0; i <= nMGLevels; i++)
        tmp_smooth[i] = MG_PreSmooth[i];
      delete [] MG_PreSmooth;
      MG_PreSmooth=NULL;
    } else {
      
      /*--- Add additional elements equal to last element ---*/
      
      for (unsigned int i = 0; i < nMG_PreSmooth; i++)
        tmp_smooth[i] = MG_PreSmooth[i];
      for (unsigned int i = nMG_PreSmooth; i <= nMGLevels; i++)
        tmp_smooth[i] = MG_PreSmooth[nMG_PreSmooth-1];
      delete [] MG_PreSmooth;
      MG_PreSmooth=NULL;
    }
    
    nMG_PreSmooth = nMGLevels+1;
    MG_PreSmooth = new unsigned short[nMG_PreSmooth];
    for (unsigned int i = 0; i < nMG_PreSmooth; i++)
      MG_PreSmooth[i] = tmp_smooth[i];
  }
  if ((nMGLevels != 0) && (nMG_PreSmooth == 0)) {
    delete [] MG_PreSmooth;
    nMG_PreSmooth = nMGLevels+1;
    MG_PreSmooth = new unsigned short[nMG_PreSmooth];
    for (unsigned int i = 0; i < nMG_PreSmooth; i++)
      MG_PreSmooth[i] = i+1;
  }
  
  if ((nMG_PostSmooth != nMGLevels+1) && (nMG_PostSmooth != 0)) {
    if (nMG_PostSmooth > nMGLevels+1) {
      
      /*--- Truncate by removing unnecessary elements at the end ---*/
      
      for (unsigned int i = 0; i <= nMGLevels; i++)
        tmp_smooth[i] = MG_PostSmooth[i];
      delete [] MG_PostSmooth;
      MG_PostSmooth=NULL;
    } else {
      
      /*--- Add additional elements equal to last element ---*/
       
      for (unsigned int i = 0; i < nMG_PostSmooth; i++)
        tmp_smooth[i] = MG_PostSmooth[i];
      for (unsigned int i = nMG_PostSmooth; i <= nMGLevels; i++)
        tmp_smooth[i] = MG_PostSmooth[nMG_PostSmooth-1];
      delete [] MG_PostSmooth;
      MG_PostSmooth=NULL;
    }
    
    nMG_PostSmooth = nMGLevels+1;
    MG_PostSmooth = new unsigned short[nMG_PostSmooth];
    for (unsigned int i = 0; i < nMG_PostSmooth; i++)
      MG_PostSmooth[i] = tmp_smooth[i];
    
  }
  
  if ((nMGLevels != 0) && (nMG_PostSmooth == 0)) {
    delete [] MG_PostSmooth;
    nMG_PostSmooth = nMGLevels+1;
    MG_PostSmooth = new unsigned short[nMG_PostSmooth];
    for (unsigned int i = 0; i < nMG_PostSmooth; i++)
      MG_PostSmooth[i] = 0;
  }
  
  if ((nMG_CorrecSmooth != nMGLevels+1) && (nMG_CorrecSmooth != 0)) {
    if (nMG_CorrecSmooth > nMGLevels+1) {
      
      /*--- Truncate by removing unnecessary elements at the end ---*/
      
      for (unsigned int i = 0; i <= nMGLevels; i++)
        tmp_smooth[i] = MG_CorrecSmooth[i];
      delete [] MG_CorrecSmooth;
      MG_CorrecSmooth = NULL;
    } else {
      
      /*--- Add additional elements equal to last element ---*/
      
      for (unsigned int i = 0; i < nMG_CorrecSmooth; i++)
        tmp_smooth[i] = MG_CorrecSmooth[i];
      for (unsigned int i = nMG_CorrecSmooth; i <= nMGLevels; i++)
        tmp_smooth[i] = MG_CorrecSmooth[nMG_CorrecSmooth-1];
      delete [] MG_CorrecSmooth;
      MG_CorrecSmooth = NULL;
    }
    nMG_CorrecSmooth = nMGLevels+1;
    MG_CorrecSmooth = new unsigned short[nMG_CorrecSmooth];
    for (unsigned int i = 0; i < nMG_CorrecSmooth; i++)
      MG_CorrecSmooth[i] = tmp_smooth[i];
  }
  
  if ((nMGLevels != 0) && (nMG_CorrecSmooth == 0)) {
    delete [] MG_CorrecSmooth;
    nMG_CorrecSmooth = nMGLevels+1;
    MG_CorrecSmooth = new unsigned short[nMG_CorrecSmooth];
    for (unsigned int i = 0; i < nMG_CorrecSmooth; i++)
      MG_CorrecSmooth[i] = 0;
  }
  
  /*--- Override MG Smooth parameters ---*/
  
  if (nMG_PreSmooth != 0) MG_PreSmooth[MESH_0] = 1;
  if (nMG_PostSmooth != 0) {
    MG_PostSmooth[MESH_0] = 0;
    MG_PostSmooth[nMGLevels] = 0;
  }
  if (nMG_CorrecSmooth != 0) MG_CorrecSmooth[nMGLevels] = 0;
  
  if (Restart) MGCycle = V_CYCLE;
  
  if (ContinuousAdjoint) {
    if (Kind_Solver == EULER) Kind_Solver = ADJ_EULER;
    if (Kind_Solver == NAVIER_STOKES) Kind_Solver = ADJ_NAVIER_STOKES;
    if (Kind_Solver == RANS) Kind_Solver = ADJ_RANS;
  }
  
  nCFL = nMGLevels+1;
  CFL = new su2double[nCFL];
  CFL[0] = CFLFineGrid;
  
  /*--- Evaluate when the Cl should be evaluated ---*/
  
  Iter_Fixed_CL        = SU2_TYPE::Int(nExtIter / (su2double(Update_Alpha)+5.0));
  Iter_Fixed_CM        = SU2_TYPE::Int(nExtIter / (su2double(Update_iH)+5.0));
  Iter_Fixed_NetThrust = SU2_TYPE::Int(nExtIter / (su2double(Update_BCThrust)+5.0));

  if (ContinuousAdjoint) {
    CFL[0] = CFL[0] * CFLRedCoeff_AdjFlow;
    CFL_AdaptParam[2] *= CFLRedCoeff_AdjFlow;
    CFL_AdaptParam[3] *= CFLRedCoeff_AdjFlow;
    Iter_Fixed_CL = SU2_TYPE::Int(su2double (Iter_Fixed_CL) / CFLRedCoeff_AdjFlow);
    Iter_Fixed_CM = SU2_TYPE::Int(su2double (Iter_Fixed_CM) / CFLRedCoeff_AdjFlow);
    Iter_Fixed_NetThrust = SU2_TYPE::Int(su2double (Iter_Fixed_NetThrust) / CFLRedCoeff_AdjFlow);
  }
  
  if (Iter_Fixed_CL == 0) { Iter_Fixed_CL = nExtIter+1; Update_Alpha = 0; }
  if (Iter_Fixed_CM == 0) { Iter_Fixed_CM = nExtIter+1; Update_iH = 0; }
  if (Iter_Fixed_NetThrust == 0) { Iter_Fixed_NetThrust = nExtIter+1; Update_BCThrust = 0; }

  for (iCFL = 1; iCFL < nCFL; iCFL++)
    CFL[iCFL] = CFL[iCFL-1];
  
  if (nRKStep == 0) {
    nRKStep = 1;
    RK_Alpha_Step = new su2double[1]; RK_Alpha_Step[0] = 1.0;
  }
  
  if (nIntCoeffs == 0) {
	nIntCoeffs = 2;
	Int_Coeffs = new su2double[2]; Int_Coeffs[0] = 0.25; Int_Coeffs[1] = 0.5;
  }

  if (nElasticityMod == 0) {
  nElasticityMod = 1;
  ElasticityMod = new su2double[1]; ElasticityMod[0] = 2E11;
  }

  if (nPoissonRatio == 0) {
  nPoissonRatio = 1;
  PoissonRatio = new su2double[1]; PoissonRatio[0] = 0.30;
  }

  if (nMaterialDensity == 0) {
  nMaterialDensity = 1;
  MaterialDensity = new su2double[1]; MaterialDensity[0] = 7854;
  }

  if (nElectric_Field == 0) {
	nElectric_Field = 1;
	Electric_Field_Mod = new su2double[1]; Electric_Field_Mod[0] = 0.0;
  }

  if (nElectric_Field_Max == 0) {
  nElectric_Field_Max = 1;
  Electric_Field_Max = new su2double[1]; Electric_Field_Max[0] = 1000.0;    // Default value
  }

  if (nElectric_Field_Min == 0) {
  nElectric_Field_Min = 1;
  Electric_Field_Min = new su2double[1]; Electric_Field_Min[0] = 0.0;
  }

  if (nDel_EField == 0) {
	nDel_EField = 1;
	Electric_Field_Del = new su2double[1]; Electric_Field_Del[0] = 0.0;
  }

  if (nDim_RefNode == 0) {
  nDim_RefNode = 3;
  RefNode_Displacement = new su2double[3];
  RefNode_Displacement[0] = 0.0; RefNode_Displacement[1] = 0.0; RefNode_Displacement[2] = 0.0;
  }

  if ((nDV_Del_X == 0) || (nDV_Del_X == 1)) {
  nDV_Del_X = 2;
  DV_Del_X = new su2double[2]; DV_Del_X[0] = -1.0E15; DV_Del_X[1] = 1.0E15; // This ensures all the values are within the range
  }

  if ((nDV_Del_Y == 0) || (nDV_Del_Y == 1)) {
  nDV_Del_Y = 2;
  DV_Del_Y = new su2double[2]; DV_Del_Y[0] = -1.0E15; DV_Del_Y[1] = 1.0E15; // This ensures all the values are within the range
  }

  if ((nDV_Del_Z == 0) || (nDV_Del_Z == 1)) {
  nDV_Del_Z = 2;
  DV_Del_Z = new su2double[2]; DV_Del_Z[0] = -1.0E15; DV_Del_Z[1] = 1.0E15; // This ensures all the values are within the range
  }

  if (nDim_Electric_Field == 0) {
	nDim_Electric_Field = 2;
	Electric_Field_Dir = new su2double[2]; Electric_Field_Dir[0] = 0.0;  Electric_Field_Dir[1] = 1.0;
  }

  if ((Kind_SU2 == SU2_CFD) && (Kind_Solver == NO_SOLVER)) {
    cout << "PHYSICAL_PROBLEM must be set in the configuration file" << endl;
    exit(EXIT_FAILURE);
  }
  
  /*--- Set a flag for viscous simulations ---*/
  
  Viscous = (( Kind_Solver == NAVIER_STOKES          ) ||
             ( Kind_Solver == ADJ_NAVIER_STOKES      ) ||
             ( Kind_Solver == RANS                   ) ||
             ( Kind_Solver == ADJ_RANS               ) );
  
  
  /*--- Re-scale the length based parameters. The US system uses feet,
   but SU2 assumes that the grid is in inches ---*/
  
  if ((SystemMeasurements == US) && (Kind_SU2 == SU2_CFD)) {
    
    for (iMarker = 0; iMarker < nMarker_Monitoring; iMarker++) {
      RefOriginMoment_X[iMarker] = RefOriginMoment_X[iMarker]/12.0;
      RefOriginMoment_Y[iMarker] = RefOriginMoment_Y[iMarker]/12.0;
      RefOriginMoment_Z[iMarker] = RefOriginMoment_Z[iMarker]/12.0;
    }
    
    for (iMarker = 0; iMarker < nGridMovement; iMarker++) {
      Motion_Origin_X[iMarker] = Motion_Origin_X[iMarker]/12.0;
      Motion_Origin_Y[iMarker] = Motion_Origin_Y[iMarker]/12.0;
      Motion_Origin_Z[iMarker] = Motion_Origin_Z[iMarker]/12.0;
    }
    
    RefLengthMoment = RefLengthMoment/12.0;
    if ((val_nDim == 2) && (!Axisymmetric)) RefAreaCoeff = RefAreaCoeff/12.0;
    else RefAreaCoeff = RefAreaCoeff/144.0;
    Length_Reynolds = Length_Reynolds/12.0;
    RefElemLength = RefElemLength/12.0;
    Highlite_Area = Highlite_Area/144.0;

    EA_IntLimit[0] = EA_IntLimit[0]/12.0;
    EA_IntLimit[1] = EA_IntLimit[1]/12.0;
    EA_IntLimit[2] = EA_IntLimit[2]/12.0;
    
    Section_Location[0] = Section_Location[0]/12.0;
    Section_Location[1] = Section_Location[1]/12.0;
    
    SubsonicEngine_Cyl[0] = SubsonicEngine_Cyl[0]/12.0;
    SubsonicEngine_Cyl[1] = SubsonicEngine_Cyl[1]/12.0;
    SubsonicEngine_Cyl[2] = SubsonicEngine_Cyl[2]/12.0;
    SubsonicEngine_Cyl[3] = SubsonicEngine_Cyl[3]/12.0;
    SubsonicEngine_Cyl[4] = SubsonicEngine_Cyl[4]/12.0;
    SubsonicEngine_Cyl[5] = SubsonicEngine_Cyl[5]/12.0;
    SubsonicEngine_Cyl[6] = SubsonicEngine_Cyl[6]/12.0;
    
  }
  
  /*--- Check for constant lift mode. Initialize the update flag for
   the AoA with each iteration to false  ---*/
  
  if (Fixed_CL_Mode) Update_AoA = false;
  if (Fixed_CM_Mode) Update_HTPIncidence = false;

  if (DirectDiff != NO_DERIVATIVE) {
#if !defined COMPLEX_TYPE && !defined ADOLC_FORWARD_TYPE && !defined CODI_FORWARD_TYPE
      if (Kind_SU2 == SU2_CFD) {
        cout << "SU2_CFD: Config option DIRECT_DIFF= YES requires AD or complex support!" << endl;
        cout << "Please use SU2_CFD_DIRECTDIFF (configuration/compilation is done using the preconfigure.py script)." << endl;
        exit(EXIT_FAILURE);
      }
#endif
    /*--- Initialize the derivative values ---*/
    switch (DirectDiff) {
      case D_MACH:
        SU2_TYPE::SetDerivative(Mach, 1.0);
        break;
      case D_AOA:
        SU2_TYPE::SetDerivative(AoA, 1.0);
        break;
      case D_SIDESLIP:
        SU2_TYPE::SetDerivative(AoS, 1.0);
        break;
      case D_REYNOLDS:
        SU2_TYPE::SetDerivative(Reynolds, 1.0);
        break;
      case D_TURB2LAM:
       SU2_TYPE::SetDerivative(Turb2LamViscRatio_FreeStream, 1.0);
        break;
      default:
        /*--- All other cases are handled in the specific solver ---*/
        break;
      }
  }

#if defined CODI_REVERSE_TYPE
  AD_Mode = YES;
#else
  if (AD_Mode == YES) {
    cout << "AUTO_DIFF=YES requires Automatic Differentiation support." << endl;
    cout << "Please use correct executables (configuration/compilation is done using the preconfigure.py script)." << endl;
  }
#endif

  if (DiscreteAdjoint) {
#if !defined ADOLC_REVERSE_TYPE && !defined CODI_REVERSE_TYPE
    if (Kind_SU2 == SU2_CFD) {
      cout << "SU2_CFD: Config option MATH_PROBLEM= DISCRETE_ADJOINT requires AD support!" << endl;
      cout << "Please use SU2_CFD_AD (configuration/compilation is done using the preconfigure.py script)." << endl;
      exit(EXIT_FAILURE);
    }
#endif

    /*--- Disable writing of limiters if enabled ---*/
    Wrt_Limiters = false;

    if (Unsteady_Simulation) {

      Restart_Flow = false;

      if (Grid_Movement) {
        cout << "Dynamic mesh movement currently not supported for the discrete adjoint solver." << endl;
        exit(EXIT_FAILURE);
      }

      /*--- If the averaging interval is not set, we average over all time-steps ---*/

      if (Iter_Avg_Objective == 0.0) {
        Iter_Avg_Objective = nExtIter;
      }
    }

    switch(Kind_Solver) {
      case EULER:
        Kind_Solver = DISC_ADJ_EULER;
        break;
      case RANS:
        Kind_Solver = DISC_ADJ_RANS;
        Frozen_Visc = false;
        break;
      case NAVIER_STOKES:
        Kind_Solver = DISC_ADJ_NAVIER_STOKES;
        break;
      case FEM_ELASTICITY:
        Kind_Solver = DISC_ADJ_FEM;
        break;
      default:
        break;
    }
  }

  /*--- Check for 2nd order w/ limiting for JST and correct ---*/
  
  if ((Kind_ConvNumScheme_Flow == SPACE_CENTERED) && (Kind_Centered_Flow == JST) && (SpatialOrder_Flow == SECOND_ORDER_LIMITER))
    SpatialOrder_Flow = SECOND_ORDER;
  
  if ((Kind_ConvNumScheme_AdjFlow == SPACE_CENTERED) && (Kind_Centered_AdjFlow == JST) && (SpatialOrder_AdjFlow == SECOND_ORDER_LIMITER))
    SpatialOrder_AdjFlow = SECOND_ORDER;
  
  delete [] tmp_smooth;
  
}

void CConfig::SetMarkers(unsigned short val_software) {

  unsigned short iMarker_All, iMarker_CfgFile, iMarker_Euler, iMarker_Custom,
  iMarker_FarField, iMarker_SymWall, iMarker_Pressure, iMarker_PerBound,
  iMarker_NearFieldBound, iMarker_InterfaceBound, iMarker_Fluid_InterfaceBound, iMarker_Dirichlet,
  iMarker_Inlet, iMarker_Riemann, iMarker_NRBC, iMarker_Outlet, iMarker_Isothermal,
  iMarker_HeatFlux, iMarker_EngineInflow, iMarker_EngineExhaust,
  iMarker_Displacement, iMarker_Load, iMarker_FlowLoad, iMarker_Neumann, iMarker_Internal,
  iMarker_Monitoring, iMarker_Designing, iMarker_GeoEval, iMarker_Plotting, iMarker_Analyze,
  iMarker_DV, iMarker_Moving, iMarker_Supersonic_Inlet, iMarker_Supersonic_Outlet,
  iMarker_Clamped, iMarker_FSIinterface, iMarker_Load_Dir, iMarker_Disp_Dir, iMarker_Load_Sine,
  iMarker_ActDiskInlet, iMarker_ActDiskOutlet, iMarker_Out_1D;

  int size = SINGLE_NODE;
  
#ifdef HAVE_MPI
  if (val_software != SU2_MSH)
    MPI_Comm_size(MPI_COMM_WORLD, &size);
#endif

  /*--- Compute the total number of markers in the config file ---*/
  
  nMarker_CfgFile = nMarker_Euler + nMarker_FarField + nMarker_SymWall +
  nMarker_Pressure + nMarker_PerBound + nMarker_NearFieldBound + nMarker_Fluid_InterfaceBound +
  nMarker_InterfaceBound + nMarker_Dirichlet + nMarker_Neumann + nMarker_Inlet + nMarker_Riemann +
  nMarker_NRBC + nMarker_Outlet + nMarker_Isothermal + nMarker_HeatFlux +
  nMarker_EngineInflow + nMarker_EngineExhaust + nMarker_Internal +
  nMarker_Supersonic_Inlet + nMarker_Supersonic_Outlet + nMarker_Displacement + nMarker_Load +
  nMarker_FlowLoad + nMarker_Custom +
  nMarker_Clamped + nMarker_Load_Sine + nMarker_Load_Dir + nMarker_Disp_Dir +
  nMarker_ActDiskInlet + nMarker_ActDiskOutlet + nMarker_Out_1D;
  
  /*--- Add the possible send/receive domains ---*/

  nMarker_Max = nMarker_CfgFile + OVERHEAD*size;
  
  /*--- Basic dimensionalization of the markers (worst scenario) ---*/

  nMarker_All = nMarker_Max;

  /*--- Allocate the memory (markers in each domain) ---*/
  
  Marker_All_TagBound       = new string[nMarker_All];			    // Store the tag that correspond with each marker.
  Marker_All_SendRecv       = new short[nMarker_All];						// +#domain (send), -#domain (receive).
  Marker_All_KindBC         = new unsigned short[nMarker_All];	// Store the kind of boundary condition.
  Marker_All_Monitoring     = new unsigned short[nMarker_All];	// Store whether the boundary should be monitored.
  Marker_All_Designing      = new unsigned short[nMarker_All];  // Store whether the boundary should be designed.
  Marker_All_Plotting       = new unsigned short[nMarker_All];	// Store whether the boundary should be plotted.
  Marker_All_Analyze  = new unsigned short[nMarker_All];	// Store whether the boundary should be plotted.
  Marker_All_FSIinterface   = new unsigned short[nMarker_All];	// Store whether the boundary is in the FSI interface.
  Marker_All_GeoEval        = new unsigned short[nMarker_All];	// Store whether the boundary should be geometry evaluation.
  Marker_All_DV             = new unsigned short[nMarker_All];	// Store whether the boundary should be affected by design variables.
  Marker_All_Moving         = new unsigned short[nMarker_All];	// Store whether the boundary should be in motion.
  Marker_All_PerBound       = new short[nMarker_All];						// Store whether the boundary belongs to a periodic boundary.
  Marker_All_Out_1D         = new unsigned short[nMarker_All];  // Store whether the boundary belongs to a 1-d output boundary.

  for (iMarker_All = 0; iMarker_All < nMarker_All; iMarker_All++) {
    Marker_All_TagBound[iMarker_All]      = "SEND_RECEIVE";
    Marker_All_SendRecv[iMarker_All]      = 0;
    Marker_All_KindBC[iMarker_All]        = 0;
    Marker_All_Monitoring[iMarker_All]    = 0;
    Marker_All_GeoEval[iMarker_All]       = 0;
    Marker_All_Designing[iMarker_All]     = 0;
    Marker_All_Plotting[iMarker_All]      = 0;
    Marker_All_Analyze[iMarker_All] = 0;
    Marker_All_FSIinterface[iMarker_All]  = 0;
    Marker_All_DV[iMarker_All]            = 0;
    Marker_All_Moving[iMarker_All]        = 0;
    Marker_All_PerBound[iMarker_All]      = 0;
    Marker_All_Out_1D[iMarker_All]        = 0;
  }

  /*--- Allocate the memory (markers in the config file) ---*/

  Marker_CfgFile_TagBound      = new string[nMarker_CfgFile];
  Marker_CfgFile_KindBC        = new unsigned short[nMarker_CfgFile];
  Marker_CfgFile_Monitoring    = new unsigned short[nMarker_CfgFile];
  Marker_CfgFile_Designing     = new unsigned short[nMarker_CfgFile];
  Marker_CfgFile_Plotting      = new unsigned short[nMarker_CfgFile];
  Marker_CfgFile_Analyze       = new unsigned short[nMarker_CfgFile];
  Marker_CfgFile_GeoEval       = new unsigned short[nMarker_CfgFile];
  Marker_CfgFile_FSIinterface	 = new unsigned short[nMarker_CfgFile];
  Marker_CfgFile_DV            = new unsigned short[nMarker_CfgFile];
  Marker_CfgFile_Moving        = new unsigned short[nMarker_CfgFile];
  Marker_CfgFile_PerBound      = new unsigned short[nMarker_CfgFile];
  Marker_CfgFile_Out_1D        = new unsigned short[nMarker_CfgFile];

  for (iMarker_CfgFile = 0; iMarker_CfgFile < nMarker_CfgFile; iMarker_CfgFile++) {
    Marker_CfgFile_TagBound[iMarker_CfgFile]      = "SEND_RECEIVE";
    Marker_CfgFile_KindBC[iMarker_CfgFile]        = 0;
    Marker_CfgFile_Monitoring[iMarker_CfgFile]    = 0;
    Marker_CfgFile_GeoEval[iMarker_CfgFile]       = 0;
    Marker_CfgFile_Designing[iMarker_CfgFile]     = 0;
    Marker_CfgFile_Plotting[iMarker_CfgFile]      = 0;
    Marker_CfgFile_Analyze[iMarker_CfgFile] = 0;
    Marker_CfgFile_FSIinterface[iMarker_CfgFile]  = 0;
    Marker_CfgFile_DV[iMarker_CfgFile]            = 0;
    Marker_CfgFile_Moving[iMarker_CfgFile]        = 0;
    Marker_CfgFile_PerBound[iMarker_CfgFile]      = 0;
    Marker_CfgFile_Out_1D[iMarker_CfgFile]        = 0;
  }

  /*--- Allocate memory to store surface information (Analyze BC) ---*/

  Surface_MassFlow = new su2double[nMarker_Analyze];
  Surface_DC60 = new su2double[nMarker_Analyze];
  Surface_IDC = new su2double[nMarker_Analyze];
  Surface_IDC_Mach = new su2double[nMarker_Analyze];
  Surface_IDR = new su2double[nMarker_Analyze];
  for (iMarker_Analyze = 0; iMarker_Analyze < nMarker_Analyze; iMarker_Analyze++) {
     Surface_MassFlow[iMarker_Analyze] = 0.0;
   	 Surface_DC60[iMarker_Analyze] = 0.0;
     Surface_IDC[iMarker_Analyze] = 0.0;
     Surface_IDC_Mach[iMarker_Analyze] = 0.0;
     Surface_IDR[iMarker_Analyze] = 0.0;
   }

  /*--- Populate the marker information in the config file (all domains) ---*/

  iMarker_CfgFile = 0;
  for (iMarker_Euler = 0; iMarker_Euler < nMarker_Euler; iMarker_Euler++) {
    Marker_CfgFile_TagBound[iMarker_CfgFile] = Marker_Euler[iMarker_Euler];
    Marker_CfgFile_KindBC[iMarker_CfgFile] = EULER_WALL;
    iMarker_CfgFile++;
  }

  for (iMarker_FarField = 0; iMarker_FarField < nMarker_FarField; iMarker_FarField++) {
    Marker_CfgFile_TagBound[iMarker_CfgFile] = Marker_FarField[iMarker_FarField];
    Marker_CfgFile_KindBC[iMarker_CfgFile] = FAR_FIELD;
    iMarker_CfgFile++;
  }

  for (iMarker_SymWall = 0; iMarker_SymWall < nMarker_SymWall; iMarker_SymWall++) {
    Marker_CfgFile_TagBound[iMarker_CfgFile] = Marker_SymWall[iMarker_SymWall];
    Marker_CfgFile_KindBC[iMarker_CfgFile] = SYMMETRY_PLANE;
    iMarker_CfgFile++;
  }

  for (iMarker_Pressure = 0; iMarker_Pressure < nMarker_Pressure; iMarker_Pressure++) {
    Marker_CfgFile_TagBound[iMarker_CfgFile] = Marker_Pressure[iMarker_Pressure];
    Marker_CfgFile_KindBC[iMarker_CfgFile] = PRESSURE_BOUNDARY;
    iMarker_CfgFile++;
  }

  for (iMarker_PerBound = 0; iMarker_PerBound < nMarker_PerBound; iMarker_PerBound++) {
    Marker_CfgFile_TagBound[iMarker_CfgFile] = Marker_PerBound[iMarker_PerBound];
    Marker_CfgFile_KindBC[iMarker_CfgFile] = PERIODIC_BOUNDARY;
    Marker_CfgFile_PerBound[iMarker_CfgFile] = iMarker_PerBound + 1;
    iMarker_CfgFile++;
  }

  ActDisk_DeltaPress = new su2double[nMarker_ActDiskInlet];
  ActDisk_DeltaTemp = new su2double[nMarker_ActDiskInlet];
  ActDisk_TotalPressRatio = new su2double[nMarker_ActDiskInlet];
  ActDisk_TotalTempRatio = new su2double[nMarker_ActDiskInlet];
  ActDisk_StaticPressRatio = new su2double[nMarker_ActDiskInlet];
  ActDisk_StaticTempRatio = new su2double[nMarker_ActDiskInlet];
  ActDisk_Power = new su2double[nMarker_ActDiskInlet];
  ActDisk_MassFlow = new su2double[nMarker_ActDiskInlet];
  ActDisk_Mach = new su2double[nMarker_ActDiskInlet];
  ActDisk_Force = new su2double[nMarker_ActDiskInlet];
  ActDisk_NetThrust = new su2double[nMarker_ActDiskInlet];
  ActDisk_BCThrust = new su2double[nMarker_ActDiskInlet];
  ActDisk_BCThrust_Old = new su2double[nMarker_ActDiskInlet];
  ActDisk_GrossThrust = new su2double[nMarker_ActDiskInlet];
  ActDisk_Area = new su2double[nMarker_ActDiskInlet];
  ActDisk_ReverseMassFlow = new su2double[nMarker_ActDiskInlet];
  
  for (iMarker_ActDiskInlet = 0; iMarker_ActDiskInlet < nMarker_ActDiskInlet; iMarker_ActDiskInlet++) {
    ActDisk_DeltaPress[iMarker_ActDiskInlet] = 0.0;
    ActDisk_DeltaTemp[iMarker_ActDiskInlet] = 0.0;
    ActDisk_TotalPressRatio[iMarker_ActDiskInlet] = 0.0;
    ActDisk_TotalTempRatio[iMarker_ActDiskInlet] = 0.0;
    ActDisk_StaticPressRatio[iMarker_ActDiskInlet] = 0.0;
    ActDisk_StaticTempRatio[iMarker_ActDiskInlet] = 0.0;
    ActDisk_Power[iMarker_ActDiskInlet] = 0.0;
    ActDisk_MassFlow[iMarker_ActDiskInlet] = 0.0;
    ActDisk_Mach[iMarker_ActDiskInlet] = 0.0;
    ActDisk_Force[iMarker_ActDiskInlet] = 0.0;
    ActDisk_NetThrust[iMarker_ActDiskInlet] = 0.0;
    ActDisk_BCThrust[iMarker_ActDiskInlet] = 0.0;
    ActDisk_BCThrust_Old[iMarker_ActDiskInlet] = 0.0;
    ActDisk_GrossThrust[iMarker_ActDiskInlet] = 0.0;
    ActDisk_Area[iMarker_ActDiskInlet] = 0.0;
    ActDisk_ReverseMassFlow[iMarker_ActDiskInlet] = 0.0;
  }
  
  
  ActDiskInlet_MassFlow = new su2double[nMarker_ActDiskInlet];
  ActDiskInlet_Temperature = new su2double[nMarker_ActDiskInlet];
  ActDiskInlet_TotalTemperature = new su2double[nMarker_ActDiskInlet];
  ActDiskInlet_Pressure = new su2double[nMarker_ActDiskInlet];
  ActDiskInlet_TotalPressure = new su2double[nMarker_ActDiskInlet];
  ActDiskInlet_RamDrag = new su2double[nMarker_ActDiskInlet];
  ActDiskInlet_Force = new su2double[nMarker_ActDiskInlet];
  ActDiskInlet_Power = new su2double[nMarker_ActDiskInlet];
  
  for (iMarker_ActDiskInlet = 0; iMarker_ActDiskInlet < nMarker_ActDiskInlet; iMarker_ActDiskInlet++) {
    Marker_CfgFile_TagBound[iMarker_CfgFile] = Marker_ActDiskInlet[iMarker_ActDiskInlet];
    Marker_CfgFile_KindBC[iMarker_CfgFile] = ACTDISK_INLET;
    ActDiskInlet_MassFlow[iMarker_ActDiskInlet] = 0.0;
    ActDiskInlet_Temperature[iMarker_ActDiskInlet] = 0.0;
    ActDiskInlet_TotalTemperature[iMarker_ActDiskInlet] = 0.0;
    ActDiskInlet_Pressure[iMarker_ActDiskInlet] = 0.0;
    ActDiskInlet_TotalPressure[iMarker_ActDiskInlet] = 0.0;
    ActDiskInlet_RamDrag[iMarker_ActDiskInlet] = 0.0;
    ActDiskInlet_Force[iMarker_ActDiskInlet] = 0.0;
    ActDiskInlet_Power[iMarker_ActDiskInlet] = 0.0;
    iMarker_CfgFile++;
  }
  
  ActDiskOutlet_MassFlow = new su2double[nMarker_ActDiskOutlet];
  ActDiskOutlet_Temperature = new su2double[nMarker_ActDiskOutlet];
  ActDiskOutlet_TotalTemperature = new su2double[nMarker_ActDiskOutlet];
  ActDiskOutlet_Pressure = new su2double[nMarker_ActDiskOutlet];
  ActDiskOutlet_TotalPressure = new su2double[nMarker_ActDiskOutlet];
  ActDiskOutlet_GrossThrust = new su2double[nMarker_ActDiskOutlet];
  ActDiskOutlet_Force = new su2double[nMarker_ActDiskOutlet];
  ActDiskOutlet_Power = new su2double[nMarker_ActDiskOutlet];
  
  for (iMarker_ActDiskOutlet = 0; iMarker_ActDiskOutlet < nMarker_ActDiskOutlet; iMarker_ActDiskOutlet++) {
    Marker_CfgFile_TagBound[iMarker_CfgFile] = Marker_ActDiskOutlet[iMarker_ActDiskOutlet];
    Marker_CfgFile_KindBC[iMarker_CfgFile] = ACTDISK_OUTLET;
    ActDiskOutlet_MassFlow[iMarker_ActDiskOutlet] = 0.0;
    ActDiskOutlet_Temperature[iMarker_ActDiskOutlet] = 0.0;
    ActDiskOutlet_TotalTemperature[iMarker_ActDiskOutlet] = 0.0;
    ActDiskOutlet_Pressure[iMarker_ActDiskOutlet] = 0.0;
    ActDiskOutlet_TotalPressure[iMarker_ActDiskOutlet] = 0.0;
    ActDiskOutlet_GrossThrust[iMarker_ActDiskOutlet] = 0.0;
    ActDiskOutlet_Force[iMarker_ActDiskOutlet] = 0.0;
    ActDiskOutlet_Power[iMarker_ActDiskOutlet] = 0.0;
    iMarker_CfgFile++;
  }

  for (iMarker_NearFieldBound = 0; iMarker_NearFieldBound < nMarker_NearFieldBound; iMarker_NearFieldBound++) {
    Marker_CfgFile_TagBound[iMarker_CfgFile] = Marker_NearFieldBound[iMarker_NearFieldBound];
    Marker_CfgFile_KindBC[iMarker_CfgFile] = NEARFIELD_BOUNDARY;
    iMarker_CfgFile++;
  }

  for (iMarker_InterfaceBound = 0; iMarker_InterfaceBound < nMarker_InterfaceBound; iMarker_InterfaceBound++) {
    Marker_CfgFile_TagBound[iMarker_CfgFile] = Marker_InterfaceBound[iMarker_InterfaceBound];
    Marker_CfgFile_KindBC[iMarker_CfgFile] = INTERFACE_BOUNDARY;
    iMarker_CfgFile++;
  }
  
  for (iMarker_Fluid_InterfaceBound = 0; iMarker_Fluid_InterfaceBound < nMarker_Fluid_InterfaceBound; iMarker_Fluid_InterfaceBound++) {
    Marker_CfgFile_TagBound[iMarker_CfgFile] = Marker_Fluid_InterfaceBound[iMarker_Fluid_InterfaceBound];
    Marker_CfgFile_KindBC[iMarker_CfgFile] = FLUID_INTERFACE;
    iMarker_CfgFile++;
  }

  for (iMarker_Dirichlet = 0; iMarker_Dirichlet < nMarker_Dirichlet; iMarker_Dirichlet++) {
    Marker_CfgFile_TagBound[iMarker_CfgFile] = Marker_Dirichlet[iMarker_Dirichlet];
    Marker_CfgFile_KindBC[iMarker_CfgFile] = DIRICHLET;
    iMarker_CfgFile++;
  }

  for (iMarker_Inlet = 0; iMarker_Inlet < nMarker_Inlet; iMarker_Inlet++) {
    Marker_CfgFile_TagBound[iMarker_CfgFile] = Marker_Inlet[iMarker_Inlet];
    Marker_CfgFile_KindBC[iMarker_CfgFile] = INLET_FLOW;
    iMarker_CfgFile++;
  }

  for (iMarker_Riemann = 0; iMarker_Riemann < nMarker_Riemann; iMarker_Riemann++) {
    Marker_CfgFile_TagBound[iMarker_CfgFile] = Marker_Riemann[iMarker_Riemann];
    Marker_CfgFile_KindBC[iMarker_CfgFile] = RIEMANN_BOUNDARY;
    iMarker_CfgFile++;
  }

  for (iMarker_NRBC = 0; iMarker_NRBC < nMarker_NRBC; iMarker_NRBC++) {
    Marker_CfgFile_TagBound[iMarker_CfgFile] = Marker_NRBC[iMarker_NRBC];
    Marker_CfgFile_KindBC[iMarker_CfgFile] = NRBC_BOUNDARY;
    iMarker_CfgFile++;
  }

  Engine_Power = new su2double[nMarker_EngineInflow];
  Engine_Mach = new su2double[nMarker_EngineInflow];
  Engine_Force = new su2double[nMarker_EngineInflow];
  Engine_NetThrust = new su2double[nMarker_EngineInflow];
  Engine_GrossThrust = new su2double[nMarker_EngineInflow];
  Engine_Area = new su2double[nMarker_EngineInflow];
  
  for (iMarker_EngineInflow = 0; iMarker_EngineInflow < nMarker_EngineInflow; iMarker_EngineInflow++) {
    Engine_Power[iMarker_EngineInflow] = 0.0;
    Engine_Mach[iMarker_EngineInflow] = 0.0;
    Engine_Force[iMarker_EngineInflow] = 0.0;
    Engine_NetThrust[iMarker_EngineInflow] = 0.0;
    Engine_GrossThrust[iMarker_EngineInflow] = 0.0;
    Engine_Area[iMarker_EngineInflow] = 0.0;
  }
  
  Inflow_Mach = new su2double[nMarker_EngineInflow];
  Inflow_Pressure = new su2double[nMarker_EngineInflow];
  Inflow_MassFlow = new su2double[nMarker_EngineInflow];
  Inflow_ReverseMassFlow = new su2double[nMarker_EngineInflow];
  Inflow_TotalPressure = new su2double[nMarker_EngineInflow];
  Inflow_Temperature = new su2double[nMarker_EngineInflow];
  Inflow_TotalTemperature = new su2double[nMarker_EngineInflow];
  Inflow_RamDrag = new su2double[nMarker_EngineInflow];
  Inflow_Force = new su2double[nMarker_EngineInflow];
  Inflow_Power = new su2double[nMarker_EngineInflow];
  
  for (iMarker_EngineInflow = 0; iMarker_EngineInflow < nMarker_EngineInflow; iMarker_EngineInflow++) {
    Marker_CfgFile_TagBound[iMarker_CfgFile] = Marker_EngineInflow[iMarker_EngineInflow];
    Marker_CfgFile_KindBC[iMarker_CfgFile] = ENGINE_INFLOW;
    Inflow_Mach[iMarker_EngineInflow] = 0.0;
    Inflow_Pressure[iMarker_EngineInflow] = 0.0;
    Inflow_MassFlow[iMarker_EngineInflow] = 0.0;
    Inflow_ReverseMassFlow[iMarker_EngineInflow] = 0.0;
    Inflow_TotalPressure[iMarker_EngineInflow] = 0.0;
    Inflow_Temperature[iMarker_EngineInflow] = 0.0;
    Inflow_TotalTemperature[iMarker_EngineInflow] = 0.0;
    Inflow_RamDrag[iMarker_EngineInflow] = 0.0;
    Inflow_Force[iMarker_EngineInflow] = 0.0;
    Inflow_Power[iMarker_EngineInflow] = 0.0;
    iMarker_CfgFile++;
  }
  
  Exhaust_Pressure = new su2double[nMarker_EngineExhaust];
  Exhaust_Temperature = new su2double[nMarker_EngineExhaust];
  Exhaust_MassFlow = new su2double[nMarker_EngineExhaust];
  Exhaust_TotalPressure = new su2double[nMarker_EngineExhaust];
  Exhaust_TotalTemperature = new su2double[nMarker_EngineExhaust];
  Exhaust_GrossThrust = new su2double[nMarker_EngineExhaust];
  Exhaust_Force = new su2double[nMarker_EngineExhaust];
  Exhaust_Power = new su2double[nMarker_EngineExhaust];
  
  for (iMarker_EngineExhaust = 0; iMarker_EngineExhaust < nMarker_EngineExhaust; iMarker_EngineExhaust++) {
    Marker_CfgFile_TagBound[iMarker_CfgFile] = Marker_EngineExhaust[iMarker_EngineExhaust];
    Marker_CfgFile_KindBC[iMarker_CfgFile] = ENGINE_EXHAUST;
    Exhaust_Pressure[iMarker_EngineExhaust] = 0.0;
    Exhaust_Temperature[iMarker_EngineExhaust] = 0.0;
    Exhaust_MassFlow[iMarker_EngineExhaust] = 0.0;
    Exhaust_TotalPressure[iMarker_EngineExhaust] = 0.0;
    Exhaust_TotalTemperature[iMarker_EngineExhaust] = 0.0;
    Exhaust_GrossThrust[iMarker_EngineExhaust] = 0.0;
    Exhaust_Force[iMarker_EngineExhaust] = 0.0;
    Exhaust_Power[iMarker_EngineExhaust] = 0.0;
    iMarker_CfgFile++;
  }
  
  for (iMarker_Supersonic_Inlet = 0; iMarker_Supersonic_Inlet < nMarker_Supersonic_Inlet; iMarker_Supersonic_Inlet++) {
    Marker_CfgFile_TagBound[iMarker_CfgFile] = Marker_Supersonic_Inlet[iMarker_Supersonic_Inlet];
    Marker_CfgFile_KindBC[iMarker_CfgFile] = SUPERSONIC_INLET;
    iMarker_CfgFile++;
  }
  
  for (iMarker_Supersonic_Outlet = 0; iMarker_Supersonic_Outlet < nMarker_Supersonic_Outlet; iMarker_Supersonic_Outlet++) {
    Marker_CfgFile_TagBound[iMarker_CfgFile] = Marker_Supersonic_Outlet[iMarker_Supersonic_Outlet];
    Marker_CfgFile_KindBC[iMarker_CfgFile] = SUPERSONIC_OUTLET;
    iMarker_CfgFile++;
  }

  for (iMarker_Neumann = 0; iMarker_Neumann < nMarker_Neumann; iMarker_Neumann++) {
    Marker_CfgFile_TagBound[iMarker_CfgFile] = Marker_Neumann[iMarker_Neumann];
    Marker_CfgFile_KindBC[iMarker_CfgFile] = NEUMANN;
    iMarker_CfgFile++;
  }
  
  for (iMarker_Internal = 0; iMarker_Internal < nMarker_Internal; iMarker_Internal++) {
    Marker_CfgFile_TagBound[iMarker_CfgFile] = Marker_Internal[iMarker_Internal];
    Marker_CfgFile_KindBC[iMarker_CfgFile] = INTERNAL_BOUNDARY;
    iMarker_CfgFile++;
  }

  for (iMarker_Custom = 0; iMarker_Custom < nMarker_Custom; iMarker_Custom++) {
    Marker_CfgFile_TagBound[iMarker_CfgFile] = Marker_Custom[iMarker_Custom];
    Marker_CfgFile_KindBC[iMarker_CfgFile] = CUSTOM_BOUNDARY;
    iMarker_CfgFile++;
  }

  for (iMarker_Outlet = 0; iMarker_Outlet < nMarker_Outlet; iMarker_Outlet++) {
    Marker_CfgFile_TagBound[iMarker_CfgFile] = Marker_Outlet[iMarker_Outlet];
    Marker_CfgFile_KindBC[iMarker_CfgFile] = OUTLET_FLOW;
    iMarker_CfgFile++;
  }

  for (iMarker_Isothermal = 0; iMarker_Isothermal < nMarker_Isothermal; iMarker_Isothermal++) {
    Marker_CfgFile_TagBound[iMarker_CfgFile] = Marker_Isothermal[iMarker_Isothermal];
    Marker_CfgFile_KindBC[iMarker_CfgFile] = ISOTHERMAL;
    iMarker_CfgFile++;
  }

  for (iMarker_HeatFlux = 0; iMarker_HeatFlux < nMarker_HeatFlux; iMarker_HeatFlux++) {
    Marker_CfgFile_TagBound[iMarker_CfgFile] = Marker_HeatFlux[iMarker_HeatFlux];
    Marker_CfgFile_KindBC[iMarker_CfgFile] = HEAT_FLUX;
    iMarker_CfgFile++;
  }

  for (iMarker_Clamped = 0; iMarker_Clamped < nMarker_Clamped; iMarker_Clamped++) {
    Marker_CfgFile_TagBound[iMarker_CfgFile] = Marker_Clamped[iMarker_Clamped];
    Marker_CfgFile_KindBC[iMarker_CfgFile] = CLAMPED_BOUNDARY;
    iMarker_CfgFile++;
  }

  for (iMarker_Displacement = 0; iMarker_Displacement < nMarker_Displacement; iMarker_Displacement++) {
    Marker_CfgFile_TagBound[iMarker_CfgFile] = Marker_Displacement[iMarker_Displacement];
    Marker_CfgFile_KindBC[iMarker_CfgFile] = DISPLACEMENT_BOUNDARY;
    iMarker_CfgFile++;
  }

  for (iMarker_Load = 0; iMarker_Load < nMarker_Load; iMarker_Load++) {
    Marker_CfgFile_TagBound[iMarker_CfgFile] = Marker_Load[iMarker_Load];
    Marker_CfgFile_KindBC[iMarker_CfgFile] = LOAD_BOUNDARY;
    iMarker_CfgFile++;
  }

  for (iMarker_Load_Dir = 0; iMarker_Load_Dir < nMarker_Load_Dir; iMarker_Load_Dir++) {
    Marker_CfgFile_TagBound[iMarker_CfgFile] = Marker_Load_Dir[iMarker_Load_Dir];
    Marker_CfgFile_KindBC[iMarker_CfgFile] = LOAD_DIR_BOUNDARY;
    iMarker_CfgFile++;
  }

  for (iMarker_Disp_Dir = 0; iMarker_Disp_Dir < nMarker_Disp_Dir; iMarker_Disp_Dir++) {
    Marker_CfgFile_TagBound[iMarker_CfgFile] = Marker_Disp_Dir[iMarker_Disp_Dir];
    Marker_CfgFile_KindBC[iMarker_CfgFile] = DISP_DIR_BOUNDARY;
    iMarker_CfgFile++;
  }

  for (iMarker_Load_Sine = 0; iMarker_Load_Sine < nMarker_Load_Sine; iMarker_Load_Sine++) {
    Marker_CfgFile_TagBound[iMarker_CfgFile] = Marker_Load_Sine[iMarker_Load_Sine];
    Marker_CfgFile_KindBC[iMarker_CfgFile] = LOAD_SINE_BOUNDARY;
    iMarker_CfgFile++;
  }


  for (iMarker_FlowLoad = 0; iMarker_FlowLoad < nMarker_FlowLoad; iMarker_FlowLoad++) {
    Marker_CfgFile_TagBound[iMarker_CfgFile] = Marker_FlowLoad[iMarker_FlowLoad];
    Marker_CfgFile_KindBC[iMarker_CfgFile] = FLOWLOAD_BOUNDARY;
    iMarker_CfgFile++;
  }

  for (iMarker_CfgFile = 0; iMarker_CfgFile < nMarker_CfgFile; iMarker_CfgFile++) {
    Marker_CfgFile_Monitoring[iMarker_CfgFile] = NO;
    for (iMarker_Monitoring = 0; iMarker_Monitoring < nMarker_Monitoring; iMarker_Monitoring++)
      if (Marker_CfgFile_TagBound[iMarker_CfgFile] == Marker_Monitoring[iMarker_Monitoring])
        Marker_CfgFile_Monitoring[iMarker_CfgFile] = YES;
  }

  for (iMarker_CfgFile = 0; iMarker_CfgFile < nMarker_CfgFile; iMarker_CfgFile++) {
    Marker_CfgFile_GeoEval[iMarker_CfgFile] = NO;
    for (iMarker_GeoEval = 0; iMarker_GeoEval < nMarker_GeoEval; iMarker_GeoEval++)
      if (Marker_CfgFile_TagBound[iMarker_CfgFile] == Marker_GeoEval[iMarker_GeoEval])
        Marker_CfgFile_GeoEval[iMarker_CfgFile] = YES;
  }

  for (iMarker_CfgFile = 0; iMarker_CfgFile < nMarker_CfgFile; iMarker_CfgFile++) {
    Marker_CfgFile_Designing[iMarker_CfgFile] = NO;
    for (iMarker_Designing = 0; iMarker_Designing < nMarker_Designing; iMarker_Designing++)
      if (Marker_CfgFile_TagBound[iMarker_CfgFile] == Marker_Designing[iMarker_Designing])
        Marker_CfgFile_Designing[iMarker_CfgFile] = YES;
  }

  for (iMarker_CfgFile = 0; iMarker_CfgFile < nMarker_CfgFile; iMarker_CfgFile++) {
    Marker_CfgFile_Plotting[iMarker_CfgFile] = NO;
    for (iMarker_Plotting = 0; iMarker_Plotting < nMarker_Plotting; iMarker_Plotting++)
      if (Marker_CfgFile_TagBound[iMarker_CfgFile] == Marker_Plotting[iMarker_Plotting])
        Marker_CfgFile_Plotting[iMarker_CfgFile] = YES;
  }
  
  for (iMarker_CfgFile = 0; iMarker_CfgFile < nMarker_CfgFile; iMarker_CfgFile++) {
    Marker_CfgFile_Analyze[iMarker_CfgFile] = NO;
    for (iMarker_Analyze = 0; iMarker_Analyze < nMarker_Analyze; iMarker_Analyze++)
      if (Marker_CfgFile_TagBound[iMarker_CfgFile] == Marker_Analyze[iMarker_Analyze])
        Marker_CfgFile_Analyze[iMarker_CfgFile] = YES;
  }

  /*--- Identification of Fluid-Structure interface markers ---*/

  for (iMarker_CfgFile = 0; iMarker_CfgFile < nMarker_CfgFile; iMarker_CfgFile++) {
	unsigned short indexMarker = 0;
    Marker_CfgFile_FSIinterface[iMarker_CfgFile] = NO;
    for (iMarker_FSIinterface = 0; iMarker_FSIinterface < nMarker_FSIinterface; iMarker_FSIinterface++)
      if (Marker_CfgFile_TagBound[iMarker_CfgFile] == Marker_FSIinterface[iMarker_FSIinterface])
			indexMarker = (int)(iMarker_FSIinterface/2+1);
	  Marker_CfgFile_FSIinterface[iMarker_CfgFile] = indexMarker;
  }

  for (iMarker_CfgFile = 0; iMarker_CfgFile < nMarker_CfgFile; iMarker_CfgFile++) {
    Marker_CfgFile_DV[iMarker_CfgFile] = NO;
    for (iMarker_DV = 0; iMarker_DV < nMarker_DV; iMarker_DV++)
      if (Marker_CfgFile_TagBound[iMarker_CfgFile] == Marker_DV[iMarker_DV])
        Marker_CfgFile_DV[iMarker_CfgFile] = YES;
  }

  for (iMarker_CfgFile = 0; iMarker_CfgFile < nMarker_CfgFile; iMarker_CfgFile++) {
    Marker_CfgFile_Moving[iMarker_CfgFile] = NO;
    for (iMarker_Moving = 0; iMarker_Moving < nMarker_Moving; iMarker_Moving++)
      if (Marker_CfgFile_TagBound[iMarker_CfgFile] == Marker_Moving[iMarker_Moving])
        Marker_CfgFile_Moving[iMarker_CfgFile] = YES;
  }

  for (iMarker_CfgFile = 0; iMarker_CfgFile < nMarker_CfgFile; iMarker_CfgFile++) {
    Marker_CfgFile_Out_1D[iMarker_CfgFile] = NO;
    for (iMarker_Out_1D = 0; iMarker_Out_1D < nMarker_Out_1D; iMarker_Out_1D++)
      if (Marker_CfgFile_TagBound[iMarker_CfgFile] == Marker_Out_1D[iMarker_Out_1D])
        Marker_CfgFile_Out_1D[iMarker_CfgFile] = YES;
  }

}

void CConfig::SetOutput(unsigned short val_software, unsigned short val_izone) {

  unsigned short iMarker_Euler, iMarker_Custom, iMarker_FarField,
  iMarker_SymWall, iMarker_PerBound, iMarker_Pressure, iMarker_NearFieldBound,
  iMarker_InterfaceBound, iMarker_Fluid_InterfaceBound, iMarker_Dirichlet, iMarker_Inlet, iMarker_Riemann,
  iMarker_NRBC, iMarker_MixBound, iMarker_Outlet, iMarker_Isothermal, iMarker_HeatFlux,
  iMarker_EngineInflow, iMarker_EngineExhaust, iMarker_Displacement,
  iMarker_Load, iMarker_FlowLoad, iMarker_Neumann, iMarker_Internal, iMarker_Monitoring,
  iMarker_Designing, iMarker_GeoEval, iMarker_Plotting, iMarker_Analyze, iMarker_DV, iDV_Value,
  iMarker_FSIinterface, iMarker_Load_Dir, iMarker_Disp_Dir, iMarker_Load_Sine, iMarker_Clamped,
  iMarker_Moving, iMarker_Supersonic_Inlet, iMarker_Supersonic_Outlet, iMarker_ActDiskInlet,
  iMarker_ActDiskOutlet;
  
  
  /*--- WARNING: when compiling on Windows, ctime() is not available. Comment out
   the two lines below that use the dt variable. ---*/
  //time_t now = time(0);
  //string dt = ctime(&now); dt[24] = '.';

  cout << endl << "-------------------------------------------------------------------------" << endl;
  cout << "|    ___ _   _ ___                                                      |" << endl;
  cout << "|   / __| | | |_  )   Release 4.3.0  \"Cardinal\"                         |" << endl;
  cout << "|   \\__ \\ |_| |/ /                                                      |" << endl;
  switch (val_software) {
    case SU2_CFD: cout << "|   |___/\\___//___|   Suite (Computational Fluid Dynamics Code)         |" << endl; break;
    case SU2_DEF: cout << "|   |___/\\___//___|   Suite (Mesh Deformation Code)                     |" << endl; break;
    case SU2_DOT: cout << "|   |___/\\___//___|   Suite (Gradient Projection Code)                  |" << endl; break;
    case SU2_MSH: cout << "|   |___/\\___//___|   Suite (Mesh Adaptation Code)                      |" << endl; break;
    case SU2_GEO: cout << "|   |___/\\___//___|   Suite (Geometry Definition Code)                  |" << endl; break;
    case SU2_SOL: cout << "|   |___/\\___//___|   Suite (Solution Exporting Code)                   |" << endl; break;
  }

  cout << "|                                                                       |" << endl;
  //cout << "|   Local date and time: " << dt << "                      |" << endl;
  cout <<"-------------------------------------------------------------------------" << endl;
  cout << "| SU2 Lead Dev.: Dr. Francisco Palacios, Francisco.D.Palacios@boeing.com|" << endl;
  cout << "|                Dr. Thomas D. Economon, economon@stanford.edu          |" << endl;
  cout <<"-------------------------------------------------------------------------" << endl;
  cout << "| SU2 Developers:                                                       |" << endl;
  cout << "| - Prof. Juan J. Alonso's group at Stanford University.                |" << endl;
  cout << "| - Prof. Piero Colonna's group at Delft University of Technology.      |" << endl;
  cout << "| - Prof. Nicolas R. Gauger's group at Kaiserslautern U. of Technology. |" << endl;
  cout << "| - Prof. Alberto Guardone's group at Polytechnic University of Milan.  |" << endl;
  cout << "| - Prof. Rafael Palacios' group at Imperial College London.            |" << endl;
  cout << "| - Prof. Edwin van der Weide's group at the University of Twente.      |" << endl;
  cout << "| - Prof. Vincent Terrapon's group at the University of Liege.          |" << endl;
  cout <<"-------------------------------------------------------------------------" << endl;
  cout << "| Copyright (C) 2012-2016 SU2, the open-source CFD code.                |" << endl;
  cout << "|                                                                       |" << endl;
  cout << "| SU2 is free software; you can redistribute it and/or                  |" << endl;
  cout << "| modify it under the terms of the GNU Lesser General Public            |" << endl;
  cout << "| License as published by the Free Software Foundation; either          |" << endl;
  cout << "| version 2.1 of the License, or (at your option) any later version.    |" << endl;
  cout << "|                                                                       |" << endl;
  cout << "| SU2 is distributed in the hope that it will be useful,                |" << endl;
  cout << "| but WITHOUT ANY WARRANTY; without even the implied warranty of        |" << endl;
  cout << "| MERCHANTABILITY or FITNESS FOR A PARTICULAR PURPOSE. See the GNU      |" << endl;
  cout << "| Lesser General Public License for more details.                       |" << endl;
  cout << "|                                                                       |" << endl;
  cout << "| You should have received a copy of the GNU Lesser General Public      |" << endl;
  cout << "| License along with SU2. If not, see <http://www.gnu.org/licenses/>.   |" << endl;
  cout <<"-------------------------------------------------------------------------" << endl;

  cout << endl <<"------------------------ Physical Case Definition -----------------------" << endl;
  if (val_software == SU2_CFD) {
	if (FSI_Problem) {
	   cout << "Fluid-Structure Interaction." << endl;
	}

  if (DiscreteAdjoint) {
     cout <<"Discrete Adjoint equations using Algorithmic Differentiation " << endl;
     cout <<"based on the physical case: ";
  }
    switch (Kind_Solver) {
      case EULER: case DISC_ADJ_EULER:
        if (Kind_Regime == COMPRESSIBLE) cout << "Compressible Euler equations." << endl;
        if (Kind_Regime == INCOMPRESSIBLE) cout << "Incompressible Euler equations." << endl;
        break;
      case NAVIER_STOKES: case DISC_ADJ_NAVIER_STOKES:
        if (Kind_Regime == COMPRESSIBLE) cout << "Compressible Laminar Navier-Stokes' equations." << endl;
        if (Kind_Regime == INCOMPRESSIBLE) cout << "Incompressible Laminar Navier-Stokes' equations." << endl;
        break;
      case RANS: case DISC_ADJ_RANS:
        if (Kind_Regime == COMPRESSIBLE) cout << "Compressible RANS equations." << endl;
        if (Kind_Regime == INCOMPRESSIBLE) cout << "Incompressible RANS equations." << endl;
        cout << "Turbulence model: ";
        switch (Kind_Turb_Model) {
          case SA:     cout << "Spalart Allmaras" << endl; break;
          case SA_NEG: cout << "Negative Spalart Allmaras" << endl; break;
          case SST:    cout << "Menter's SST"     << endl; break;
        }
        break;
      case POISSON_EQUATION: cout << "Poisson equation." << endl; break;
      case WAVE_EQUATION: cout << "Wave equation." << endl; break;
      case HEAT_EQUATION: cout << "Heat equation." << endl; break;
      case FEM_ELASTICITY: case ADJ_ELASTICITY: case DISC_ADJ_FEM:
    	  if (Kind_Struct_Solver == SMALL_DEFORMATIONS) cout << "Geometrically linear elasticity solver." << endl;
    	  if (Kind_Struct_Solver == LARGE_DEFORMATIONS) cout << "Geometrically non-linear elasticity solver." << endl;
    	  if (Kind_Material == LINEAR_ELASTIC) cout << "Linear elastic material." << endl;
    	  if (Kind_Material == NEO_HOOKEAN) {
    		  if (Kind_Material_Compress == COMPRESSIBLE_MAT) cout << "Compressible Neo-Hookean material model." << endl;
    		  if (Kind_Material_Compress == INCOMPRESSIBLE_MAT) cout << "Incompressible Neo-Hookean material model (mean dilatation method)." << endl;
    	  }
    	  break;
      case ADJ_EULER: cout << "Continuous Euler adjoint equations." << endl; break;
      case ADJ_NAVIER_STOKES:
        if (Frozen_Visc)
          cout << "Continuous Navier-Stokes adjoint equations with frozen (laminar) viscosity." << endl;
        else
          cout << "Continuous Navier-Stokes adjoint equations." << endl;
        break;
      case ADJ_RANS:
        if (Frozen_Visc)
          cout << "Continuous RANS adjoint equations with frozen (laminar and eddy) viscosity." << endl;
        else
          cout << "Continuous RANS adjoint equations." << endl;

        break;

    }

    if ((Kind_Regime == COMPRESSIBLE) && (Kind_Solver != FEM_ELASTICITY) && (Kind_Solver != ADJ_ELASTICITY) &&
        (Kind_Solver != HEAT_EQUATION) && (Kind_Solver != WAVE_EQUATION)) {
      cout << "Mach number: " << Mach <<"."<< endl;
      cout << "Angle of attack (AoA): " << AoA <<" deg, and angle of sideslip (AoS): " << AoS <<" deg."<< endl;
      if ((Kind_Solver == NAVIER_STOKES) || (Kind_Solver == ADJ_NAVIER_STOKES) ||
          (Kind_Solver == RANS) || (Kind_Solver == ADJ_RANS))
        cout << "Reynolds number: " << Reynolds <<". Reference length "  << Length_Reynolds << "." << endl;
      if (Fixed_CL_Mode) cout << "Fixed CL mode, target value: " << Target_CL << "." << endl;
      if (Fixed_CM_Mode) {
      		cout << "Fixed CM mode, target value:  " << Target_CM << "." << endl;
        cout << "HTP rotation axis (X,Z): ("<< HTP_Axis[0] <<", "<< HTP_Axis[1] <<")."<< endl;
      }
    }

    if (EquivArea) {
      cout <<"The equivalent area is going to be evaluated on the near-field."<< endl;
      cout <<"The lower integration limit is "<<EA_IntLimit[0]<<", and the upper is "<<EA_IntLimit[1]<<"."<< endl;
      cout <<"The near-field is situated at "<<EA_IntLimit[2]<<"."<< endl;
    }

    if (Grid_Movement) {
      cout << "Performing a dynamic mesh simulation: ";
      switch (Kind_GridMovement[ZONE_0]) {
        case NO_MOVEMENT:     cout << "no movement." << endl; break;
        case DEFORMING:       cout << "deforming mesh motion." << endl; break;
        case RIGID_MOTION:    cout << "rigid mesh motion." << endl; break;
        case MOVING_WALL:     cout << "moving walls." << endl; break;
        case MOVING_HTP:      cout << "HTP moving." << endl; break;
        case ROTATING_FRAME:  cout << "rotating reference frame." << endl; break;
        case AEROELASTIC:     cout << "aeroelastic motion." << endl; break;
        case FLUID_STRUCTURE: cout << "fluid-structure motion." << endl; break;
        case EXTERNAL:        cout << "externally prescribed motion." << endl; break;
        case AEROELASTIC_RIGID_MOTION:  cout << "rigid mesh motion plus aeroelastic motion." << endl; break;
      }
    }

    if (Restart) {
      if (!ContinuousAdjoint && (Kind_Solver != FEM_ELASTICITY) && (Kind_Solver != ADJ_ELASTICITY)) cout << "Read flow solution from: " << Solution_FlowFileName << "." << endl;
      if (ContinuousAdjoint) cout << "Read adjoint solution from: " << Solution_AdjFileName << "." << endl;
      if (Kind_Solver == FEM_ELASTICITY) cout << "Read structural solution from: " << Solution_FEMFileName << "." << endl;
      if (Kind_Solver == ADJ_ELASTICITY){
    	  cout << "Read structural solution from: " << Solution_FEMFileName << "." << endl;
      }
      if (Kind_Solver == DISC_ADJ_FEM){
        cout << "Read structural adjoint solution from: " << Solution_AdjFEMFileName << "." << endl;
      }
    }
    else {
      cout << "No restart solution, use the values at infinity (freestream)." << endl;
    }

    if (ContinuousAdjoint)
      cout << "Read flow solution from: " << Solution_FlowFileName << "." << endl;

    
    if (Ref_NonDim == DIMENSIONAL) { cout << "Dimensional simulation." << endl; }
    else if (Ref_NonDim == FREESTREAM_PRESS_EQ_ONE) { cout << "Non-Dimensional simulation (P=1.0, Rho=1.0, T=1.0 at the farfield)." << endl; }
    else if (Ref_NonDim == FREESTREAM_VEL_EQ_MACH) { cout << "Non-Dimensional simulation (V=Mach, Rho=1.0, T=1.0 at the farfield)." << endl; }
    else if (Ref_NonDim == FREESTREAM_VEL_EQ_ONE) { cout << "Non-Dimensional simulation (V=1.0, Rho=1.0, T=1.0 at the farfield)." << endl; }
    
    if (RefAreaCoeff == 0) cout << "The reference length/area will be computed using y(2D) or z(3D) projection." << endl;
    else cout << "The reference length/area (force coefficient) is " << RefAreaCoeff << "." << endl;
    cout << "The reference length (moment computation) is " << RefLengthMoment << "." << endl;

    if ((nRefOriginMoment_X > 1) || (nRefOriginMoment_Y > 1) || (nRefOriginMoment_Z > 1)) {
      cout << "Surface(s) where the force coefficients are evaluated and \n";
      cout << "their reference origin for moment computation: \n";

      for (iMarker_Monitoring = 0; iMarker_Monitoring < nMarker_Monitoring; iMarker_Monitoring++) {
        cout << "   - " << Marker_Monitoring[iMarker_Monitoring] << " (" << RefOriginMoment_X[iMarker_Monitoring] <<", "<<RefOriginMoment_Y[iMarker_Monitoring] <<", "<< RefOriginMoment_Z[iMarker_Monitoring] << ")";
        if (iMarker_Monitoring < nMarker_Monitoring-1) cout << ".\n";
        else cout <<"."<< endl;
      }
    }
    else {
      cout << "Reference origin (moment computation) is (" << RefOriginMoment_X[0] << ", " << RefOriginMoment_Y[0] << ", " << RefOriginMoment_Z[0] << ")." << endl;
      cout << "Surface(s) where the force coefficients are evaluated: ";
      for (iMarker_Monitoring = 0; iMarker_Monitoring < nMarker_Monitoring; iMarker_Monitoring++) {
        cout << Marker_Monitoring[iMarker_Monitoring];
        if (iMarker_Monitoring < nMarker_Monitoring-1) cout << ", ";
        else cout <<"."<< endl;
      }
    }
    
    if (nMarker_Designing != 0) {
      cout << "Surface(s) where the objective function is evaluated: ";
      for (iMarker_Designing = 0; iMarker_Designing < nMarker_Designing; iMarker_Designing++) {
        cout << Marker_Designing[iMarker_Designing];
        if (iMarker_Designing < nMarker_Designing-1) cout << ", ";
        else cout <<".";
      }
      cout<< endl;
    }
    
    if (nMarker_Plotting != 0) {
      cout << "Surface(s) plotted in the output file: ";
      for (iMarker_Plotting = 0; iMarker_Plotting < nMarker_Plotting; iMarker_Plotting++) {
        cout << Marker_Plotting[iMarker_Plotting];
        if (iMarker_Plotting < nMarker_Plotting-1) cout << ", ";
        else cout <<".";
      }
      cout<< endl;
    }
    
    if (nMarker_Analyze != 0) {
      cout << "Surface(s) to be analyzed in detail: ";
      for (iMarker_Analyze = 0; iMarker_Analyze < nMarker_Analyze; iMarker_Analyze++) {
        cout << Marker_Analyze[iMarker_Analyze];
        if (iMarker_Analyze < nMarker_Analyze-1) cout << ", ";
        else cout <<".";
      }
      cout<< endl;
    }
    
    if (nMarker_FSIinterface != 0) {
      cout << "Surface(s) belonging to the Fluid-Structure Interaction problem: ";
      for (iMarker_FSIinterface = 0; iMarker_FSIinterface < nMarker_FSIinterface; iMarker_FSIinterface++) {
        cout << Marker_FSIinterface[iMarker_FSIinterface];
        if (iMarker_FSIinterface < nMarker_FSIinterface-1) cout << ", ";
        else cout <<".";
      }
      cout<<endl;
    }
    
    if (nMarker_DV != 0) {
      cout << "Surface(s) affected by the design variables: ";
      for (iMarker_DV = 0; iMarker_DV < nMarker_DV; iMarker_DV++) {
        cout << Marker_DV[iMarker_DV];
        if (iMarker_DV < nMarker_DV-1) cout << ", ";
        else cout <<".";
      }
      cout<< endl;
    }

    if ((Kind_GridMovement[ZONE_0] == DEFORMING) || (Kind_GridMovement[ZONE_0] == MOVING_WALL)) {
      cout << "Surface(s) in motion: ";
      for (iMarker_Moving = 0; iMarker_Moving < nMarker_Moving; iMarker_Moving++) {
        cout << Marker_Moving[iMarker_Moving];
        if (iMarker_Moving < nMarker_Moving-1) cout << ", ";
        else cout <<".";
      }
      cout<< endl;
    }

  }

  if (val_software == SU2_GEO) {
    if (nMarker_GeoEval != 0) {
      cout << "Surface(s) where the geometrical based functions is evaluated: ";
      for (iMarker_GeoEval = 0; iMarker_GeoEval < nMarker_GeoEval; iMarker_GeoEval++) {
        cout << Marker_GeoEval[iMarker_GeoEval];
        if (iMarker_GeoEval < nMarker_GeoEval-1) cout << ", ";
        else cout <<".";
      }
      cout<< endl;
    }
  }

  cout << "Input mesh file name: " << Mesh_FileName << endl;

	if (val_software == SU2_DOT) {
    if (DiscreteAdjoint) {
      cout << "Input sensitivity file name: " << GetObjFunc_Extension(Solution_AdjFileName) << "." << endl;
    }else {
		cout << "Input sensitivity file name: " << SurfAdjCoeff_FileName << "." << endl;
	}
  }

	if (val_software == SU2_MSH) {
		switch (Kind_Adaptation) {
		case FULL: case WAKE: case FULL_FLOW: case FULL_ADJOINT: case SMOOTHING: case SUPERSONIC_SHOCK:
			break;
		case GRAD_FLOW:
			cout << "Read flow solution from: " << Solution_FlowFileName << "." << endl;
			break;
		case GRAD_ADJOINT:
			cout << "Read adjoint flow solution from: " << Solution_AdjFileName << "." << endl;
			break;
		case GRAD_FLOW_ADJ: case COMPUTABLE: case REMAINING:
			cout << "Read flow solution from: " << Solution_FlowFileName << "." << endl;
			cout << "Read adjoint flow solution from: " << Solution_AdjFileName << "." << endl;
			break;
		}
	}

	if (val_software == SU2_DEF) {
		cout << endl <<"---------------------- Grid deformation parameters ----------------------" << endl;
		cout << "Grid deformation using a linear elasticity method." << endl;

    if (Hold_GridFixed == YES) cout << "Hold some regions of the mesh fixed (hardcode implementation)." << endl;
  }

  if (val_software == SU2_DOT) {
  cout << endl <<"-------------------- Surface deformation parameters ---------------------" << endl;
  }

  if (((val_software == SU2_DEF) || (val_software == SU2_DOT)) && (Design_Variable[0] != NONE)) {

    for (unsigned short iDV = 0; iDV < nDV; iDV++) {

      
      if ((Design_Variable[iDV] != NO_DEFORMATION) &&
          (Design_Variable[iDV] != FFD_SETTING) &&
          (Design_Variable[iDV] != SURFACE_FILE)) {
        
        if (iDV == 0)
          cout << "Design variables definition (markers <-> value <-> param):" << endl;
        
        switch (Design_Variable[iDV]) {
          case FFD_CONTROL_POINT_2D:  cout << "FFD 2D (control point) <-> "; break;
          case FFD_CAMBER_2D:         cout << "FFD 2D (camber) <-> "; break;
          case FFD_THICKNESS_2D:      cout << "FFD 2D (thickness) <-> "; break;
          case FFD_TWIST_2D:          cout << "FFD 2D (twist) <-> "; break;
          case HICKS_HENNE:           cout << "Hicks Henne <-> " ; break;
          case SURFACE_BUMP:          cout << "Surface bump <-> " ; break;
          case ANGLE_OF_ATTACK:       cout << "Angle of attack <-> " ; break;
	        case CST:           	      cout << "Kulfan parameter number (CST) <-> " ; break;
          case TRANSLATION:           cout << "Translation design variable."; break;
          case SCALE:                 cout << "Scale design variable."; break;
          case NACA_4DIGITS:          cout << "NACA four digits <-> "; break;
          case PARABOLIC:             cout << "Parabolic <-> "; break;
          case AIRFOIL:               cout << "Airfoil <-> "; break;
          case ROTATION:              cout << "Rotation <-> "; break;
          case FFD_CONTROL_POINT:     cout << "FFD (control point) <-> "; break;
          case FFD_NACELLE:           cout << "FFD (nacelle) <-> "; break;
          case FFD_GULL:              cout << "FFD (gull) <-> "; break;
          case FFD_TWIST:             cout << "FFD (twist) <-> "; break;
          case FFD_ROTATION:          cout << "FFD (rotation) <-> "; break;
          case FFD_CONTROL_SURFACE:   cout << "FFD (control surface) <-> "; break;
          case FFD_CAMBER:            cout << "FFD (camber) <-> "; break;
          case FFD_THICKNESS:         cout << "FFD (thickness) <-> "; break;
          case FFD_ANGLE_OF_ATTACK:   cout << "FFD (angle of attack) <-> "; break;
          case CUSTOM:                cout << "Custom DV <-> "; break;
        }
        
        for (iMarker_DV = 0; iMarker_DV < nMarker_DV; iMarker_DV++) {
          cout << Marker_DV[iMarker_DV];
          if (iMarker_DV < nMarker_DV-1) cout << ", ";
          else cout << " <-> ";
        }

        for (iDV_Value = 0; iDV_Value < nDV_Value[iDV]; iDV_Value++) {
          cout << DV_Value[iDV][iDV_Value];
          if (iDV_Value != nDV_Value[iDV]-1) cout << ", ";
        }
        cout << " <-> ";

        if ((Design_Variable[iDV] == NO_DEFORMATION) ||
            (Design_Variable[iDV] == FFD_SETTING) ||
            (Design_Variable[iDV] == SCALE) ) nParamDV = 0;
        if (Design_Variable[iDV] == ANGLE_OF_ATTACK) nParamDV = 1;
        if ((Design_Variable[iDV] == FFD_CAMBER_2D) ||
            (Design_Variable[iDV] == FFD_THICKNESS_2D) ||
            (Design_Variable[iDV] == HICKS_HENNE) ||
            (Design_Variable[iDV] == PARABOLIC) ||
            (Design_Variable[iDV] == AIRFOIL) ||
            (Design_Variable[iDV] == FFD_GULL) ||
            (Design_Variable[iDV] == FFD_ANGLE_OF_ATTACK) ) nParamDV = 2;
        if ((Design_Variable[iDV] ==  TRANSLATION) ||
            (Design_Variable[iDV] ==  NACA_4DIGITS) ||
	    (Design_Variable[iDV] ==  CST) ||
            (Design_Variable[iDV] ==  SURFACE_BUMP) ||
            (Design_Variable[iDV] ==  FFD_CAMBER) ||
            (Design_Variable[iDV] ==  FFD_TWIST_2D) ||
            (Design_Variable[iDV] ==  FFD_THICKNESS) ) nParamDV = 3;
        if (Design_Variable[iDV] == FFD_CONTROL_POINT_2D) nParamDV = 5;
        if (Design_Variable[iDV] == ROTATION) nParamDV = 6;
        if ((Design_Variable[iDV] ==  FFD_CONTROL_POINT) ||
            (Design_Variable[iDV] ==  FFD_ROTATION) ||
            (Design_Variable[iDV] ==  FFD_CONTROL_SURFACE) ) nParamDV = 7;
        if (Design_Variable[iDV] ==  CUSTOM) nParamDV = 1;
        if (Design_Variable[iDV] == FFD_TWIST) nParamDV = 8;

        for (unsigned short iParamDV = 0; iParamDV < nParamDV; iParamDV++) {

          if (iParamDV == 0) cout << "( ";

          if ((iParamDV == 0) &&
              ((Design_Variable[iDV] == NO_DEFORMATION) ||
               (Design_Variable[iDV] == FFD_SETTING) ||
               (Design_Variable[iDV] == FFD_ANGLE_OF_ATTACK) ||
               (Design_Variable[iDV] == FFD_CONTROL_POINT_2D) ||
               (Design_Variable[iDV] == FFD_CAMBER_2D) ||
               (Design_Variable[iDV] == FFD_THICKNESS_2D) ||
               (Design_Variable[iDV] == FFD_TWIST_2D) ||
               (Design_Variable[iDV] == FFD_CONTROL_POINT) ||
               (Design_Variable[iDV] == FFD_NACELLE) ||
               (Design_Variable[iDV] == FFD_GULL) ||
               (Design_Variable[iDV] == FFD_TWIST) ||
               (Design_Variable[iDV] == FFD_ROTATION) ||
               (Design_Variable[iDV] == FFD_CONTROL_SURFACE) ||
               (Design_Variable[iDV] == FFD_CAMBER) ||
               (Design_Variable[iDV] == FFD_THICKNESS))) cout << FFDTag[iDV];
          else cout << ParamDV[iDV][iParamDV];

          if (iParamDV < nParamDV-1) cout << ", ";
          else cout <<" )"<< endl;
          
        }

      }
      
      else if (Design_Variable[iDV] == FFD_SETTING) {
        
        cout << "Setting the FFD box structure." << endl;
        cout << "FFD boxes definition (FFD tag <-> degree <-> coord):" << endl;
        
        for (unsigned short iFFDBox = 0; iFFDBox < nFFDBox; iFFDBox++) {
          
          cout << TagFFDBox[iFFDBox] << " <-> ";
          
          for (unsigned short iDegreeFFD = 0; iDegreeFFD < 3; iDegreeFFD++) {
            if (iDegreeFFD == 0) cout << "( ";
            cout << DegreeFFDBox[iFFDBox][iDegreeFFD];
            if (iDegreeFFD < 2) cout << ", ";
            else cout <<" )";
          }
          
          cout << " <-> ";

          for (unsigned short iCoordFFD = 0; iCoordFFD < 24; iCoordFFD++) {
            if (iCoordFFD == 0) cout << "( ";
            cout << CoordFFDBox[iFFDBox][iCoordFFD];
            if (iCoordFFD < 23) cout << ", ";
            else cout <<" )"<< endl;
          }
          
        }
        
      }
      
      else cout << endl;

		}
	}

	if (((val_software == SU2_CFD) && ( ContinuousAdjoint || DiscreteAdjoint)) || (val_software == SU2_DOT)) {

		cout << endl <<"----------------------- Design problem definition -----------------------" << endl;
		if (nObj==1) {
      switch (Kind_ObjFunc[0]) {
        case DRAG_COEFFICIENT:
          cout << "CD objective function." << endl;
          if (Fixed_CL_Mode) cout << "dCD/dCL = " << dCD_dCL << "." << endl;
          if (Fixed_CM_Mode) cout << "dCD/dCM = " << dCD_dCM << "." << endl;
          break;
        case LIFT_COEFFICIENT:        cout << "CL objective function." << endl; break;
        case MOMENT_X_COEFFICIENT:    cout << "CMx objective function." << endl; break;
        case MOMENT_Y_COEFFICIENT:    cout << "CMy objective function." << endl; break;
        case MOMENT_Z_COEFFICIENT:    cout << "CMz objective function." << endl; break;
        case INVERSE_DESIGN_PRESSURE: cout << "Inverse design (Cp) objective function." << endl; break;
        case INVERSE_DESIGN_HEATFLUX: cout << "Inverse design (Heat Flux) objective function." << endl; break;
        case SIDEFORCE_COEFFICIENT:   cout << "Side force objective function." << endl; break;
        case EFFICIENCY:              cout << "CL/CD objective function." << endl; break;
        case EQUIVALENT_AREA:         cout << "Equivalent area objective function. CD weight: " << WeightCd <<"."<< endl;  break;
        case NEARFIELD_PRESSURE:      cout << "Nearfield pressure objective function. CD weight: " << WeightCd <<"."<< endl;  break;
        case FORCE_X_COEFFICIENT:     cout << "X-force objective function." << endl; break;
        case FORCE_Y_COEFFICIENT:     cout << "Y-force objective function." << endl; break;
        case FORCE_Z_COEFFICIENT:     cout << "Z-force objective function." << endl; break;
        case THRUST_COEFFICIENT:      cout << "Thrust objective function." << endl; break;
        case TORQUE_COEFFICIENT:      cout << "Torque efficiency objective function." << endl; break;
        case TOTAL_HEATFLUX:          cout << "Total heat flux objective function." << endl; break;
        case MAXIMUM_HEATFLUX:        cout << "Maximum heat flux objective function." << endl; break;
        case FIGURE_OF_MERIT:         cout << "Rotor Figure of Merit objective function." << endl; break;
        case AVG_TOTAL_PRESSURE:      cout << "Average total objective pressure." << endl; break;
        case AVG_OUTLET_PRESSURE:     cout << "Average static objective pressure." << endl; break;
        case MASS_FLOW_RATE:          cout << "Mass flow rate objective function." << endl; break;
        case OUTFLOW_GENERALIZED:     cout << "Generalized outflow objective function." << endl; break;
        case AERO_DRAG_COEFFICIENT:   cout << "Aero CD objective function." << endl; break;
        case RADIAL_DISTORTION:       cout << "Radial distortion objective function." << endl; break;
        case CIRCUMFERENTIAL_DISTORTION:   cout << "Circumferential distortion objective function." << endl; break;

      }
		}
		else {
		  cout << "Weighted sum objective function." << endl;
		}

	}

	if (val_software == SU2_CFD) {
		cout << endl <<"---------------------- Space Numerical Integration ----------------------" << endl;

		if (SmoothNumGrid) cout << "There are some smoothing iterations on the grid coordinates." << endl;

    if ((Kind_Solver == EULER) || (Kind_Solver == NAVIER_STOKES) || (Kind_Solver == RANS) ||
         (Kind_Solver == DISC_ADJ_EULER) || (Kind_Solver == DISC_ADJ_NAVIER_STOKES) || (Kind_Solver == DISC_ADJ_RANS) ) {

      if (Kind_ConvNumScheme_Flow == SPACE_CENTERED) {
        if (Kind_Centered_Flow == JST) {
          cout << "Jameson-Schmidt-Turkel scheme for the flow inviscid terms."<< endl;
          cout << "JST viscous coefficients (1st, 2nd & 4th): " << Kappa_1st_Flow
          << ", " << Kappa_2nd_Flow << ", " << Kappa_4th_Flow <<"."<< endl;
          cout << "The method includes a grid stretching correction (p = 0.3)."<< endl;
          cout << "Second order integration." << endl;
        }
        if (Kind_Centered_Flow == JST_KE) {
          cout << "Jameson-Schmidt-Turkel scheme for the flow inviscid terms."<< endl;
          cout << "JST viscous coefficients (1st, 2nd): " << Kappa_1st_Flow
          << ", " << Kappa_2nd_Flow << "."<< endl;
          cout << "The method includes a grid stretching correction (p = 0.3)."<< endl;
          cout << "Second order integration." << endl;
        }
        if (Kind_Centered_Flow == LAX) {
          cout << "Lax-Friedrich scheme for the flow inviscid terms."<< endl;
          cout << "First order integration." << endl;
        }
      }

			if (Kind_ConvNumScheme_Flow == SPACE_UPWIND) {
				if (Kind_Upwind_Flow == ROE) cout << "Roe (with entropy fix) solver for the flow inviscid terms."<< endl;
				if (Kind_Upwind_Flow == TURKEL) cout << "Roe-Turkel solver for the flow inviscid terms."<< endl;
				if (Kind_Upwind_Flow == AUSM)	cout << "AUSM solver for the flow inviscid terms."<< endl;
				if (Kind_Upwind_Flow == HLLC)	cout << "HLLC solver for the flow inviscid terms."<< endl;
				if (Kind_Upwind_Flow == SW)	cout << "Steger-Warming solver for the flow inviscid terms."<< endl;
				if (Kind_Upwind_Flow == MSW)	cout << "Modified Steger-Warming solver for the flow inviscid terms."<< endl;
        if (Kind_Upwind_Flow == CUSP)	cout << "CUSP solver for the flow inviscid terms."<< endl;
        switch (SpatialOrder_Flow) {
          case FIRST_ORDER: cout << "First order integration." << endl; break;
          case SECOND_ORDER: cout << "Second order integration." << endl; break;
          case SECOND_ORDER_LIMITER: cout << "Second order integration with slope limiter." << endl;
            switch (Kind_SlopeLimit_Flow) {
              case VENKATAKRISHNAN:
                cout << "Venkatakrishnan slope-limiting method, with constant: " << LimiterCoeff <<". "<< endl;
                cout << "The reference element size is: " << RefElemLength <<". "<< endl;
                break;
              case BARTH_JESPERSEN:
                cout << "Barth-Jespersen slope-limiting method." << endl;
                break;
            }
            break;
        }
			}

		}

    if ((Kind_Solver == RANS) || (Kind_Solver == DISC_ADJ_RANS)) {
      if (Kind_ConvNumScheme_Turb == SPACE_UPWIND) {
        if (Kind_Upwind_Turb == SCALAR_UPWIND) cout << "Scalar upwind solver (first order) for the turbulence model."<< endl;
        switch (SpatialOrder_Turb) {
          case FIRST_ORDER: cout << "First order integration." << endl; break;
          case SECOND_ORDER: cout << "Second order integration." << endl; break;
          case SECOND_ORDER_LIMITER: cout << "Second order integration with slope limiter." << endl;
            switch (Kind_SlopeLimit_Turb) {
              case VENKATAKRISHNAN:
                cout << "Venkatakrishnan slope-limiting method, with constant: " << LimiterCoeff <<". "<< endl;
                cout << "The reference element size is: " << RefElemLength <<". "<< endl;
                break;
              case BARTH_JESPERSEN:
                cout << "Barth-Jespersen slope-limiting method." << endl;
                break;
            }
            break;
        }
      }
    }

    if ((Kind_Solver == ADJ_EULER) || (Kind_Solver == ADJ_NAVIER_STOKES) || (Kind_Solver == ADJ_RANS)) {

      if (Kind_ConvNumScheme_AdjFlow == SPACE_CENTERED) {
        if (Kind_Centered_AdjFlow == JST) {
          cout << "Jameson-Schmidt-Turkel scheme for the adjoint inviscid terms."<< endl;
          cout << "JST viscous coefficients (1st, 2nd, & 4th): " << Kappa_1st_AdjFlow
          << ", " << Kappa_2nd_AdjFlow << ", " << Kappa_4th_AdjFlow <<"."<< endl;
          cout << "The method includes a grid stretching correction (p = 0.3)."<< endl;
          cout << "Second order integration." << endl;
        }
        if (Kind_Centered_AdjFlow == LAX) {
          cout << "Lax-Friedrich scheme for the adjoint inviscid terms."<< endl;
          cout << "First order integration." << endl;
        }
      }

      if (Kind_ConvNumScheme_AdjFlow == SPACE_UPWIND) {
        if (Kind_Upwind_AdjFlow == ROE) cout << "Roe (with entropy fix) solver for the adjoint inviscid terms."<< endl;
        switch (SpatialOrder_AdjFlow) {
          case FIRST_ORDER: cout << "First order integration." << endl; break;
          case SECOND_ORDER: cout << "Second order integration." << endl; break;
          case SECOND_ORDER_LIMITER: cout << "Second order integration with slope limiter." << endl;
            switch (Kind_SlopeLimit_AdjFlow) {
              case VENKATAKRISHNAN:
                cout << "Venkatakrishnan slope-limiting method, with constant: " << LimiterCoeff <<". "<< endl;
                cout << "The reference element size is: " << RefElemLength <<". "<< endl;
                break;
              case SHARP_EDGES:
                cout << "Sharp edges slope-limiting method, with constant: " << LimiterCoeff <<". "<< endl;
                cout << "The reference element size is: " << RefElemLength <<". "<< endl;
                cout << "The reference sharp edge distance is: " << SharpEdgesCoeff*RefElemLength*LimiterCoeff <<". "<< endl;
                break;
              case SOLID_WALL_DISTANCE:
                cout << "Wall distance slope-limiting method, with constant: " << LimiterCoeff <<". "<< endl;
                cout << "The reference element size is: " << RefElemLength <<". "<< endl;
                cout << "The reference wall distance is: " << SharpEdgesCoeff*RefElemLength*LimiterCoeff <<". "<< endl;
                break;
              case BARTH_JESPERSEN:
                cout << "Barth-Jespersen slope-limiting method." << endl;
                break;
            }
            break;
        }
      }
      
      cout << "The reference sharp edge distance is: " << SharpEdgesCoeff*RefElemLength*LimiterCoeff <<". "<< endl;

    }

    if ((Kind_Solver == ADJ_RANS) && (!Frozen_Visc)) {
      if (Kind_ConvNumScheme_AdjTurb == SPACE_UPWIND) {
        if (Kind_Upwind_Turb == SCALAR_UPWIND) cout << "Scalar upwind solver (first order) for the adjoint turbulence model."<< endl;
        switch (SpatialOrder_AdjTurb) {
          case FIRST_ORDER: cout << "First order integration." << endl; break;
          case SECOND_ORDER: cout << "Second order integration." << endl; break;
          case SECOND_ORDER_LIMITER: cout << "Second order integration with slope limiter." << endl;
            switch (Kind_SlopeLimit_AdjTurb) {
              case VENKATAKRISHNAN:
                cout << "Venkatakrishnan slope-limiting method, with constant: " << LimiterCoeff <<". "<< endl;
                cout << "The reference element size is: " << RefElemLength <<". "<< endl;
                break;
              case SHARP_EDGES:
                cout << "Sharp edges slope-limiting method, with constant: " << LimiterCoeff <<". "<< endl;
                cout << "The reference element size is: " << RefElemLength <<". "<< endl;
                cout << "The reference sharp edge distance is: " << SharpEdgesCoeff*RefElemLength*LimiterCoeff <<". "<< endl;
                break;
              case SOLID_WALL_DISTANCE:
                cout << "Wall distance slope-limiting method, with constant: " << LimiterCoeff <<". "<< endl;
                cout << "The reference element size is: " << RefElemLength <<". "<< endl;
                cout << "The reference wall distance is: " << SharpEdgesCoeff*RefElemLength*LimiterCoeff <<". "<< endl;
                break;
              case BARTH_JESPERSEN:
                cout << "Barth-Jespersen slope-limiting method." << endl;
                break;
            }
            break;
        }
      }
    }

    if ((Kind_Solver == NAVIER_STOKES) || (Kind_Solver == RANS) ||
        (Kind_Solver == DISC_ADJ_NAVIER_STOKES) || (Kind_Solver == DISC_ADJ_RANS)) {
        cout << "Average of gradients with correction (viscous flow terms)." << endl;
    }

    if ((Kind_Solver == ADJ_NAVIER_STOKES) || (Kind_Solver == ADJ_RANS)) {
      cout << "Average of gradients with correction (viscous adjoint terms)." << endl;
    }

    if ((Kind_Solver == RANS) || (Kind_Solver == DISC_ADJ_RANS)) {
      cout << "Average of gradients with correction (viscous turbulence terms)." << endl;
    }

    if (Kind_Solver == POISSON_EQUATION) {
      cout << "Galerkin method for viscous terms computation of the poisson potential equation." << endl;
    }

    if ((Kind_Solver == ADJ_RANS) && (!Frozen_Visc)) {
      cout << "Average of gradients with correction (2nd order) for computation of adjoint viscous turbulence terms." << endl;
      if (Kind_TimeIntScheme_AdjTurb == EULER_IMPLICIT) cout << "Euler implicit method for the turbulent adjoint equation." << endl;
    }

    switch (Kind_Gradient_Method) {
      case GREEN_GAUSS: cout << "Gradient computation using Green-Gauss theorem." << endl; break;
      case WEIGHTED_LEAST_SQUARES: cout << "Gradient Computation using weighted Least-Squares method." << endl; break;
    }

    if (Kind_Regime == INCOMPRESSIBLE) {
      cout << "Artificial compressibility factor: " << ArtComp_Factor << "." << endl;
    }

    cout << endl <<"---------------------- Time Numerical Integration -----------------------" << endl;

    if ((Kind_Solver != FEM_ELASTICITY) && (Kind_Solver != ADJ_ELASTICITY) && (Kind_Solver != DISC_ADJ_FEM)) {
		switch (Unsteady_Simulation) {
		  case NO:
			cout << "Local time stepping (steady state simulation)." << endl; break;
		  case TIME_STEPPING:
			cout << "Unsteady simulation using a time stepping strategy."<< endl;
			if (Unst_CFL != 0.0) cout << "Time step computed by the code. Unsteady CFL number: " << Unst_CFL <<"."<< endl;
			else cout << "Unsteady time step provided by the user (s): "<< Delta_UnstTime << "." << endl;
			break;
		  case DT_STEPPING_1ST: case DT_STEPPING_2ND:
			if (Unsteady_Simulation == DT_STEPPING_1ST) cout << "Unsteady simulation, dual time stepping strategy (first order in time)."<< endl;
			if (Unsteady_Simulation == DT_STEPPING_2ND) cout << "Unsteady simulation, dual time stepping strategy (second order in time)."<< endl;
			if (Unst_CFL != 0.0) cout << "Time step computed by the code. Unsteady CFL number: " << Unst_CFL <<"."<< endl;
			else cout << "Unsteady time step provided by the user (s): "<< Delta_UnstTime << "." << endl;
			cout << "Total number of internal Dual Time iterations: "<< Unst_nIntIter <<"." << endl;
			break;
		}
    }
	else {
		switch (Dynamic_Analysis) {
		  case NO:
			cout << "Static structural analysis." << endl; break;
		  case YES:
			cout << "Dynamic structural analysis."<< endl;
			cout << "Time step provided by the user for the dynamic analysis(s): "<< Delta_DynTime << "." << endl;
			break;
		}
	}

    if ((Kind_Solver == EULER) || (Kind_Solver == NAVIER_STOKES) || (Kind_Solver == RANS) ||
        (Kind_Solver == DISC_ADJ_EULER) || (Kind_Solver == DISC_ADJ_NAVIER_STOKES) || (Kind_Solver == DISC_ADJ_RANS)) {
      switch (Kind_TimeIntScheme_Flow) {
        case RUNGE_KUTTA_EXPLICIT:
          cout << "Runge-Kutta explicit method for the flow equations." << endl;
          cout << "Number of steps: " << nRKStep << endl;
          cout << "Alpha coefficients: ";
          for (unsigned short iRKStep = 0; iRKStep < nRKStep; iRKStep++) {
            cout << "\t" << RK_Alpha_Step[iRKStep];
          }
          cout << endl;
          break;
        case EULER_EXPLICIT: cout << "Euler explicit method for the flow equations." << endl; break;
        case EULER_IMPLICIT:
          cout << "Euler implicit method for the flow equations." << endl;
          switch (Kind_Linear_Solver) {
            case BCGSTAB:
              cout << "BCGSTAB is used for solving the linear system." << endl;
              cout << "Convergence criteria of the linear solver: "<< Linear_Solver_Error <<"."<< endl;
              cout << "Max number of iterations: "<< Linear_Solver_Iter <<"."<< endl;
              break;
            case FGMRES || RESTARTED_FGMRES:
              cout << "FGMRES is used for solving the linear system." << endl;
              cout << "Convergence criteria of the linear solver: "<< Linear_Solver_Error <<"."<< endl;
              cout << "Max number of iterations: "<< Linear_Solver_Iter <<"."<< endl;
              break;
            case SMOOTHER_JACOBI:
              cout << "A Jacobi method is used for smoothing the linear system." << endl;
              break;
            case SMOOTHER_ILU:
              cout << "A ILU0 method is used for smoothing the linear system." << endl;
              break;
            case SMOOTHER_LUSGS:
              cout << "A LU-SGS method is used for smoothing the linear system." << endl;
              break;
            case SMOOTHER_LINELET:
              cout << "A Linelet method is used for smoothing the linear system." << endl;
              break;
          }
          break;
      }
    }

    if ((Kind_Solver == FEM_ELASTICITY) || (Kind_Solver == ADJ_ELASTICITY) || (Kind_Solver == DISC_ADJ_FEM)) {
      switch (Kind_TimeIntScheme_FEA) {
        case CD_EXPLICIT:
          cout << "Explicit time integration (NOT IMPLEMENTED YET)." << endl;
          break;
        case GENERALIZED_ALPHA:
          cout << "Generalized-alpha method." << endl;
          break;
        case NEWMARK_IMPLICIT:
          cout << "Euler implicit method for the flow equations." << endl;
          switch (Kind_Linear_Solver) {
            case BCGSTAB:
              cout << "BCGSTAB is used for solving the linear system." << endl;
              cout << "Convergence criteria of the linear solver: "<< Linear_Solver_Error <<"."<< endl;
              cout << "Max number of iterations: "<< Linear_Solver_Iter <<"."<< endl;
              break;
            case FGMRES || RESTARTED_FGMRES:
              cout << "FGMRES is used for solving the linear system." << endl;
              cout << "Convergence criteria of the linear solver: "<< Linear_Solver_Error <<"."<< endl;
              cout << "Max number of iterations: "<< Linear_Solver_Iter <<"."<< endl;
              break;
            case CONJUGATE_GRADIENT:
              cout << "A Conjugate Gradient method is used for solving the linear system." << endl;
              cout << "Convergence criteria of the linear solver: "<< Linear_Solver_Error <<"."<< endl;
              cout << "Max number of iterations: "<< Linear_Solver_Iter <<"."<< endl;
              break;
          }
          break;
      }
    }

    if ((Kind_Solver == ADJ_EULER) || (Kind_Solver == ADJ_NAVIER_STOKES) || (Kind_Solver == ADJ_RANS)) {
      switch (Kind_TimeIntScheme_AdjFlow) {
        case RUNGE_KUTTA_EXPLICIT:
          cout << "Runge-Kutta explicit method for the adjoint equations." << endl;
          cout << "Number of steps: " << nRKStep << endl;
          cout << "Alpha coefficients: ";
          for (unsigned short iRKStep = 0; iRKStep < nRKStep; iRKStep++) {
            cout << "\t" << RK_Alpha_Step[iRKStep];
          }
          cout << endl;
          break;
        case EULER_EXPLICIT: cout << "Euler explicit method for the adjoint equations." << endl; break;
        case EULER_IMPLICIT: cout << "Euler implicit method for the adjoint equations." << endl; break;
      }
    }

    if (nMGLevels !=0) {
      
      if (nStartUpIter != 0) cout << "A total of " << nStartUpIter << " start up iterations on the fine grid."<< endl;
      if (MGCycle == V_CYCLE) cout << "V Multigrid Cycle, with " << nMGLevels << " multigrid levels."<< endl;
      if (MGCycle == W_CYCLE) cout << "W Multigrid Cycle, with " << nMGLevels << " multigrid levels."<< endl;
      if (MGCycle == FULLMG_CYCLE) cout << "Full Multigrid Cycle, with " << nMGLevels << " multigrid levels."<< endl;

      cout << "Damping factor for the residual restriction: " << Damp_Res_Restric <<"."<< endl;
      cout << "Damping factor for the correction prolongation: " << Damp_Correc_Prolong <<"."<< endl;
    }

    if ((Kind_Solver != FEM_ELASTICITY) && (Kind_Solver != ADJ_ELASTICITY) && (Kind_Solver != DISC_ADJ_FEM)
        && (Kind_Solver != HEAT_EQUATION) && (Kind_Solver != WAVE_EQUATION)) {

      if (!CFL_Adapt) cout << "No CFL adaptation." << endl;
      else cout << "CFL adaptation. Factor down: "<< CFL_AdaptParam[0] <<", factor up: "<< CFL_AdaptParam[1]
        <<",\n                lower limit: "<< CFL_AdaptParam[2] <<", upper limit: " << CFL_AdaptParam[3] <<"."<< endl;

      if (nMGLevels !=0) {
        cout << "Multigrid Level:                  ";
        for (unsigned short iLevel = 0; iLevel < nMGLevels+1; iLevel++) {
          cout.width(6); cout << iLevel;
        }
        cout << endl;
      }

			if (Unsteady_Simulation != TIME_STEPPING) {
				cout << "Courant-Friedrichs-Lewy number:   ";
				cout.precision(3);
				cout.width(6); cout << CFL[0];
				cout << endl;
			}
			

      if (nMGLevels !=0) {
        cout.precision(3);
        cout << "MG PreSmooth coefficients:        ";
        for (unsigned short iMG_PreSmooth = 0; iMG_PreSmooth < nMGLevels+1; iMG_PreSmooth++) {
          cout.width(6); cout << MG_PreSmooth[iMG_PreSmooth];
        }
        cout << endl;
      }

      if (nMGLevels !=0) {
        cout.precision(3);
        cout << "MG PostSmooth coefficients:       ";
        for (unsigned short iMG_PostSmooth = 0; iMG_PostSmooth < nMGLevels+1; iMG_PostSmooth++) {
          cout.width(6); cout << MG_PostSmooth[iMG_PostSmooth];
        }
        cout << endl;
      }

      if (nMGLevels !=0) {
        cout.precision(3);
        cout << "MG CorrecSmooth coefficients:     ";
        for (unsigned short iMG_CorrecSmooth = 0; iMG_CorrecSmooth < nMGLevels+1; iMG_CorrecSmooth++) {
          cout.width(6); cout << MG_CorrecSmooth[iMG_CorrecSmooth];
        }
        cout << endl;
      }

    }

    if ((Kind_Solver == RANS) || (Kind_Solver == DISC_ADJ_RANS))
      if (Kind_TimeIntScheme_Turb == EULER_IMPLICIT)
        cout << "Euler implicit time integration for the turbulence model." << endl;
  }

  if (val_software == SU2_CFD) {

    cout << endl <<"------------------------- Convergence Criteria --------------------------" << endl;

    cout << "Maximum number of iterations: " << nExtIter <<"."<< endl;

    if (ConvCriteria == CAUCHY) {
      if (!ContinuousAdjoint && !DiscreteAdjoint)
        switch (Cauchy_Func_Flow) {
          case LIFT_COEFFICIENT: cout << "Cauchy criteria for Lift using "
            << Cauchy_Elems << " elements and epsilon " <<Cauchy_Eps<< "."<< endl; break;
          case DRAG_COEFFICIENT: cout << "Cauchy criteria for Drag using "
            << Cauchy_Elems << " elements and epsilon " <<Cauchy_Eps<< "."<< endl; break;
        }

      if (ContinuousAdjoint || DiscreteAdjoint)
        switch (Cauchy_Func_AdjFlow) {
          case SENS_GEOMETRY: cout << "Cauchy criteria for geo. sensitivity using "
            << Cauchy_Elems << " elements and epsilon " <<Cauchy_Eps<< "."<< endl; break;
          case SENS_MACH: cout << "Cauchy criteria for Mach number sensitivity using "
            << Cauchy_Elems << " elements and epsilon " <<Cauchy_Eps<< "."<< endl; break;
        }

      cout << "Start convergence criteria at iteration " << StartConv_Iter<< "."<< endl;
      
    }


    if (ConvCriteria == RESIDUAL) {
      if (!ContinuousAdjoint && !DiscreteAdjoint) {
        cout << "Reduce the density residual " << OrderMagResidual << " orders of magnitude."<< endl;
        cout << "The minimum bound for the density residual is 10^(" << MinLogResidual<< ")."<< endl;
        cout << "Start convergence criteria at iteration " << StartConv_Iter<< "."<< endl;
      }

      if (ContinuousAdjoint || DiscreteAdjoint) {
        cout << "Reduce the adjoint density residual " << OrderMagResidual << " orders of magnitude."<< endl;
        cout << "The minimum value for the adjoint density residual is 10^(" << MinLogResidual<< ")."<< endl;
      }

    }

  }

  if (val_software == SU2_MSH) {
    cout << endl <<"----------------------- Grid adaptation strategy ------------------------" << endl;

    switch (Kind_Adaptation) {
      case NONE: break;
      case PERIODIC: cout << "Grid modification to run periodic bc problems." << endl; break;
      case FULL: cout << "Grid adaptation using a complete refinement." << endl; break;
      case WAKE: cout << "Grid adaptation of the wake." << endl; break;
      case FULL_FLOW: cout << "Flow grid adaptation using a complete refinement." << endl; break;
      case FULL_ADJOINT: cout << "Adjoint grid adaptation using a complete refinement." << endl; break;
      case GRAD_FLOW: cout << "Grid adaptation using gradient based strategy (density)." << endl; break;
      case GRAD_ADJOINT: cout << "Grid adaptation using gradient based strategy (adjoint density)." << endl; break;
      case GRAD_FLOW_ADJ: cout << "Grid adaptation using gradient based strategy (density and adjoint density)." << endl; break;
      case COMPUTABLE: cout << "Grid adaptation using computable correction."<< endl; break;
      case REMAINING: cout << "Grid adaptation using remaining error."<< endl; break;
      case SMOOTHING: cout << "Grid smoothing using an implicit method."<< endl; break;
      case SUPERSONIC_SHOCK: cout << "Grid adaptation for a supersonic shock at Mach: " << Mach <<"."<< endl; break;
    }

    switch (Kind_Adaptation) {
      case GRAD_FLOW: case GRAD_ADJOINT: case GRAD_FLOW_ADJ: case COMPUTABLE: case REMAINING:
        cout << "Power of the dual volume in the adaptation sensor: " << DualVol_Power << endl;
        cout << "Percentage of new elements in the adaptation process: " << New_Elem_Adapt << "."<< endl;
        break;
    }

    if (Analytical_Surface != NONE)
      cout << "Use analytical definition for including points in the surfaces." << endl;

  }

  cout << endl <<"-------------------------- Output Information ---------------------------" << endl;

  if (val_software == SU2_CFD) {

    if (Low_MemoryOutput) cout << "Writing output files with low memory RAM requirements."<< endl;
    cout << "Writing a flow solution every " << Wrt_Sol_Freq <<" iterations."<< endl;
    cout << "Writing the convergence history every " << Wrt_Con_Freq <<" iterations."<< endl;
    if ((Unsteady_Simulation == DT_STEPPING_1ST) || (Unsteady_Simulation == DT_STEPPING_2ND)) {
      cout << "Writing the dual time flow solution every " << Wrt_Sol_Freq_DualTime <<" iterations."<< endl;
      cout << "Writing the dual time convergence history every " << Wrt_Con_Freq_DualTime <<" iterations."<< endl;
    }

    switch (Output_FileFormat) {
      case PARAVIEW: cout << "The output file format is Paraview ASCII (.vtk)." << endl; break;
      case TECPLOT: cout << "The output file format is Tecplot ASCII (.dat)." << endl; break;
      case TECPLOT_BINARY: cout << "The output file format is Tecplot binary (.plt)." << endl; break;
      case FIELDVIEW: cout << "The output file format is FieldView ASCII (.uns)." << endl; break;
      case FIELDVIEW_BINARY: cout << "The output file format is FieldView binary (.uns)." << endl; break;
      case CGNS_SOL: cout << "The output file format is CGNS (.cgns)." << endl; break;
    }

    cout << "Convergence history file name: " << Conv_FileName << "." << endl;

    cout << "Forces breakdown file name: " << Breakdown_FileName << "." << endl;

    if ((Kind_Solver != FEM_ELASTICITY) && (Kind_Solver != ADJ_ELASTICITY) && (Kind_Solver != HEAT_EQUATION) && (Kind_Solver != WAVE_EQUATION)) {
      if (!ContinuousAdjoint && !DiscreteAdjoint) {
        cout << "Surface flow coefficients file name: " << SurfFlowCoeff_FileName << "." << endl;
        cout << "Flow variables file name: " << Flow_FileName << "." << endl;
        cout << "Restart flow file name: " << Restart_FlowFileName << "." << endl;
      }

      if (ContinuousAdjoint || DiscreteAdjoint) {
        cout << "Adjoint solution file name: " << Solution_AdjFileName << "." << endl;
        cout << "Restart adjoint file name: " << Restart_AdjFileName << "." << endl;
        cout << "Adjoint variables file name: " << Adj_FileName << "." << endl;
        cout << "Surface adjoint coefficients file name: " << SurfAdjCoeff_FileName << "." << endl;
      }
    }
    else {
      if (!ContinuousAdjoint && !DiscreteAdjoint) {
        cout << "Surface structure coefficients file name: " << SurfStructure_FileName << "." << endl;
        cout << "Structure variables file name: " << Structure_FileName << "." << endl;
        cout << "Restart structure file name: " << Restart_FEMFileName << "." << endl;
      }
      if (ContinuousAdjoint || DiscreteAdjoint) {
        cout << "Surface structure coefficients file name: " << AdjSurfStructure_FileName << "." << endl;
        cout << "Structure variables file name: " << AdjStructure_FileName << "." << endl;
        cout << "Restart structure file name: " << Restart_AdjFEMFileName << "." << endl;
      }
    }

  }

  if (val_software == SU2_SOL) {
    if (Low_MemoryOutput) cout << "Writing output files with low memory RAM requirements."<< endl;
    switch (Output_FileFormat) {
      case PARAVIEW: cout << "The output file format is Paraview ASCII (.vtk)." << endl; break;
      case TECPLOT: cout << "The output file format is Tecplot ASCII (.dat)." << endl; break;
      case TECPLOT_BINARY: cout << "The output file format is Tecplot binary (.plt)." << endl; break;
      case FIELDVIEW: cout << "The output file format is FieldView ASCII (.uns)." << endl; break;
      case FIELDVIEW_BINARY: cout << "The output file format is FieldView binary (.uns)." << endl; break;
      case CGNS_SOL: cout << "The output file format is CGNS (.cgns)." << endl; break;
    }
    cout << "Flow variables file name: " << Flow_FileName << "." << endl;
  }

  if (val_software == SU2_DEF) {
    cout << "Output mesh file name: " << Mesh_Out_FileName << ". " << endl;
    if (Visualize_Deformation) cout << "A file will be created to visualize the deformation." << endl;
    else cout << "No file for visualizing the deformation." << endl;
    switch (GetDeform_Stiffness_Type()) {
      case INVERSE_VOLUME:
        cout << "Cell stiffness scaled by inverse of the cell volume." << endl;
        break;
      case WALL_DISTANCE:
        cout << "Cell stiffness scaled by distance from the deforming surface." << endl;
        break;
      case CONSTANT_STIFFNESS:
        cout << "Imposing constant cell stiffness (steel)." << endl;
        break;
    }
  }

  if (val_software == SU2_MSH) {
    cout << "Output mesh file name: " << Mesh_Out_FileName << ". " << endl;
  }

  if (val_software == SU2_DOT) {
    if (DiscreteAdjoint) {
      cout << "Output Volume Sensitivity file name: " << VolSens_FileName << ". " << endl;
      cout << "Output Surface Sensitivity file name: " << SurfSens_FileName << ". " << endl;
    }
    cout << "Output gradient file name: " << ObjFunc_Grad_FileName << ". " << endl;
  }

  if (val_software == SU2_MSH) {
    cout << "Output mesh file name: " << Mesh_Out_FileName << ". " << endl;
    cout << "Restart flow file name: " << Restart_FlowFileName << "." << endl;
    if ((Kind_Adaptation == FULL_ADJOINT) || (Kind_Adaptation == GRAD_ADJOINT) || (Kind_Adaptation == GRAD_FLOW_ADJ) ||
        (Kind_Adaptation == COMPUTABLE) || (Kind_Adaptation == REMAINING)) {
      if (Kind_ObjFunc[0] == DRAG_COEFFICIENT) cout << "Restart adjoint file name: " << Restart_AdjFileName << "." << endl;
      if (Kind_ObjFunc[0] == EQUIVALENT_AREA) cout << "Restart adjoint file name: " << Restart_AdjFileName << "." << endl;
      if (Kind_ObjFunc[0] == NEARFIELD_PRESSURE) cout << "Restart adjoint file name: " << Restart_AdjFileName << "." << endl;
      if (Kind_ObjFunc[0] == LIFT_COEFFICIENT) cout << "Restart adjoint file name: " << Restart_AdjFileName << "." << endl;
    }
  }

  cout << endl <<"------------------- Config File Boundary Information --------------------" << endl;

  if (nMarker_Euler != 0) {
    cout << "Euler wall boundary marker(s): ";
    for (iMarker_Euler = 0; iMarker_Euler < nMarker_Euler; iMarker_Euler++) {
      cout << Marker_Euler[iMarker_Euler];
      if (iMarker_Euler < nMarker_Euler-1) cout << ", ";
      else cout <<"."<< endl;
    }
  }

  if (nMarker_FarField != 0) {
    cout << "Far-field boundary marker(s): ";
    for (iMarker_FarField = 0; iMarker_FarField < nMarker_FarField; iMarker_FarField++) {
      cout << Marker_FarField[iMarker_FarField];
      if (iMarker_FarField < nMarker_FarField-1) cout << ", ";
      else cout <<"."<< endl;
    }
  }

  if (nMarker_SymWall != 0) {
    cout << "Symmetry plane boundary marker(s): ";
    for (iMarker_SymWall = 0; iMarker_SymWall < nMarker_SymWall; iMarker_SymWall++) {
      cout << Marker_SymWall[iMarker_SymWall];
      if (iMarker_SymWall < nMarker_SymWall-1) cout << ", ";
      else cout <<"."<< endl;
    }
  }

  if (nMarker_Pressure != 0) {
    cout << "Pressure boundary marker(s): ";
    for (iMarker_Pressure = 0; iMarker_Pressure < nMarker_Pressure; iMarker_Pressure++) {
      cout << Marker_Pressure[iMarker_Pressure];
      if (iMarker_Pressure < nMarker_Pressure-1) cout << ", ";
      else cout <<"."<< endl;
    }
  }

  if (nMarker_PerBound != 0) {
    cout << "Periodic boundary marker(s): ";
    for (iMarker_PerBound = 0; iMarker_PerBound < nMarker_PerBound; iMarker_PerBound++) {
      cout << Marker_PerBound[iMarker_PerBound];
      if (iMarker_PerBound < nMarker_PerBound-1) cout << ", ";
      else cout <<"."<< endl;
    }
  }

  if (nMarker_NearFieldBound != 0) {
    cout << "Near-field boundary marker(s): ";
    for (iMarker_NearFieldBound = 0; iMarker_NearFieldBound < nMarker_NearFieldBound; iMarker_NearFieldBound++) {
      cout << Marker_NearFieldBound[iMarker_NearFieldBound];
      if (iMarker_NearFieldBound < nMarker_NearFieldBound-1) cout << ", ";
      else cout <<"."<< endl;
    }
  }

  if (nMarker_InterfaceBound != 0) {
    cout << "Interface boundary marker(s): ";
    for (iMarker_InterfaceBound = 0; iMarker_InterfaceBound < nMarker_InterfaceBound; iMarker_InterfaceBound++) {
      cout << Marker_InterfaceBound[iMarker_InterfaceBound];
      if (iMarker_InterfaceBound < nMarker_InterfaceBound-1) cout << ", ";
      else cout <<"."<< endl;
    }
  }
  
  if (nMarker_Fluid_InterfaceBound != 0) {
    cout << "Fluid interface boundary marker(s): ";
    for (iMarker_Fluid_InterfaceBound = 0; iMarker_Fluid_InterfaceBound < nMarker_Fluid_InterfaceBound; iMarker_Fluid_InterfaceBound++) {
      cout << Marker_Fluid_InterfaceBound[iMarker_Fluid_InterfaceBound];
      if (iMarker_Fluid_InterfaceBound < nMarker_Fluid_InterfaceBound-1) cout << ", ";
      else cout <<"."<< endl;
    }
  }

  if (nMarker_Dirichlet != 0) {
    cout << "Dirichlet boundary marker(s): ";
    for (iMarker_Dirichlet = 0; iMarker_Dirichlet < nMarker_Dirichlet; iMarker_Dirichlet++) {
      cout << Marker_Dirichlet[iMarker_Dirichlet];
      if (iMarker_Dirichlet < nMarker_Dirichlet-1) cout << ", ";
      else cout <<"."<< endl;
    }
  }

  if (nMarker_FlowLoad != 0) {
    cout << "Flow Load boundary marker(s): ";
    for (iMarker_FlowLoad = 0; iMarker_FlowLoad < nMarker_FlowLoad; iMarker_FlowLoad++) {
      cout << Marker_FlowLoad[iMarker_FlowLoad];
      if (iMarker_FlowLoad < nMarker_FlowLoad-1) cout << ", ";
      else cout <<"."<< endl;
    }
  }
  
  if (nMarker_Internal != 0) {
    cout << "Internal boundary marker(s): ";
    for (iMarker_Internal = 0; iMarker_Internal < nMarker_Internal; iMarker_Internal++) {
      cout << Marker_Internal[iMarker_Internal];
      if (iMarker_Internal < nMarker_Internal-1) cout << ", ";
      else cout <<"."<< endl;
    }
  }

  if (nMarker_Inlet != 0) {
    cout << "Inlet boundary marker(s): ";
    for (iMarker_Inlet = 0; iMarker_Inlet < nMarker_Inlet; iMarker_Inlet++) {
      cout << Marker_Inlet[iMarker_Inlet];
      if (iMarker_Inlet < nMarker_Inlet-1) cout << ", ";
      else cout <<"."<< endl;
    }
  }

  if (nMarker_Riemann != 0) {
      cout << "Riemann boundary marker(s): ";
      for (iMarker_Riemann = 0; iMarker_Riemann < nMarker_Riemann; iMarker_Riemann++) {
        cout << Marker_Riemann[iMarker_Riemann];
        if (iMarker_Riemann < nMarker_Riemann-1) cout << ", ";
        else cout <<"."<< endl;
    }
  }
  
  if (nMarker_NRBC != 0) {
      cout << "NRBC boundary marker(s): ";
      for (iMarker_NRBC = 0; iMarker_NRBC < nMarker_NRBC; iMarker_NRBC++) {
        cout << Marker_NRBC[iMarker_NRBC];
        if (iMarker_NRBC < nMarker_NRBC-1) cout << ", ";
        else cout <<"."<< endl;
    }
  }

  if (nMarker_MixBound != 0) {
      cout << "MixingPlane boundary marker(s): ";
      for (iMarker_MixBound = 0; iMarker_MixBound < nMarker_MixBound; iMarker_MixBound++) {
        cout << Marker_MixBound[iMarker_MixBound];
        if (iMarker_MixBound < nMarker_MixBound-1) cout << ", ";
        else cout <<"."<< endl;
    }
  }

  if (nMarker_EngineInflow != 0) {
    cout << "Engine inflow boundary marker(s): ";
    for (iMarker_EngineInflow = 0; iMarker_EngineInflow < nMarker_EngineInflow; iMarker_EngineInflow++) {
      cout << Marker_EngineInflow[iMarker_EngineInflow];
      if (iMarker_EngineInflow < nMarker_EngineInflow-1) cout << ", ";
      else cout <<"."<< endl;
    }
  }

  if (nMarker_EngineExhaust != 0) {
    cout << "Engine exhaust boundary marker(s): ";
    for (iMarker_EngineExhaust = 0; iMarker_EngineExhaust < nMarker_EngineExhaust; iMarker_EngineExhaust++) {
      cout << Marker_EngineExhaust[iMarker_EngineExhaust];
      if (iMarker_EngineExhaust < nMarker_EngineExhaust-1) cout << ", ";
      else cout <<"."<< endl;
    }
  }

  if (nMarker_Supersonic_Inlet != 0) {
    cout << "Supersonic inlet boundary marker(s): ";
    for (iMarker_Supersonic_Inlet = 0; iMarker_Supersonic_Inlet < nMarker_Supersonic_Inlet; iMarker_Supersonic_Inlet++) {
      cout << Marker_Supersonic_Inlet[iMarker_Supersonic_Inlet];
      if (iMarker_Supersonic_Inlet < nMarker_Supersonic_Inlet-1) cout << ", ";
      else cout <<"."<< endl;
    }
  }
  
  if (nMarker_Supersonic_Outlet != 0) {
    cout << "Supersonic outlet boundary marker(s): ";
    for (iMarker_Supersonic_Outlet = 0; iMarker_Supersonic_Outlet < nMarker_Supersonic_Outlet; iMarker_Supersonic_Outlet++) {
      cout << Marker_Supersonic_Outlet[iMarker_Supersonic_Outlet];
      if (iMarker_Supersonic_Outlet < nMarker_Supersonic_Outlet-1) cout << ", ";
      else cout <<"."<< endl;
    }
  }

  if (nMarker_Outlet != 0) {
    cout << "Outlet boundary marker(s): ";
    for (iMarker_Outlet = 0; iMarker_Outlet < nMarker_Outlet; iMarker_Outlet++) {
      cout << Marker_Outlet[iMarker_Outlet];
      if (iMarker_Outlet < nMarker_Outlet-1) cout << ", ";
      else cout <<"."<< endl;
    }
  }

  if (nMarker_Isothermal != 0) {
    cout << "Isothermal wall boundary marker(s): ";
    for (iMarker_Isothermal = 0; iMarker_Isothermal < nMarker_Isothermal; iMarker_Isothermal++) {
      cout << Marker_Isothermal[iMarker_Isothermal];
      if (iMarker_Isothermal < nMarker_Isothermal-1) cout << ", ";
      else cout <<"."<< endl;
    }
  }

  if (nMarker_HeatFlux != 0) {
    cout << "Constant heat flux wall boundary marker(s): ";
    for (iMarker_HeatFlux = 0; iMarker_HeatFlux < nMarker_HeatFlux; iMarker_HeatFlux++) {
      cout << Marker_HeatFlux[iMarker_HeatFlux];
      if (iMarker_HeatFlux < nMarker_HeatFlux-1) cout << ", ";
      else cout <<"."<< endl;
    }
  }

  if (nMarker_Clamped != 0) {
    cout << "Clamped boundary marker(s): ";
    for (iMarker_Clamped = 0; iMarker_Clamped < nMarker_Clamped; iMarker_Clamped++) {
      cout << Marker_Clamped[iMarker_Clamped];
      if (iMarker_Clamped < nMarker_Clamped-1) cout << ", ";
      else cout <<"."<<endl;
    }
  }

  if (nMarker_Displacement != 0) {
    cout << "Displacement boundary marker(s): ";
    for (iMarker_Displacement = 0; iMarker_Displacement < nMarker_Displacement; iMarker_Displacement++) {
      cout << Marker_Displacement[iMarker_Displacement];
      if (iMarker_Displacement < nMarker_Displacement-1) cout << ", ";
      else cout <<"."<< endl;
    }
  }

  if (nMarker_Load != 0) {
    cout << "Normal load boundary marker(s): ";
    for (iMarker_Load = 0; iMarker_Load < nMarker_Load; iMarker_Load++) {
      cout << Marker_Load[iMarker_Load];
      if (iMarker_Load < nMarker_Load-1) cout << ", ";
      else cout <<"."<< endl;
    }
  }

  if (nMarker_Load_Dir != 0) {
    cout << "Load boundary marker(s) in cartesian coordinates: ";
    for (iMarker_Load_Dir = 0; iMarker_Load_Dir < nMarker_Load_Dir; iMarker_Load_Dir++) {
      cout << Marker_Load_Dir[iMarker_Load_Dir];
      if (iMarker_Load_Dir < nMarker_Load_Dir-1) cout << ", ";
      else cout <<"."<<endl;
    }
  }

  if (nMarker_Disp_Dir != 0) {
    cout << "Disp boundary marker(s) in cartesian coordinates: ";
    for (iMarker_Disp_Dir = 0; iMarker_Disp_Dir < nMarker_Disp_Dir; iMarker_Disp_Dir++) {
      cout << Marker_Disp_Dir[iMarker_Disp_Dir];
      if (iMarker_Disp_Dir < nMarker_Disp_Dir-1) cout << ", ";
      else cout <<"."<<endl;
    }
  }

  if (nMarker_Load_Sine != 0) {
    cout << "Sine-Wave Load boundary marker(s): ";
    for (iMarker_Load_Sine = 0; iMarker_Load_Sine < nMarker_Load_Sine; iMarker_Load_Sine++) {
      cout << Marker_Load_Sine[iMarker_Load_Sine];
      if (iMarker_Load_Sine < nMarker_Load_Sine-1) cout << ", ";
      else cout <<"."<<endl;
    }
  }

  if (nMarker_Neumann != 0) {
    cout << "Neumann boundary marker(s): ";
    for (iMarker_Neumann = 0; iMarker_Neumann < nMarker_Neumann; iMarker_Neumann++) {
      cout << Marker_Neumann[iMarker_Neumann];
      if (iMarker_Neumann < nMarker_Neumann-1) cout << ", ";
      else cout <<"."<< endl;
    }
  }

  if (nMarker_Custom != 0) {
    cout << "Custom boundary marker(s): ";
    for (iMarker_Custom = 0; iMarker_Custom < nMarker_Custom; iMarker_Custom++) {
      cout << Marker_Custom[iMarker_Custom];
      if (iMarker_Custom < nMarker_Custom-1) cout << ", ";
      else cout <<"."<< endl;
    }
  }

  if (nMarker_ActDiskInlet != 0) {
		cout << "Actuator disk (inlet) boundary marker(s): ";
		for (iMarker_ActDiskInlet = 0; iMarker_ActDiskInlet < nMarker_ActDiskInlet; iMarker_ActDiskInlet++) {
			cout << Marker_ActDiskInlet[iMarker_ActDiskInlet];
			if (iMarker_ActDiskInlet < nMarker_ActDiskInlet-1) cout << ", ";
			else cout <<"."<< endl;
		}
	}

  if (nMarker_ActDiskOutlet != 0) {
		cout << "Actuator disk (outlet) boundary marker(s): ";
		for (iMarker_ActDiskOutlet = 0; iMarker_ActDiskOutlet < nMarker_ActDiskOutlet; iMarker_ActDiskOutlet++) {
			cout << Marker_ActDiskOutlet[iMarker_ActDiskOutlet];
			if (iMarker_ActDiskOutlet < nMarker_ActDiskOutlet-1) cout << ", ";
			else cout <<"."<< endl;
		}
	}

}

bool CConfig::TokenizeString(string & str, string & option_name,
                             vector<string> & option_value) {
  const string delimiters(" ()[]{}:,\t\n\v\f\r");
  // check for comments or empty string
  string::size_type pos, last_pos;
  pos = str.find_first_of("%");
  if ( (str.length() == 0) || (pos == 0) ) {
    // str is empty or a comment line, so no option here
    return false;
  }
  if (pos != string::npos) {
    // remove comment at end if necessary
    str.erase(pos);
  }

  // look for line composed on only delimiters (usually whitespace)
  pos = str.find_first_not_of(delimiters);
  if (pos == string::npos) {
    return false;
  }

  // find the equals sign and split string
  string name_part, value_part;
  pos = str.find("=");
  if (pos == string::npos) {
    cerr << "Error in TokenizeString(): "
    << "line in the configuration file with no \"=\" sign."
    << endl;
    cout << "Look for: " << str << endl;
    cout << "str.length() = " << str.length() << endl;
    throw(-1);
  }
  name_part = str.substr(0, pos);
  value_part = str.substr(pos+1, string::npos);
  //cout << "name_part  = |" << name_part  << "|" << endl;
  //cout << "value_part = |" << value_part << "|" << endl;

  // the first_part should consist of one string with no interior delimiters
  last_pos = name_part.find_first_not_of(delimiters, 0);
  pos = name_part.find_first_of(delimiters, last_pos);
  if ( (name_part.length() == 0) || (last_pos == string::npos) ) {
    cerr << "Error in CConfig::TokenizeString(): "
    << "line in the configuration file with no name before the \"=\" sign."
    << endl;
    throw(-1);
  }
  if (pos == string::npos) pos = name_part.length();
  option_name = name_part.substr(last_pos, pos - last_pos);
  last_pos = name_part.find_first_not_of(delimiters, pos);
  if (last_pos != string::npos) {
    cerr << "Error in TokenizeString(): "
    << "two or more options before an \"=\" sign in the configuration file."
    << endl;
    throw(-1);
  }
  StringToUpperCase(option_name);

  //cout << "option_name = |" << option_name << "|" << endl;
  //cout << "pos = " << pos << ": last_pos = " << last_pos << endl;

  // now fill the option value vector
  option_value.clear();
  last_pos = value_part.find_first_not_of(delimiters, 0);
  pos = value_part.find_first_of(delimiters, last_pos);
  while (string::npos != pos || string::npos != last_pos) {
    // add token to the vector<string>
    option_value.push_back(value_part.substr(last_pos, pos - last_pos));
    // skip delimiters
    last_pos = value_part.find_first_not_of(delimiters, pos);
    // find next "non-delimiter"
    pos = value_part.find_first_of(delimiters, last_pos);
  }
  if (option_value.size() == 0) {
    cerr << "Error in TokenizeString(): "
    << "option " << option_name << " in configuration file with no value assigned."
    << endl;
    throw(-1);
  }

#if 0
  cout << "option value(s) = ";
  for (unsigned int i = 0; i < option_value.size(); i++)
    cout << option_value[i] << " ";
  cout << endl;
#endif

  // look for ';' DV delimiters attached to values
  vector<string>::iterator it;
  it = option_value.begin();
  while (it != option_value.end()) {
    if (it->compare(";") == 0) {
      it++;
      continue;
    }

    pos = it->find(';');
    if (pos != string::npos) {
      string before_semi = it->substr(0, pos);
      string after_semi= it->substr(pos+1, string::npos);
      if (before_semi.empty()) {
        *it = ";";
        it++;
        option_value.insert(it, after_semi);
      } else {
        *it = before_semi;
        it++;
        vector<string> to_insert;
        to_insert.push_back(";");
        if (!after_semi.empty())
          to_insert.push_back(after_semi);
        option_value.insert(it, to_insert.begin(), to_insert.end());
      }
      it = option_value.begin(); // go back to beginning; not efficient
      continue;
    } else {
      it++;
    }
  }
#if 0
  cout << "option value(s) = ";
  for (unsigned int i = 0; i < option_value.size(); i++)
    cout << option_value[i] << " ";
  cout << endl;
#endif
  // remove any consecutive ";"
  it = option_value.begin();
  bool semi_at_prev = false;
  while (it != option_value.end()) {
    if (semi_at_prev) {
      if (it->compare(";") == 0) {
        option_value.erase(it);
        it = option_value.begin();
        semi_at_prev = false;
        continue;
      }
    }
    if (it->compare(";") == 0) {
      semi_at_prev = true;
    } else {
      semi_at_prev = false;
    }
    it++;
  }

#if 0
  cout << "option value(s) = ";
  for (unsigned int i = 0; i < option_value.size(); i++)
    cout << option_value[i] << " ";
  cout << endl;
#endif
  return true;
}

unsigned short CConfig::GetMarker_CfgFile_TagBound(string val_marker) {

  unsigned short iMarker_CfgFile;

  for (iMarker_CfgFile = 0; iMarker_CfgFile < nMarker_CfgFile; iMarker_CfgFile++)
    if (Marker_CfgFile_TagBound[iMarker_CfgFile] == val_marker)
      return iMarker_CfgFile;

  cout <<"The configuration file doesn't have any definition for marker "<< val_marker <<"!!" << endl;
  exit(EXIT_FAILURE);
  
}

string CConfig::GetMarker_CfgFile_TagBound(unsigned short val_marker) {
  return Marker_CfgFile_TagBound[val_marker];
}

unsigned short CConfig::GetMarker_CfgFile_KindBC(string val_marker) {
  unsigned short iMarker_CfgFile;
  for (iMarker_CfgFile = 0; iMarker_CfgFile < nMarker_CfgFile; iMarker_CfgFile++)
    if (Marker_CfgFile_TagBound[iMarker_CfgFile] == val_marker) break;
  return Marker_CfgFile_KindBC[iMarker_CfgFile];
}

unsigned short CConfig::GetMarker_CfgFile_Monitoring(string val_marker) {
  unsigned short iMarker_CfgFile;
  for (iMarker_CfgFile = 0; iMarker_CfgFile < nMarker_CfgFile; iMarker_CfgFile++)
    if (Marker_CfgFile_TagBound[iMarker_CfgFile] == val_marker) break;
  return Marker_CfgFile_Monitoring[iMarker_CfgFile];
}

unsigned short CConfig::GetMarker_CfgFile_GeoEval(string val_marker) {
  unsigned short iMarker_CfgFile;
  for (iMarker_CfgFile = 0; iMarker_CfgFile < nMarker_CfgFile; iMarker_CfgFile++)
    if (Marker_CfgFile_TagBound[iMarker_CfgFile] == val_marker) break;
  return Marker_CfgFile_GeoEval[iMarker_CfgFile];
}

unsigned short CConfig::GetMarker_CfgFile_Designing(string val_marker) {
  unsigned short iMarker_CfgFile;
  for (iMarker_CfgFile = 0; iMarker_CfgFile < nMarker_CfgFile; iMarker_CfgFile++)
    if (Marker_CfgFile_TagBound[iMarker_CfgFile] == val_marker) break;
  return Marker_CfgFile_Designing[iMarker_CfgFile];
}

unsigned short CConfig::GetMarker_CfgFile_Plotting(string val_marker) {
  unsigned short iMarker_CfgFile;
  for (iMarker_CfgFile = 0; iMarker_CfgFile < nMarker_CfgFile; iMarker_CfgFile++)
    if (Marker_CfgFile_TagBound[iMarker_CfgFile] == val_marker) break;
  return Marker_CfgFile_Plotting[iMarker_CfgFile];
}

unsigned short CConfig::GetMarker_CfgFile_Analyze(string val_marker) {
  unsigned short iMarker_CfgFile;
  for (iMarker_CfgFile = 0; iMarker_CfgFile < nMarker_CfgFile; iMarker_CfgFile++)
    if (Marker_CfgFile_TagBound[iMarker_CfgFile] == val_marker) break;
  return Marker_CfgFile_Analyze[iMarker_CfgFile];
}


unsigned short CConfig::GetMarker_CfgFile_FSIinterface(string val_marker) {
  unsigned short iMarker_CfgFile;
  for (iMarker_CfgFile = 0; iMarker_CfgFile < nMarker_CfgFile; iMarker_CfgFile++)
    if (Marker_CfgFile_TagBound[iMarker_CfgFile] == val_marker) break;
  return Marker_CfgFile_FSIinterface[iMarker_CfgFile];
}

unsigned short CConfig::GetMarker_CfgFile_Out_1D(string val_marker) {
  unsigned short iMarker_CfgFile;
  for (iMarker_CfgFile = 0; iMarker_CfgFile < nMarker_CfgFile; iMarker_CfgFile++)
    if (Marker_CfgFile_TagBound[iMarker_CfgFile] == val_marker) break;
  return Marker_CfgFile_Out_1D[iMarker_CfgFile];
}

unsigned short CConfig::GetMarker_CfgFile_DV(string val_marker) {
  unsigned short iMarker_CfgFile;
  for (iMarker_CfgFile = 0; iMarker_CfgFile < nMarker_CfgFile; iMarker_CfgFile++)
    if (Marker_CfgFile_TagBound[iMarker_CfgFile] == val_marker) break;
  return Marker_CfgFile_DV[iMarker_CfgFile];
}

unsigned short CConfig::GetMarker_CfgFile_Moving(string val_marker) {
  unsigned short iMarker_CfgFile;
  for (iMarker_CfgFile = 0; iMarker_CfgFile < nMarker_CfgFile; iMarker_CfgFile++)
    if (Marker_CfgFile_TagBound[iMarker_CfgFile] == val_marker) break;
  return Marker_CfgFile_Moving[iMarker_CfgFile];
}

unsigned short CConfig::GetMarker_CfgFile_PerBound(string val_marker) {
  unsigned short iMarker_CfgFile;
  for (iMarker_CfgFile = 0; iMarker_CfgFile < nMarker_CfgFile; iMarker_CfgFile++)
    if (Marker_CfgFile_TagBound[iMarker_CfgFile] == val_marker) break;
  return Marker_CfgFile_PerBound[iMarker_CfgFile];
}

int CConfig::GetMarker_FSIinterface(string val_marker) {	
	  unsigned short iMarker_CfgFile;
	  for (iMarker_CfgFile = 0; iMarker_CfgFile < nMarker_CfgFile; iMarker_CfgFile++)
    
		  if (Marker_CfgFile_TagBound[iMarker_CfgFile] == val_marker)
				return  Marker_CfgFile_FSIinterface[iMarker_CfgFile];
    return 0;
}


CConfig::~CConfig(void) {
	
  unsigned long iDV, iMarker, iPeriodic, iFFD;

  /*--- Delete all of the option objects in the global option map ---*/
    
  for(map<string, COptionBase*>::iterator itr = option_map.begin(); itr != option_map.end(); itr++) {
    delete itr->second;
  }
 
  if (RK_Alpha_Step != NULL) delete [] RK_Alpha_Step;
  if (MG_PreSmooth  != NULL) delete [] MG_PreSmooth;
  if (MG_PostSmooth != NULL) delete [] MG_PostSmooth;
  
  /*--- Free memory for Aeroelastic problems. ---*/

  if (Grid_Movement && Aeroelastic_Simulation) {
    if (Aeroelastic_pitch  != NULL) delete[] Aeroelastic_pitch;
    if (Aeroelastic_plunge != NULL) delete[] Aeroelastic_plunge;
  }

  /*--- Free memory for unspecified grid motion parameters ---*/

 if (Kind_GridMovement != NULL) delete [] Kind_GridMovement;

  /*--- motion origin: ---*/
  
  if (Motion_Origin_X   != NULL) delete [] Motion_Origin_X;
  if (Motion_Origin_Y   != NULL) delete [] Motion_Origin_Y;
  if (Motion_Origin_Z   != NULL) delete [] Motion_Origin_Z;
  if (MoveMotion_Origin != NULL) delete [] MoveMotion_Origin;

  /*--- translation: ---*/
  
  if (Translation_Rate_X != NULL) delete [] Translation_Rate_X;
  if (Translation_Rate_Y != NULL) delete [] Translation_Rate_Y;
  if (Translation_Rate_Z != NULL) delete [] Translation_Rate_Z;

  /*--- rotation: ---*/
  
  if (Rotation_Rate_X != NULL) delete [] Rotation_Rate_X;
  if (Rotation_Rate_Y != NULL) delete [] Rotation_Rate_Y;
  if (Rotation_Rate_Z != NULL) delete [] Rotation_Rate_Z;

  /*--- pitching: ---*/
  
  if (Pitching_Omega_X != NULL) delete [] Pitching_Omega_X;
  if (Pitching_Omega_Y != NULL) delete [] Pitching_Omega_Y;
  if (Pitching_Omega_Z != NULL) delete [] Pitching_Omega_Z;

  /*--- pitching amplitude: ---*/
  
  if (Pitching_Ampl_X != NULL) delete [] Pitching_Ampl_X;
  if (Pitching_Ampl_Y != NULL) delete [] Pitching_Ampl_Y;
  if (Pitching_Ampl_Z != NULL) delete [] Pitching_Ampl_Z;

  /*--- pitching phase: ---*/
  
  if (Pitching_Phase_X != NULL) delete [] Pitching_Phase_X;
  if (Pitching_Phase_Y != NULL) delete [] Pitching_Phase_Y;
  if (Pitching_Phase_Z != NULL) delete [] Pitching_Phase_Z;

  /*--- plunging: ---*/
  
  if (Plunging_Omega_X != NULL) delete [] Plunging_Omega_X;
  if (Plunging_Omega_Y != NULL) delete [] Plunging_Omega_Y;
  if (Plunging_Omega_Z != NULL) delete [] Plunging_Omega_Z;

  /*--- plunging amplitude: ---*/
  
  if (Plunging_Ampl_X != NULL) delete [] Plunging_Ampl_X;
  if (Plunging_Ampl_Y != NULL) delete [] Plunging_Ampl_Y;
  if (Plunging_Ampl_Z != NULL) delete [] Plunging_Ampl_Z;

  /*--- reference origin for moments ---*/
  
  if (RefOriginMoment   != NULL) delete [] RefOriginMoment;
  if (RefOriginMoment_X != NULL) delete [] RefOriginMoment_X;
  if (RefOriginMoment_Y != NULL) delete [] RefOriginMoment_Y;
  if (RefOriginMoment_Z != NULL) delete [] RefOriginMoment_Z;

  /*--- Free memory for Harmonic Blance Frequency  pointer ---*/
    
  if (Omega_HB != NULL) delete [] Omega_HB;
    
  /*--- Marker pointers ---*/
  
  if (Marker_CfgFile_Out_1D != NULL) delete[] Marker_CfgFile_Out_1D;
  if (Marker_All_Out_1D     != NULL) delete[] Marker_All_Out_1D;
  
  if (Marker_CfgFile_GeoEval != NULL) delete[] Marker_CfgFile_GeoEval;
  if (Marker_All_GeoEval     != NULL) delete[] Marker_All_GeoEval;
  
  if (Marker_CfgFile_TagBound != NULL) delete[] Marker_CfgFile_TagBound;
  if (Marker_All_TagBound     != NULL) delete[] Marker_All_TagBound;
  
  if (Marker_CfgFile_KindBC != NULL) delete[] Marker_CfgFile_KindBC;
  if (Marker_All_KindBC     != NULL) delete[] Marker_All_KindBC;
  
  if (Marker_CfgFile_Monitoring != NULL) delete[] Marker_CfgFile_Monitoring;
  if (Marker_All_Monitoring     != NULL) delete[] Marker_All_Monitoring;
  
  if (Marker_CfgFile_Designing != NULL) delete[] Marker_CfgFile_Designing;
  if (Marker_All_Designing     != NULL) delete[] Marker_All_Designing;
  
  if (Marker_CfgFile_Plotting != NULL) delete[] Marker_CfgFile_Plotting;
  if (Marker_All_Plotting     != NULL) delete[] Marker_All_Plotting;
  
  if (Marker_CfgFile_Analyze != NULL) delete[] Marker_CfgFile_Analyze;
  if (Marker_All_Analyze  != NULL) delete[] Marker_All_Analyze;

  if (Marker_CfgFile_FSIinterface != NULL) delete[] Marker_CfgFile_FSIinterface;
  if (Marker_All_FSIinterface     != NULL) delete[] Marker_All_FSIinterface;
  
  if (Marker_CfgFile_DV != NULL) delete[] Marker_CfgFile_DV;
  if (Marker_All_DV     != NULL) delete[] Marker_All_DV;
  
  if (Marker_CfgFile_Moving != NULL) delete[] Marker_CfgFile_Moving;
  if (Marker_All_Moving     != NULL) delete[] Marker_All_Moving;
  
  if (Marker_CfgFile_PerBound != NULL) delete[] Marker_CfgFile_PerBound;
  if (Marker_All_PerBound     != NULL) delete[] Marker_All_PerBound;

  if (Marker_DV!= NULL)               delete[] Marker_DV;
  if (Marker_Moving != NULL)           delete[] Marker_Moving;
  if (Marker_Monitoring != NULL)      delete[] Marker_Monitoring;
  if (Marker_Designing != NULL)       delete[] Marker_Designing;
  if (Marker_GeoEval != NULL)         delete[] Marker_GeoEval;
  if (Marker_Plotting != NULL)        delete[] Marker_Plotting;
  if (Marker_Analyze != NULL)        delete[] Marker_Analyze;
  if (Marker_FSIinterface != NULL)        delete[] Marker_FSIinterface;
  if (Marker_All_SendRecv != NULL)    delete[] Marker_All_SendRecv;

  if (Kind_ObjFunc != NULL)      delete[] Kind_ObjFunc;
  if (Weight_ObjFunc != NULL)      delete[] Weight_ObjFunc;

  if (DV_Value != NULL) {
    for (iDV = 0; iDV < nDV; iDV++) delete[] DV_Value[iDV];
    delete [] DV_Value;
  }
  
  if (ParamDV != NULL) {
    for (iDV = 0; iDV < nDV; iDV++) delete[] ParamDV[iDV];
    delete [] ParamDV;
  }
  
  if (CoordFFDBox != NULL) {
    for (iFFD = 0; iFFD < nFFDBox; iFFD++) delete[] CoordFFDBox[iFFD];
    delete [] CoordFFDBox;
  }
  
  if (DegreeFFDBox != NULL) {
    for (iFFD = 0; iFFD < nFFDBox; iFFD++) delete[] DegreeFFDBox[iFFD];
    delete [] DegreeFFDBox;
  }
  
  if (Design_Variable != NULL)    delete[] Design_Variable;
  if (Dirichlet_Value != NULL)    delete[] Dirichlet_Value;
  
  if (Exhaust_Temperature_Target != NULL)    delete[]  Exhaust_Temperature_Target;
  if (Exhaust_Pressure_Target != NULL)    delete[]  Exhaust_Pressure_Target;
  if (Exhaust_Pressure != NULL)    delete[] Exhaust_Pressure;
  if (Exhaust_Temperature != NULL)    delete[] Exhaust_Temperature;
  if (Exhaust_MassFlow != NULL)    delete[] Exhaust_MassFlow;
  if (Exhaust_TotalPressure != NULL)    delete[] Exhaust_TotalPressure;
  if (Exhaust_TotalTemperature != NULL)    delete[] Exhaust_TotalTemperature;
  if (Exhaust_GrossThrust != NULL)    delete[] Exhaust_GrossThrust;
  if (Exhaust_Force != NULL)    delete[] Exhaust_Force;
  if (Exhaust_Power != NULL)    delete[] Exhaust_Power;

  if (Inflow_Mach != NULL)    delete[]  Inflow_Mach;
  if (Inflow_Pressure != NULL)    delete[] Inflow_Pressure;
  if (Inflow_MassFlow != NULL)    delete[] Inflow_MassFlow;
  if (Inflow_ReverseMassFlow != NULL)    delete[] Inflow_ReverseMassFlow;
  if (Inflow_TotalPressure != NULL)    delete[] Inflow_TotalPressure;
  if (Inflow_Temperature != NULL)    delete[] Inflow_Temperature;
  if (Inflow_TotalTemperature != NULL)    delete[] Inflow_TotalTemperature;
  if (Inflow_RamDrag != NULL)    delete[] Inflow_RamDrag;
  if (Inflow_Force != NULL)    delete[]  Inflow_Force;
  if (Inflow_Power != NULL)    delete[] Inflow_Power;

  if (Engine_Power != NULL)    delete[]  Engine_Power;
  if (Engine_Mach != NULL)    delete[]  Engine_Mach;
  if (Engine_Force != NULL)    delete[]  Engine_Force;
  if (Engine_NetThrust != NULL)    delete[]  Engine_NetThrust;
  if (Engine_GrossThrust != NULL)    delete[]  Engine_GrossThrust;
  if (Engine_Area != NULL)    delete[]  Engine_Area;
  if (EngineInflow_Target != NULL)    delete[] EngineInflow_Target;

  if (ActDiskInlet_MassFlow != NULL)    delete[]  ActDiskInlet_MassFlow;
  if (ActDiskInlet_Temperature != NULL)    delete[]  ActDiskInlet_Temperature;
  if (ActDiskInlet_TotalTemperature != NULL)    delete[]  ActDiskInlet_TotalTemperature;
  if (ActDiskInlet_Pressure != NULL)    delete[]  ActDiskInlet_Pressure;
  if (ActDiskInlet_TotalPressure != NULL)    delete[]  ActDiskInlet_TotalPressure;
  if (ActDiskInlet_RamDrag != NULL)    delete[]  ActDiskInlet_RamDrag;
  if (ActDiskInlet_Force != NULL)    delete[]  ActDiskInlet_Force;
  if (ActDiskInlet_Power != NULL)    delete[]  ActDiskInlet_Power;

  if (ActDiskOutlet_MassFlow != NULL)    delete[]  ActDiskOutlet_MassFlow;
  if (ActDiskOutlet_Temperature != NULL)    delete[]  ActDiskOutlet_Temperature;
  if (ActDiskOutlet_TotalTemperature != NULL)    delete[]  ActDiskOutlet_TotalTemperature;
  if (ActDiskOutlet_Pressure != NULL)    delete[]  ActDiskOutlet_Pressure;
  if (ActDiskOutlet_TotalPressure != NULL)    delete[]  ActDiskOutlet_TotalPressure;
  if (ActDiskOutlet_GrossThrust != NULL)    delete[]  ActDiskOutlet_GrossThrust;
  if (ActDiskOutlet_Force != NULL)    delete[]  ActDiskOutlet_Force;
  if (ActDiskOutlet_Power != NULL)    delete[]  ActDiskOutlet_Power;

  if (ActDisk_DeltaPress != NULL)    delete[]  ActDisk_DeltaPress;
  if (ActDisk_DeltaTemp != NULL)    delete[]  ActDisk_DeltaTemp;
  if (ActDisk_TotalPressRatio != NULL)    delete[]  ActDisk_TotalPressRatio;
  if (ActDisk_TotalTempRatio != NULL)    delete[]  ActDisk_TotalTempRatio;
  if (ActDisk_StaticPressRatio != NULL)    delete[]  ActDisk_StaticPressRatio;
  if (ActDisk_StaticTempRatio != NULL)    delete[]  ActDisk_StaticTempRatio;
  if (ActDisk_Power != NULL)    delete[]  ActDisk_Power;
  if (ActDisk_MassFlow != NULL)    delete[]  ActDisk_MassFlow;
  if (ActDisk_Mach != NULL)    delete[]  ActDisk_Mach;
  if (ActDisk_Force != NULL)    delete[]  ActDisk_Force;
  if (ActDisk_NetThrust != NULL)    delete[]  ActDisk_NetThrust;
  if (ActDisk_BCThrust != NULL)    delete[]  ActDisk_BCThrust;
  if (ActDisk_BCThrust_Old != NULL)    delete[]  ActDisk_BCThrust_Old;
  if (ActDisk_GrossThrust != NULL)    delete[]  ActDisk_GrossThrust;
  if (ActDisk_Area != NULL)    delete[]  ActDisk_Area;
  if (ActDisk_ReverseMassFlow != NULL)    delete[]  ActDisk_ReverseMassFlow;
  
  if (Surface_MassFlow != NULL)    delete[]  Surface_MassFlow;
  if (Surface_DC60 != NULL)    delete[]  Surface_DC60;
  if (Surface_IDC != NULL)    delete[]  Surface_IDC;
  if (Surface_IDC_Mach != NULL)    delete[]  Surface_IDC_Mach;
  if (Surface_IDR != NULL)    delete[]  Surface_IDR;

  if (Inlet_Ttotal != NULL) delete[]  Inlet_Ttotal;
  if (Inlet_Ptotal != NULL) delete[]  Inlet_Ptotal;
  if (Inlet_FlowDir != NULL) {
    for (iMarker = 0; iMarker < nMarker_Inlet; iMarker++)
      delete [] Inlet_FlowDir[iMarker];
    delete [] Inlet_FlowDir;
  }
  
  if (Inlet_Velocity != NULL) {
    for (iMarker = 0; iMarker < nMarker_Supersonic_Inlet; iMarker++)
      delete [] Inlet_Velocity[iMarker];
    delete [] Inlet_Velocity;
  }
  
  if (Riemann_FlowDir != NULL) {
    for (iMarker = 0; iMarker < nMarker_Riemann; iMarker++)
      delete [] Riemann_FlowDir[iMarker];
    delete [] Riemann_FlowDir;
  }
  
  if (NRBC_FlowDir != NULL) {
    for (iMarker = 0; iMarker < nMarker_NRBC; iMarker++)
      delete [] NRBC_FlowDir[iMarker];
    delete [] NRBC_FlowDir;
  }
  
  if (Load_Sine_Dir != NULL) {
    for (iMarker = 0; iMarker < nMarker_Load_Sine; iMarker++)
      delete [] Load_Sine_Dir[iMarker];
    delete [] Load_Sine_Dir;
  }
  
  if (Load_Dir != NULL) {
    for (iMarker = 0; iMarker < nMarker_Load_Dir; iMarker++)
      delete [] Load_Dir[iMarker];
    delete [] Load_Dir;
  }
  
  if (Inlet_Temperature != NULL)    delete[] Inlet_Temperature;
  if (Inlet_Pressure != NULL)    delete[] Inlet_Pressure;
  if (Outlet_Pressure != NULL)    delete[] Outlet_Pressure;
  if (Isothermal_Temperature != NULL)    delete[] Isothermal_Temperature;
  if (Heat_Flux != NULL)    delete[] Heat_Flux;
  if (Displ_Value != NULL)    delete[] Displ_Value;
  if (Load_Value != NULL)    delete[] Load_Value;
  if (Load_Dir_Multiplier != NULL)    delete[] Load_Dir_Multiplier;
  if (Load_Dir_Value != NULL)    delete[] Load_Dir_Value;
  if (Disp_Dir != NULL)    delete[] Disp_Dir;
  if (Disp_Dir_Multiplier != NULL)    delete[] Disp_Dir_Multiplier;
  if (Disp_Dir_Value != NULL)    delete[] Disp_Dir_Value;
  if (Load_Sine_Amplitude != NULL)    delete[] Load_Sine_Amplitude;
  if (Load_Sine_Frequency != NULL)    delete[] Load_Sine_Frequency;
  if (FlowLoad_Value != NULL)    delete[] FlowLoad_Value;

  /*--- related to periodic boundary conditions ---*/
  
  for (iMarker = 0; iMarker < nMarker_PerBound; iMarker++) {
    if (Periodic_RotCenter   != NULL) delete [] Periodic_RotCenter[iMarker];
    if (Periodic_RotAngles   != NULL) delete [] Periodic_RotAngles[iMarker];
    if (Periodic_Translation != NULL) delete [] Periodic_Translation[iMarker];
  }
  if (Periodic_RotCenter   != NULL) delete[] Periodic_RotCenter;
  if (Periodic_RotAngles   != NULL) delete[] Periodic_RotAngles;
  if (Periodic_Translation != NULL) delete[] Periodic_Translation;

  for (iPeriodic = 0; iPeriodic < nPeriodic_Index; iPeriodic++) {
    if (Periodic_Center    != NULL) delete [] Periodic_Center[iPeriodic];
    if (Periodic_Rotation  != NULL) delete [] Periodic_Rotation[iPeriodic];
    if (Periodic_Translate != NULL) delete [] Periodic_Translate[iPeriodic];
  }
  if (Periodic_Center      != NULL) delete[] Periodic_Center;
  if (Periodic_Rotation    != NULL) delete[] Periodic_Rotation;
  if (Periodic_Translate   != NULL) delete[] Periodic_Translate;
  
  if (MG_CorrecSmooth != NULL) delete[] MG_CorrecSmooth;
  if (PlaneTag != NULL)        delete[] PlaneTag;
  if (CFL != NULL)             delete[] CFL;

  /*--- String markers ---*/
  
  if (Marker_Euler != NULL )              delete[] Marker_Euler;
  if (Marker_FarField != NULL )           delete[] Marker_FarField;
  if (Marker_Custom != NULL )             delete[] Marker_Custom;
  if (Marker_SymWall != NULL )            delete[] Marker_SymWall;
  if (Marker_Pressure != NULL )           delete[] Marker_Pressure;
  if (Marker_PerBound != NULL )           delete[] Marker_PerBound;
  if (Marker_PerDonor != NULL )           delete[] Marker_PerDonor;
  if (Marker_NearFieldBound != NULL )     delete[] Marker_NearFieldBound;
  if (Marker_InterfaceBound != NULL )     delete[] Marker_InterfaceBound;
  if (Marker_Fluid_InterfaceBound != NULL )     delete[] Marker_Fluid_InterfaceBound;
  if (Marker_Dirichlet != NULL )          delete[] Marker_Dirichlet;
  if (Marker_Inlet != NULL )              delete[] Marker_Inlet;
  if (Marker_Supersonic_Inlet != NULL )   delete[] Marker_Supersonic_Inlet;
  if (Marker_Supersonic_Outlet != NULL )   delete[] Marker_Supersonic_Outlet;
  if (Marker_Outlet != NULL )             delete[] Marker_Outlet;
  if (Marker_Out_1D != NULL )             delete[] Marker_Out_1D;
  if (Marker_Isothermal != NULL )         delete[] Marker_Isothermal;
  if (Marker_EngineInflow != NULL )      delete[] Marker_EngineInflow;
  if (Marker_EngineExhaust != NULL )     delete[] Marker_EngineExhaust;
  if (Marker_Displacement != NULL )       delete[] Marker_Displacement;
  if (Marker_Load != NULL )               delete[] Marker_Load;
  if (Marker_Load_Dir != NULL )               delete[] Marker_Load_Dir;
  if (Marker_Disp_Dir != NULL )               delete[] Marker_Disp_Dir;
  if (Marker_Load_Sine != NULL )               delete[] Marker_Load_Sine;
  if (Marker_FlowLoad != NULL )           delete[] Marker_FlowLoad;
  if (Marker_Neumann != NULL )            delete[] Marker_Neumann;
  if (Marker_Internal != NULL )            delete[] Marker_Internal;
  if (Marker_HeatFlux != NULL )               delete[] Marker_HeatFlux;

  if (Int_Coeffs != NULL) delete [] Int_Coeffs;
  
  /*--- Delete some arrays needed just for initializing options. ---*/
  
  if (default_vel_inf       != NULL) delete [] default_vel_inf;
  if (default_ffd_axis      != NULL) delete [] default_ffd_axis;
  if (default_eng_cyl       != NULL) delete [] default_eng_cyl;
  if (default_eng_val       != NULL) delete [] default_eng_val;
  if (default_cfl_adapt     != NULL) delete [] default_cfl_adapt;
  if (default_ad_coeff_flow != NULL) delete [] default_ad_coeff_flow;
  if (default_ad_coeff_adj  != NULL) delete [] default_ad_coeff_adj;
  if (default_obj_coeff     != NULL) delete [] default_obj_coeff;
  if (default_geo_loc       != NULL) delete [] default_geo_loc;
  if (default_distortion    != NULL) delete [] default_distortion;
  if (default_ea_lim        != NULL) delete [] default_ea_lim;
  if (default_grid_fix      != NULL) delete [] default_grid_fix;
  if (default_inc_crit      != NULL) delete [] default_inc_crit;
  if (default_htp_axis      != NULL) delete [] default_htp_axis;

  if (FFDTag != NULL) delete [] FFDTag;
  if (nDV_Value != NULL) delete [] nDV_Value;
  if (TagFFDBox != NULL) delete [] TagFFDBox;
  
  if (Kind_Data_Riemann != NULL) delete [] Kind_Data_Riemann;
  if (Riemann_Var1 != NULL) delete [] Riemann_Var1;
  if (Riemann_Var2 != NULL) delete [] Riemann_Var2;
  if (Kind_Data_NRBC != NULL) delete [] Kind_Data_NRBC;
  if (NRBC_Var1 != NULL) delete [] NRBC_Var1;
  if (NRBC_Var2 != NULL) delete [] NRBC_Var2;
  if (Marker_TurboBoundIn != NULL) delete [] Marker_TurboBoundIn;
  if (Marker_TurboBoundOut != NULL) delete [] Marker_TurboBoundOut;
  if (Kind_TurboPerformance != NULL) delete [] Kind_TurboPerformance;
  if (Marker_Riemann != NULL) delete [] Marker_Riemann;
  if (Marker_NRBC != NULL) delete [] Marker_NRBC;
 
}

string CConfig::GetUnsteady_FileName(string val_filename, int val_iter) {

  string UnstExt, UnstFilename = val_filename;
  char buffer[50];

  /*--- Check that a positive value iteration is requested (for now). ---*/
  
  if (val_iter < 0) {
    cout << "Requesting a negative iteration number for the restart file!!" << endl;
    exit(EXIT_FAILURE);
  }

  /*--- Append iteration number for unsteady cases ---*/

  if ((Wrt_Unsteady) || (Wrt_Dynamic)) {
    unsigned short lastindex = UnstFilename.find_last_of(".");
    UnstFilename = UnstFilename.substr(0, lastindex);
    if ((val_iter >= 0)    && (val_iter < 10))    SPRINTF (buffer, "_0000%d.dat", val_iter);
    if ((val_iter >= 10)   && (val_iter < 100))   SPRINTF (buffer, "_000%d.dat",  val_iter);
    if ((val_iter >= 100)  && (val_iter < 1000))  SPRINTF (buffer, "_00%d.dat",   val_iter);
    if ((val_iter >= 1000) && (val_iter < 10000)) SPRINTF (buffer, "_0%d.dat",    val_iter);
    if (val_iter >= 10000) SPRINTF (buffer, "_%d.dat", val_iter);
    string UnstExt = string(buffer);
    UnstFilename.append(UnstExt);
  }

  return UnstFilename;
}

string CConfig::GetMultizone_FileName(string val_filename, int val_iZone) {

    string multizone_filename = val_filename;
    char buffer[50];
    
    if (GetnZone() > 1 ) {
        unsigned short lastindex = multizone_filename.find_last_of(".");
        multizone_filename = multizone_filename.substr(0, lastindex);
        SPRINTF (buffer, "_%d.dat", SU2_TYPE::Int(val_iZone));
        multizone_filename.append(string(buffer));
    }
    
    return multizone_filename;
}

string CConfig::GetObjFunc_Extension(string val_filename) {

  string AdjExt, Filename = val_filename;

  if (ContinuousAdjoint || DiscreteAdjoint) {

    /*--- Remove filename extension (.dat) ---*/
    unsigned short lastindex = Filename.find_last_of(".");
    Filename = Filename.substr(0, lastindex);
    if (nObj==1) {
      switch (Kind_ObjFunc[0]) {
      case DRAG_COEFFICIENT:        AdjExt = "_cd";       break;
      case LIFT_COEFFICIENT:        AdjExt = "_cl";       break;
      case SIDEFORCE_COEFFICIENT:   AdjExt = "_csf";      break;
      case INVERSE_DESIGN_PRESSURE: AdjExt = "_invpress"; break;
      case INVERSE_DESIGN_HEATFLUX: AdjExt = "_invheat";  break;
      case MOMENT_X_COEFFICIENT:    AdjExt = "_cmx";      break;
      case MOMENT_Y_COEFFICIENT:    AdjExt = "_cmy";      break;
      case MOMENT_Z_COEFFICIENT:    AdjExt = "_cmz";      break;
      case EFFICIENCY:              AdjExt = "_eff";      break;
      case EQUIVALENT_AREA:         AdjExt = "_ea";       break;
      case NEARFIELD_PRESSURE:      AdjExt = "_nfp";      break;
      case FORCE_X_COEFFICIENT:     AdjExt = "_cfx";      break;
      case FORCE_Y_COEFFICIENT:     AdjExt = "_cfy";      break;
      case FORCE_Z_COEFFICIENT:     AdjExt = "_cfz";      break;
      case THRUST_COEFFICIENT:      AdjExt = "_ct";       break;
      case TORQUE_COEFFICIENT:      AdjExt = "_cq";       break;
      case TOTAL_HEATFLUX:          AdjExt = "_totheat";  break;
      case MAXIMUM_HEATFLUX:        AdjExt = "_maxheat";  break;
      case FIGURE_OF_MERIT:         AdjExt = "_merit";    break;
      case AVG_TOTAL_PRESSURE:      AdjExt = "_pt";       break;
      case AVG_OUTLET_PRESSURE:     AdjExt = "_pe";       break;
      case MASS_FLOW_RATE:          AdjExt = "_mfr";       break;
      case OUTFLOW_GENERALIZED:     AdjExt = "_chn";       break;
<<<<<<< HEAD
      case REFERENCE_GEOMETRY:      AdjExt = "_refgeom";       break;
      case REFERENCE_NODE:          AdjExt = "_refnode";       break;
=======
      case AERO_DRAG_COEFFICIENT:   AdjExt = "_acd";       break;
      case RADIAL_DISTORTION:           AdjExt = "_rdis";      break;
      case CIRCUMFERENTIAL_DISTORTION:  AdjExt = "_cdis";      break;
>>>>>>> 9bfd1744
      }
    }
    else{
      AdjExt = "_combo";
    }
    Filename.append(AdjExt);

    /*--- Lastly, add the .dat extension ---*/
    Filename.append(".dat");

  }

  return Filename;
}

unsigned short CConfig::GetContainerPosition(unsigned short val_eqsystem) {

  switch (val_eqsystem) {
    case RUNTIME_FLOW_SYS:      return FLOW_SOL;
    case RUNTIME_TURB_SYS:      return TURB_SOL;
    case RUNTIME_TRANS_SYS:     return TRANS_SOL;
    case RUNTIME_POISSON_SYS:   return POISSON_SOL;
    case RUNTIME_WAVE_SYS:      return WAVE_SOL;
    case RUNTIME_HEAT_SYS:      return HEAT_SOL;
    case RUNTIME_FEA_SYS:       return FEA_SOL;
    case RUNTIME_ADJPOT_SYS:    return ADJFLOW_SOL;
    case RUNTIME_ADJFLOW_SYS:   return ADJFLOW_SOL;
    case RUNTIME_ADJTURB_SYS:   return ADJTURB_SOL;
    case RUNTIME_ADJFEA_SYS:    return ADJFEA_SOL;
    case RUNTIME_MULTIGRID_SYS: return 0;
  }
  return 0;
}

void CConfig::SetKind_ConvNumScheme(unsigned short val_kind_convnumscheme,
                                    unsigned short val_kind_centered, unsigned short val_kind_upwind,
                                    unsigned short val_kind_slopelimit, unsigned short val_order_spatial_int) {

  Kind_ConvNumScheme = val_kind_convnumscheme;
  Kind_Centered = val_kind_centered;
  Kind_Upwind = val_kind_upwind;
  Kind_SlopeLimit = val_kind_slopelimit;
  SpatialOrder = val_order_spatial_int;

}

void CConfig::SetGlobalParam(unsigned short val_solver,
                             unsigned short val_system,
                             unsigned long val_extiter) {

  /*--- Set the simulation global time ---*/
  Current_UnstTime = static_cast<su2double>(val_extiter)*Delta_UnstTime;
  Current_UnstTimeND = static_cast<su2double>(val_extiter)*Delta_UnstTimeND;

  /*--- Set the solver methods ---*/
  switch (val_solver) {
    case EULER:
      if (val_system == RUNTIME_FLOW_SYS) {
        SetKind_ConvNumScheme(Kind_ConvNumScheme_Flow, Kind_Centered_Flow,
                              Kind_Upwind_Flow, Kind_SlopeLimit_Flow,
                              SpatialOrder_Flow);
        SetKind_TimeIntScheme(Kind_TimeIntScheme_Flow);
      }
      break;
    case NAVIER_STOKES:
      if (val_system == RUNTIME_FLOW_SYS) {
        SetKind_ConvNumScheme(Kind_ConvNumScheme_Flow, Kind_Centered_Flow,
                              Kind_Upwind_Flow, Kind_SlopeLimit_Flow,
                              SpatialOrder_Flow);
        SetKind_TimeIntScheme(Kind_TimeIntScheme_Flow);
      }
      break;
    case RANS:
      if (val_system == RUNTIME_FLOW_SYS) {
        SetKind_ConvNumScheme(Kind_ConvNumScheme_Flow, Kind_Centered_Flow,
                              Kind_Upwind_Flow, Kind_SlopeLimit_Flow,
                              SpatialOrder_Flow);
        SetKind_TimeIntScheme(Kind_TimeIntScheme_Flow);
      }
      if (val_system == RUNTIME_TURB_SYS) {
        SetKind_ConvNumScheme(Kind_ConvNumScheme_Turb, Kind_Centered_Turb,
                              Kind_Upwind_Turb, Kind_SlopeLimit_Turb,
                              SpatialOrder_Turb);
        SetKind_TimeIntScheme(Kind_TimeIntScheme_Turb);
      }
      if (val_system == RUNTIME_TRANS_SYS) {
        SetKind_ConvNumScheme(Kind_ConvNumScheme_Turb, Kind_Centered_Turb,
                              Kind_Upwind_Turb, Kind_SlopeLimit_Turb,
                              SpatialOrder_Turb);
        SetKind_TimeIntScheme(Kind_TimeIntScheme_Turb);
      }
      break;
    case ADJ_EULER:
      if (val_system == RUNTIME_FLOW_SYS) {
        SetKind_ConvNumScheme(Kind_ConvNumScheme_Flow, Kind_Centered_Flow,
                              Kind_Upwind_Flow, Kind_SlopeLimit_Flow,
                              SpatialOrder_Flow);
        SetKind_TimeIntScheme(Kind_TimeIntScheme_Flow);
      }
      if (val_system == RUNTIME_ADJFLOW_SYS) {
        SetKind_ConvNumScheme(Kind_ConvNumScheme_AdjFlow, Kind_Centered_AdjFlow,
                              Kind_Upwind_AdjFlow, Kind_SlopeLimit_AdjFlow,
                              SpatialOrder_AdjFlow);
        SetKind_TimeIntScheme(Kind_TimeIntScheme_AdjFlow);
      }
      break;
    case ADJ_NAVIER_STOKES:
      if (val_system == RUNTIME_FLOW_SYS) {
        SetKind_ConvNumScheme(Kind_ConvNumScheme_Flow, Kind_Centered_Flow,
                              Kind_Upwind_Flow, Kind_SlopeLimit_Flow,
                              SpatialOrder_Flow);
        SetKind_TimeIntScheme(Kind_TimeIntScheme_Flow);
      }
      if (val_system == RUNTIME_ADJFLOW_SYS) {
        SetKind_ConvNumScheme(Kind_ConvNumScheme_AdjFlow, Kind_Centered_AdjFlow,
                              Kind_Upwind_AdjFlow, Kind_SlopeLimit_AdjFlow,
                              SpatialOrder_AdjFlow);
        SetKind_TimeIntScheme(Kind_TimeIntScheme_AdjFlow);
      }
      break;
    case ADJ_RANS:
      if (val_system == RUNTIME_FLOW_SYS) {
        SetKind_ConvNumScheme(Kind_ConvNumScheme_Flow, Kind_Centered_Flow,
                              Kind_Upwind_Flow, Kind_SlopeLimit_Flow,
                              SpatialOrder_Flow);
        SetKind_TimeIntScheme(Kind_TimeIntScheme_Flow);
      }
      if (val_system == RUNTIME_ADJFLOW_SYS) {
        SetKind_ConvNumScheme(Kind_ConvNumScheme_AdjFlow, Kind_Centered_AdjFlow,
                              Kind_Upwind_AdjFlow, Kind_SlopeLimit_AdjFlow,
                              SpatialOrder_AdjFlow);
        SetKind_TimeIntScheme(Kind_TimeIntScheme_AdjFlow);
      }
      if (val_system == RUNTIME_TURB_SYS) {
        SetKind_ConvNumScheme(Kind_ConvNumScheme_Turb, Kind_Centered_Turb,
                              Kind_Upwind_Turb, Kind_SlopeLimit_Turb,
                              SpatialOrder_Turb);
        SetKind_TimeIntScheme(Kind_TimeIntScheme_Turb);
      }
      if (val_system == RUNTIME_ADJTURB_SYS) {
        SetKind_ConvNumScheme(Kind_ConvNumScheme_AdjTurb, Kind_Centered_AdjTurb,
                              Kind_Upwind_AdjTurb, Kind_SlopeLimit_AdjTurb,
                              SpatialOrder_AdjTurb);
        SetKind_TimeIntScheme(Kind_TimeIntScheme_AdjTurb);
      }
      break;
    case POISSON_EQUATION:
      if (val_system == RUNTIME_POISSON_SYS) {
        SetKind_ConvNumScheme(NONE, NONE, NONE, NONE, NONE);
        SetKind_TimeIntScheme(Kind_TimeIntScheme_Poisson);
      }
      break;
    case WAVE_EQUATION:
      if (val_system == RUNTIME_WAVE_SYS) {
        SetKind_ConvNumScheme(NONE, NONE, NONE, NONE, NONE);
        SetKind_TimeIntScheme(Kind_TimeIntScheme_Wave);
      }
      break;
    case HEAT_EQUATION:
      if (val_system == RUNTIME_HEAT_SYS) {
        SetKind_ConvNumScheme(NONE, NONE, NONE, NONE, NONE);
        SetKind_TimeIntScheme(Kind_TimeIntScheme_Heat);
      }
      break;
    case FEM_ELASTICITY:

      Current_DynTime = static_cast<su2double>(val_extiter)*Delta_DynTime;

      if (val_system == RUNTIME_FEA_SYS) {
        SetKind_ConvNumScheme(NONE, NONE, NONE, NONE, NONE);
        SetKind_TimeIntScheme(Kind_TimeIntScheme_FEA);
      }
      break;
    case ADJ_ELASTICITY:

      Current_DynTime = static_cast<su2double>(val_extiter)*Delta_DynTime;

      if (val_system == RUNTIME_FEA_SYS) {
        SetKind_ConvNumScheme(NONE, NONE, NONE, NONE, NONE);
        SetKind_TimeIntScheme(Kind_TimeIntScheme_FEA);
      }
      break;
  }
}

su2double* CConfig::GetPeriodicRotCenter(string val_marker) {
  unsigned short iMarker_PerBound;
  for (iMarker_PerBound = 0; iMarker_PerBound < nMarker_PerBound; iMarker_PerBound++)
    if (Marker_PerBound[iMarker_PerBound] == val_marker) break;
  return Periodic_RotCenter[iMarker_PerBound];
}

su2double* CConfig::GetPeriodicRotAngles(string val_marker) {
  unsigned short iMarker_PerBound;
  for (iMarker_PerBound = 0; iMarker_PerBound < nMarker_PerBound; iMarker_PerBound++)
    if (Marker_PerBound[iMarker_PerBound] == val_marker) break;
  return Periodic_RotAngles[iMarker_PerBound];
}

su2double* CConfig::GetPeriodicTranslation(string val_marker) {
  unsigned short iMarker_PerBound;
  for (iMarker_PerBound = 0; iMarker_PerBound < nMarker_PerBound; iMarker_PerBound++)
    if (Marker_PerBound[iMarker_PerBound] == val_marker) break;
  return Periodic_Translation[iMarker_PerBound];
}

unsigned short CConfig::GetMarker_Periodic_Donor(string val_marker) {
  unsigned short iMarker_PerBound, jMarker_PerBound, kMarker_All;

  /*--- Find the marker for this periodic boundary. ---*/
  for (iMarker_PerBound = 0; iMarker_PerBound < nMarker_PerBound; iMarker_PerBound++)
    if (Marker_PerBound[iMarker_PerBound] == val_marker) break;

  /*--- Find corresponding donor. ---*/
  for (jMarker_PerBound = 0; jMarker_PerBound < nMarker_PerBound; jMarker_PerBound++)
    if (Marker_PerBound[jMarker_PerBound] == Marker_PerDonor[iMarker_PerBound]) break;

  /*--- Find and return global marker index for donor boundary. ---*/
  for (kMarker_All = 0; kMarker_All < nMarker_CfgFile; kMarker_All++)
    if (Marker_PerBound[jMarker_PerBound] == Marker_All_TagBound[kMarker_All]) break;

  return kMarker_All;
}

su2double CConfig::GetActDisk_NetThrust(string val_marker) {
  unsigned short iMarker_ActDisk;
  for (iMarker_ActDisk = 0; iMarker_ActDisk < nMarker_ActDiskInlet; iMarker_ActDisk++)
    if ((Marker_ActDiskInlet[iMarker_ActDisk] == val_marker) ||
        (Marker_ActDiskOutlet[iMarker_ActDisk] == val_marker)) break;
  return ActDisk_NetThrust[iMarker_ActDisk];
}

su2double CConfig::GetActDisk_Power(string val_marker) {
  unsigned short iMarker_ActDisk;
  for (iMarker_ActDisk = 0; iMarker_ActDisk < nMarker_ActDiskInlet; iMarker_ActDisk++)
    if ((Marker_ActDiskInlet[iMarker_ActDisk] == val_marker) ||
        (Marker_ActDiskOutlet[iMarker_ActDisk] == val_marker)) break;
  return ActDisk_Power[iMarker_ActDisk];
}

su2double CConfig::GetActDisk_MassFlow(string val_marker) {
  unsigned short iMarker_ActDisk;
  for (iMarker_ActDisk = 0; iMarker_ActDisk < nMarker_ActDiskInlet; iMarker_ActDisk++)
    if ((Marker_ActDiskInlet[iMarker_ActDisk] == val_marker) ||
        (Marker_ActDiskOutlet[iMarker_ActDisk] == val_marker)) break;
  return ActDisk_MassFlow[iMarker_ActDisk];
}

su2double CConfig::GetActDisk_Mach(string val_marker) {
  unsigned short iMarker_ActDisk;
  for (iMarker_ActDisk = 0; iMarker_ActDisk < nMarker_ActDiskInlet; iMarker_ActDisk++)
    if ((Marker_ActDiskInlet[iMarker_ActDisk] == val_marker) ||
        (Marker_ActDiskOutlet[iMarker_ActDisk] == val_marker)) break;
  return ActDisk_Mach[iMarker_ActDisk];
}

su2double CConfig::GetActDisk_Force(string val_marker) {
  unsigned short iMarker_ActDisk;
  for (iMarker_ActDisk = 0; iMarker_ActDisk < nMarker_ActDiskInlet; iMarker_ActDisk++)
    if ((Marker_ActDiskInlet[iMarker_ActDisk] == val_marker) ||
        (Marker_ActDiskOutlet[iMarker_ActDisk] == val_marker)) break;
  return ActDisk_Force[iMarker_ActDisk];
}

su2double CConfig::GetActDisk_BCThrust(string val_marker) {
  unsigned short iMarker_ActDisk;
  for (iMarker_ActDisk = 0; iMarker_ActDisk < nMarker_ActDiskInlet; iMarker_ActDisk++)
    if ((Marker_ActDiskInlet[iMarker_ActDisk] == val_marker) ||
        (Marker_ActDiskOutlet[iMarker_ActDisk] == val_marker)) break;
  return ActDisk_BCThrust[iMarker_ActDisk];
}

su2double CConfig::GetActDisk_BCThrust_Old(string val_marker) {
  unsigned short iMarker_ActDisk;
  for (iMarker_ActDisk = 0; iMarker_ActDisk < nMarker_ActDiskInlet; iMarker_ActDisk++)
    if ((Marker_ActDiskInlet[iMarker_ActDisk] == val_marker) ||
        (Marker_ActDiskOutlet[iMarker_ActDisk] == val_marker)) break;
  return ActDisk_BCThrust_Old[iMarker_ActDisk];
}

void CConfig::SetActDisk_BCThrust(string val_marker, su2double val_actdisk_bcthrust) {
  unsigned short iMarker_ActDisk;
  for (iMarker_ActDisk = 0; iMarker_ActDisk < nMarker_ActDiskInlet; iMarker_ActDisk++)
    if ((Marker_ActDiskInlet[iMarker_ActDisk] == val_marker) ||
        (Marker_ActDiskOutlet[iMarker_ActDisk] == val_marker)) break;
  ActDisk_BCThrust[iMarker_ActDisk] = val_actdisk_bcthrust;
}

void CConfig::SetActDisk_BCThrust_Old(string val_marker, su2double val_actdisk_bcthrust_old) {
  unsigned short iMarker_ActDisk;
  for (iMarker_ActDisk = 0; iMarker_ActDisk < nMarker_ActDiskInlet; iMarker_ActDisk++)
    if ((Marker_ActDiskInlet[iMarker_ActDisk] == val_marker) ||
        (Marker_ActDiskOutlet[iMarker_ActDisk] == val_marker)) break;
  ActDisk_BCThrust_Old[iMarker_ActDisk] = val_actdisk_bcthrust_old;
}

su2double CConfig::GetActDisk_Area(string val_marker) {
  unsigned short iMarker_ActDisk;
  for (iMarker_ActDisk = 0; iMarker_ActDisk < nMarker_ActDiskInlet; iMarker_ActDisk++)
    if ((Marker_ActDiskInlet[iMarker_ActDisk] == val_marker) ||
        (Marker_ActDiskOutlet[iMarker_ActDisk] == val_marker)) break;
  return ActDisk_Area[iMarker_ActDisk];
}

su2double CConfig::GetActDisk_ReverseMassFlow(string val_marker) {
  unsigned short iMarker_ActDisk;
  for (iMarker_ActDisk = 0; iMarker_ActDisk < nMarker_ActDiskInlet; iMarker_ActDisk++)
    if ((Marker_ActDiskInlet[iMarker_ActDisk] == val_marker) ||
        (Marker_ActDiskOutlet[iMarker_ActDisk] == val_marker)) break;
  return ActDisk_ReverseMassFlow[iMarker_ActDisk];
}

su2double CConfig::GetActDisk_PressJump(string val_marker, unsigned short val_value) {
  unsigned short iMarker_ActDisk;
  for (iMarker_ActDisk = 0; iMarker_ActDisk < nMarker_ActDiskInlet; iMarker_ActDisk++)
    if ((Marker_ActDiskInlet[iMarker_ActDisk] == val_marker) ||
        (Marker_ActDiskOutlet[iMarker_ActDisk] == val_marker)) break;
  return ActDisk_PressJump[iMarker_ActDisk][val_value];
}

su2double CConfig::GetActDisk_TempJump(string val_marker, unsigned short val_value) {
  unsigned short iMarker_ActDisk;
  for (iMarker_ActDisk = 0; iMarker_ActDisk < nMarker_ActDiskInlet; iMarker_ActDisk++)
    if ((Marker_ActDiskInlet[iMarker_ActDisk] == val_marker) ||
        (Marker_ActDiskOutlet[iMarker_ActDisk] == val_marker)) break;
  return ActDisk_TempJump[iMarker_ActDisk][val_value];;
}

su2double CConfig::GetActDisk_Omega(string val_marker, unsigned short val_value) {
  unsigned short iMarker_ActDisk;
  for (iMarker_ActDisk = 0; iMarker_ActDisk < nMarker_ActDiskInlet; iMarker_ActDisk++)
    if ((Marker_ActDiskInlet[iMarker_ActDisk] == val_marker) ||
        (Marker_ActDiskOutlet[iMarker_ActDisk] == val_marker)) break;
  return ActDisk_Omega[iMarker_ActDisk][val_value];;
}

unsigned short CConfig::GetMarker_CfgFile_ActDiskOutlet(string val_marker) {
  unsigned short iMarker_ActDisk, kMarker_All;
  
  /*--- Find the marker for this actuator disk inlet. ---*/
  
  for (iMarker_ActDisk = 0; iMarker_ActDisk < nMarker_ActDiskInlet; iMarker_ActDisk++)
    if (Marker_ActDiskInlet[iMarker_ActDisk] == val_marker) break;
  
  /*--- Find and return global marker index for the actuator disk outlet. ---*/
  
  for (kMarker_All = 0; kMarker_All < nMarker_CfgFile; kMarker_All++)
    if (Marker_ActDiskOutlet[iMarker_ActDisk] == Marker_CfgFile_TagBound[kMarker_All]) break;
  
  return kMarker_All;
}

unsigned short CConfig::GetMarker_CfgFile_EngineExhaust(string val_marker) {
  unsigned short iMarker_Engine, kMarker_All;
  
  /*--- Find the marker for this engine inflow. ---*/
  
  for (iMarker_Engine = 0; iMarker_Engine < nMarker_EngineInflow; iMarker_Engine++)
    if (Marker_EngineInflow[iMarker_Engine] == val_marker) break;
  
  /*--- Find and return global marker index for the engine exhaust. ---*/
  
  for (kMarker_All = 0; kMarker_All < nMarker_CfgFile; kMarker_All++)
    if (Marker_EngineExhaust[iMarker_Engine] == Marker_CfgFile_TagBound[kMarker_All]) break;
  
  return kMarker_All;
}

void CConfig::SetnPeriodicIndex(unsigned short val_index) {

  /*--- Store total number of transformations. ---*/
  nPeriodic_Index = val_index;

  /*--- Allocate memory for centers, angles, translations. ---*/
  Periodic_Center    = new su2double*[nPeriodic_Index];
  Periodic_Rotation  = new su2double*[nPeriodic_Index];
  Periodic_Translate = new su2double*[nPeriodic_Index];
  
  for (unsigned long i = 0; i < nPeriodic_Index; i++) {
    Periodic_Center[i]    = new su2double[3];
    Periodic_Rotation[i]  = new su2double[3];
    Periodic_Translate[i] = new su2double[3];
  }
  
}

unsigned short CConfig::GetMarker_Moving(string val_marker) {
  unsigned short iMarker_Moving;

  /*--- Find the marker for this moving boundary. ---*/
  for (iMarker_Moving = 0; iMarker_Moving < nMarker_Moving; iMarker_Moving++)
    if (Marker_Moving[iMarker_Moving] == val_marker) break;

  return iMarker_Moving;
}

su2double CConfig::GetDirichlet_Value(string val_marker) {
  unsigned short iMarker_Dirichlet;
  for (iMarker_Dirichlet = 0; iMarker_Dirichlet < nMarker_Dirichlet; iMarker_Dirichlet++)
    if (Marker_Dirichlet[iMarker_Dirichlet] == val_marker) break;
  return Dirichlet_Value[iMarker_Dirichlet];
}

bool CConfig::GetDirichlet_Boundary(string val_marker) {
  unsigned short iMarker_Dirichlet;
  bool Dirichlet = false;
  for (iMarker_Dirichlet = 0; iMarker_Dirichlet < nMarker_Dirichlet; iMarker_Dirichlet++)
    if (Marker_Dirichlet[iMarker_Dirichlet] == val_marker) {
      Dirichlet = true;
      break;
    }
  return Dirichlet;
}

su2double CConfig::GetExhaust_Temperature_Target(string val_marker) {
  unsigned short iMarker_EngineExhaust;
  for (iMarker_EngineExhaust = 0; iMarker_EngineExhaust < nMarker_EngineExhaust; iMarker_EngineExhaust++)
    if (Marker_EngineExhaust[iMarker_EngineExhaust] == val_marker) break;
  return Exhaust_Temperature_Target[iMarker_EngineExhaust];
}

su2double CConfig::GetExhaust_Pressure_Target(string val_marker) {
  unsigned short iMarker_EngineExhaust;
  for (iMarker_EngineExhaust = 0; iMarker_EngineExhaust < nMarker_EngineExhaust; iMarker_EngineExhaust++)
    if (Marker_EngineExhaust[iMarker_EngineExhaust] == val_marker) break;
  return Exhaust_Pressure_Target[iMarker_EngineExhaust];
}

su2double CConfig::GetInlet_Ttotal(string val_marker) {
  unsigned short iMarker_Inlet;
  for (iMarker_Inlet = 0; iMarker_Inlet < nMarker_Inlet; iMarker_Inlet++)
    if (Marker_Inlet[iMarker_Inlet] == val_marker) break;
  return Inlet_Ttotal[iMarker_Inlet];
}

su2double CConfig::GetInlet_Ptotal(string val_marker) {
  unsigned short iMarker_Inlet;
  for (iMarker_Inlet = 0; iMarker_Inlet < nMarker_Inlet; iMarker_Inlet++)
    if (Marker_Inlet[iMarker_Inlet] == val_marker) break;
  return Inlet_Ptotal[iMarker_Inlet];
}

su2double* CConfig::GetInlet_FlowDir(string val_marker) {
  unsigned short iMarker_Inlet;
  for (iMarker_Inlet = 0; iMarker_Inlet < nMarker_Inlet; iMarker_Inlet++)
    if (Marker_Inlet[iMarker_Inlet] == val_marker) break;
  return Inlet_FlowDir[iMarker_Inlet];
}

su2double CConfig::GetInlet_Temperature(string val_marker) {
  unsigned short iMarker_Supersonic_Inlet;
  for (iMarker_Supersonic_Inlet = 0; iMarker_Supersonic_Inlet < nMarker_Supersonic_Inlet; iMarker_Supersonic_Inlet++)
    if (Marker_Supersonic_Inlet[iMarker_Supersonic_Inlet] == val_marker) break;
  return Inlet_Temperature[iMarker_Supersonic_Inlet];
}

su2double CConfig::GetInlet_Pressure(string val_marker) {
  unsigned short iMarker_Supersonic_Inlet;
  for (iMarker_Supersonic_Inlet = 0; iMarker_Supersonic_Inlet < nMarker_Supersonic_Inlet; iMarker_Supersonic_Inlet++)
    if (Marker_Supersonic_Inlet[iMarker_Supersonic_Inlet] == val_marker) break;
  return Inlet_Pressure[iMarker_Supersonic_Inlet];
}

su2double* CConfig::GetInlet_Velocity(string val_marker) {
  unsigned short iMarker_Supersonic_Inlet;
  for (iMarker_Supersonic_Inlet = 0; iMarker_Supersonic_Inlet < nMarker_Supersonic_Inlet; iMarker_Supersonic_Inlet++)
    if (Marker_Supersonic_Inlet[iMarker_Supersonic_Inlet] == val_marker) break;
  return Inlet_Velocity[iMarker_Supersonic_Inlet];
}

su2double CConfig::GetOutlet_Pressure(string val_marker) {
  unsigned short iMarker_Outlet;
  for (iMarker_Outlet = 0; iMarker_Outlet < nMarker_Outlet; iMarker_Outlet++)
    if (Marker_Outlet[iMarker_Outlet] == val_marker) break;
  return Outlet_Pressure[iMarker_Outlet];
}

su2double CConfig::GetRiemann_Var1(string val_marker) {
  unsigned short iMarker_Riemann;
  for (iMarker_Riemann = 0; iMarker_Riemann < nMarker_Riemann; iMarker_Riemann++)
    if (Marker_Riemann[iMarker_Riemann] == val_marker) break;
  return Riemann_Var1[iMarker_Riemann];
}

su2double CConfig::GetRiemann_Var2(string val_marker) {
  unsigned short iMarker_Riemann;
  for (iMarker_Riemann = 0; iMarker_Riemann < nMarker_Riemann; iMarker_Riemann++)
    if (Marker_Riemann[iMarker_Riemann] == val_marker) break;
  return Riemann_Var2[iMarker_Riemann];
}

su2double* CConfig::GetRiemann_FlowDir(string val_marker) {
  unsigned short iMarker_Riemann;
  for (iMarker_Riemann = 0; iMarker_Riemann < nMarker_Riemann; iMarker_Riemann++)
    if (Marker_Riemann[iMarker_Riemann] == val_marker) break;
  return Riemann_FlowDir[iMarker_Riemann];
}

unsigned short CConfig::GetKind_Data_Riemann(string val_marker) {
  unsigned short iMarker_Riemann;
  for (iMarker_Riemann = 0; iMarker_Riemann < nMarker_Riemann; iMarker_Riemann++)
    if (Marker_Riemann[iMarker_Riemann] == val_marker) break;
  return Kind_Data_Riemann[iMarker_Riemann];
}


su2double CConfig::GetNRBC_Var1(string val_marker) {
  unsigned short iMarker_NRBC;
  for (iMarker_NRBC = 0; iMarker_NRBC < nMarker_NRBC; iMarker_NRBC++)
    if (Marker_NRBC[iMarker_NRBC] == val_marker) break;
  return NRBC_Var1[iMarker_NRBC];
}

su2double CConfig::GetNRBC_Var2(string val_marker) {
  unsigned short iMarker_NRBC;
  for (iMarker_NRBC = 0; iMarker_NRBC < nMarker_NRBC; iMarker_NRBC++)
    if (Marker_NRBC[iMarker_NRBC] == val_marker) break;
  return NRBC_Var2[iMarker_NRBC];
}

su2double* CConfig::GetNRBC_FlowDir(string val_marker) {
  unsigned short iMarker_NRBC;
  for (iMarker_NRBC = 0; iMarker_NRBC < nMarker_NRBC; iMarker_NRBC++)
    if (Marker_NRBC[iMarker_NRBC] == val_marker) break;
  return NRBC_FlowDir[iMarker_NRBC];
}

unsigned short CConfig::GetKind_Data_NRBC(string val_marker) {
  unsigned short iMarker_NRBC;
  for (iMarker_NRBC = 0; iMarker_NRBC < nMarker_NRBC; iMarker_NRBC++)
    if (Marker_NRBC[iMarker_NRBC] == val_marker) break;
  return Kind_Data_NRBC[iMarker_NRBC];
}


su2double CConfig::GetIsothermal_Temperature(string val_marker) {

  unsigned short iMarker_Isothermal = 0;

  if (nMarker_Isothermal > 0) {
    for (iMarker_Isothermal = 0; iMarker_Isothermal < nMarker_Isothermal; iMarker_Isothermal++)
      if (Marker_Isothermal[iMarker_Isothermal] == val_marker) break;
  }

  return Isothermal_Temperature[iMarker_Isothermal];
}

su2double CConfig::GetWall_HeatFlux(string val_marker) {
  unsigned short iMarker_HeatFlux = 0;

  if (nMarker_HeatFlux > 0) {
  for (iMarker_HeatFlux = 0; iMarker_HeatFlux < nMarker_HeatFlux; iMarker_HeatFlux++)
    if (Marker_HeatFlux[iMarker_HeatFlux] == val_marker) break;
  }

  return Heat_Flux[iMarker_HeatFlux];
}

su2double CConfig::GetEngineInflow_Target(string val_marker) {
  unsigned short iMarker_EngineInflow;
  for (iMarker_EngineInflow = 0; iMarker_EngineInflow < nMarker_EngineInflow; iMarker_EngineInflow++)
    if (Marker_EngineInflow[iMarker_EngineInflow] == val_marker) break;
  return EngineInflow_Target[iMarker_EngineInflow];
}

su2double CConfig::GetInflow_Pressure(string val_marker) {
  unsigned short iMarker_EngineInflow;
  for (iMarker_EngineInflow = 0; iMarker_EngineInflow < nMarker_EngineInflow; iMarker_EngineInflow++)
    if (Marker_EngineInflow[iMarker_EngineInflow] == val_marker) break;
  return Inflow_Pressure[iMarker_EngineInflow];
}

su2double CConfig::GetInflow_MassFlow(string val_marker) {
  unsigned short iMarker_EngineInflow;
  for (iMarker_EngineInflow = 0; iMarker_EngineInflow < nMarker_EngineInflow; iMarker_EngineInflow++)
    if (Marker_EngineInflow[iMarker_EngineInflow] == val_marker) break;
  return Inflow_MassFlow[iMarker_EngineInflow];
}

su2double CConfig::GetInflow_ReverseMassFlow(string val_marker) {
  unsigned short iMarker_EngineInflow;
  for (iMarker_EngineInflow = 0; iMarker_EngineInflow < nMarker_EngineInflow; iMarker_EngineInflow++)
    if (Marker_EngineInflow[iMarker_EngineInflow] == val_marker) break;
  return Inflow_ReverseMassFlow[iMarker_EngineInflow];
}

su2double CConfig::GetInflow_TotalPressure(string val_marker) {
  unsigned short iMarker_EngineInflow;
  for (iMarker_EngineInflow = 0; iMarker_EngineInflow < nMarker_EngineInflow; iMarker_EngineInflow++)
    if (Marker_EngineInflow[iMarker_EngineInflow] == val_marker) break;
  return Inflow_TotalPressure[iMarker_EngineInflow];
}

su2double CConfig::GetInflow_Temperature(string val_marker) {
  unsigned short iMarker_EngineInflow;
  for (iMarker_EngineInflow = 0; iMarker_EngineInflow < nMarker_EngineInflow; iMarker_EngineInflow++)
    if (Marker_EngineInflow[iMarker_EngineInflow] == val_marker) break;
  return Inflow_Temperature[iMarker_EngineInflow];
}

su2double CConfig::GetInflow_TotalTemperature(string val_marker) {
  unsigned short iMarker_EngineInflow;
  for (iMarker_EngineInflow = 0; iMarker_EngineInflow < nMarker_EngineInflow; iMarker_EngineInflow++)
    if (Marker_EngineInflow[iMarker_EngineInflow] == val_marker) break;
  return Inflow_TotalTemperature[iMarker_EngineInflow];
}

su2double CConfig::GetInflow_RamDrag(string val_marker) {
  unsigned short iMarker_EngineInflow;
  for (iMarker_EngineInflow = 0; iMarker_EngineInflow < nMarker_EngineInflow; iMarker_EngineInflow++)
    if (Marker_EngineInflow[iMarker_EngineInflow] == val_marker) break;
  return Inflow_RamDrag[iMarker_EngineInflow];
}

su2double CConfig::GetInflow_Force(string val_marker) {
  unsigned short iMarker_EngineInflow;
  for (iMarker_EngineInflow = 0; iMarker_EngineInflow < nMarker_EngineInflow; iMarker_EngineInflow++)
    if (Marker_EngineInflow[iMarker_EngineInflow] == val_marker) break;
  return Inflow_Force[iMarker_EngineInflow];
}

su2double CConfig::GetInflow_Power(string val_marker) {
  unsigned short iMarker_EngineInflow;
  for (iMarker_EngineInflow = 0; iMarker_EngineInflow < nMarker_EngineInflow; iMarker_EngineInflow++)
    if (Marker_EngineInflow[iMarker_EngineInflow] == val_marker) break;
  return Inflow_Power[iMarker_EngineInflow];
}

su2double CConfig::GetInflow_Mach(string val_marker) {
  unsigned short iMarker_EngineInflow;
  for (iMarker_EngineInflow = 0; iMarker_EngineInflow < nMarker_EngineInflow; iMarker_EngineInflow++)
    if (Marker_EngineInflow[iMarker_EngineInflow] == val_marker) break;
  return Inflow_Mach[iMarker_EngineInflow];
}

su2double CConfig::GetExhaust_Pressure(string val_marker) {
  unsigned short iMarker_EngineExhaust;
  for (iMarker_EngineExhaust = 0; iMarker_EngineExhaust < nMarker_EngineExhaust; iMarker_EngineExhaust++)
    if (Marker_EngineExhaust[iMarker_EngineExhaust] == val_marker) break;
  return Exhaust_Pressure[iMarker_EngineExhaust];
}

su2double CConfig::GetExhaust_Temperature(string val_marker) {
  unsigned short iMarker_EngineExhaust;
  for (iMarker_EngineExhaust = 0; iMarker_EngineExhaust < nMarker_EngineExhaust; iMarker_EngineExhaust++)
    if (Marker_EngineExhaust[iMarker_EngineExhaust] == val_marker) break;
  return Exhaust_Temperature[iMarker_EngineExhaust];
}

su2double CConfig::GetExhaust_MassFlow(string val_marker) {
  unsigned short iMarker_EngineExhaust;
  for (iMarker_EngineExhaust = 0; iMarker_EngineExhaust < nMarker_EngineExhaust; iMarker_EngineExhaust++)
    if (Marker_EngineExhaust[iMarker_EngineExhaust] == val_marker) break;
  return Exhaust_MassFlow[iMarker_EngineExhaust];
}

su2double CConfig::GetExhaust_TotalPressure(string val_marker) {
  unsigned short iMarker_EngineExhaust;
  for (iMarker_EngineExhaust = 0; iMarker_EngineExhaust < nMarker_EngineExhaust; iMarker_EngineExhaust++)
    if (Marker_EngineExhaust[iMarker_EngineExhaust] == val_marker) break;
  return Exhaust_TotalPressure[iMarker_EngineExhaust];
}

su2double CConfig::GetExhaust_TotalTemperature(string val_marker) {
  unsigned short iMarker_EngineExhaust;
  for (iMarker_EngineExhaust = 0; iMarker_EngineExhaust < nMarker_EngineExhaust; iMarker_EngineExhaust++)
    if (Marker_EngineExhaust[iMarker_EngineExhaust] == val_marker) break;
  return Exhaust_TotalTemperature[iMarker_EngineExhaust];
}

su2double CConfig::GetExhaust_GrossThrust(string val_marker) {
  unsigned short iMarker_EngineExhaust;
  for (iMarker_EngineExhaust = 0; iMarker_EngineExhaust < nMarker_EngineExhaust; iMarker_EngineExhaust++)
    if (Marker_EngineExhaust[iMarker_EngineExhaust] == val_marker) break;
  return Exhaust_GrossThrust[iMarker_EngineExhaust];
}

su2double CConfig::GetExhaust_Force(string val_marker) {
  unsigned short iMarker_EngineExhaust;
  for (iMarker_EngineExhaust = 0; iMarker_EngineExhaust < nMarker_EngineExhaust; iMarker_EngineExhaust++)
    if (Marker_EngineExhaust[iMarker_EngineExhaust] == val_marker) break;
  return Exhaust_Force[iMarker_EngineExhaust];
}

su2double CConfig::GetExhaust_Power(string val_marker) {
  unsigned short iMarker_EngineExhaust;
  for (iMarker_EngineExhaust = 0; iMarker_EngineExhaust < nMarker_EngineExhaust; iMarker_EngineExhaust++)
    if (Marker_EngineExhaust[iMarker_EngineExhaust] == val_marker) break;
  return Exhaust_Power[iMarker_EngineExhaust];
}

su2double CConfig::GetActDiskInlet_Pressure(string val_marker) {
  unsigned short iMarker_ActDiskInlet;
  for (iMarker_ActDiskInlet = 0; iMarker_ActDiskInlet < nMarker_ActDiskInlet; iMarker_ActDiskInlet++)
    if (Marker_ActDiskInlet[iMarker_ActDiskInlet] == val_marker) break;
  return ActDiskInlet_Pressure[iMarker_ActDiskInlet];
}

su2double CConfig::GetActDiskInlet_TotalPressure(string val_marker) {
  unsigned short iMarker_ActDiskInlet;
  for (iMarker_ActDiskInlet = 0; iMarker_ActDiskInlet < nMarker_ActDiskInlet; iMarker_ActDiskInlet++)
    if (Marker_ActDiskInlet[iMarker_ActDiskInlet] == val_marker) break;
  return ActDiskInlet_TotalPressure[iMarker_ActDiskInlet];
}

su2double CConfig::GetActDiskInlet_RamDrag(string val_marker) {
  unsigned short iMarker_ActDiskInlet;
  for (iMarker_ActDiskInlet = 0; iMarker_ActDiskInlet < nMarker_ActDiskInlet; iMarker_ActDiskInlet++)
    if (Marker_ActDiskInlet[iMarker_ActDiskInlet] == val_marker) break;
  return ActDiskInlet_RamDrag[iMarker_ActDiskInlet];
}

su2double CConfig::GetActDiskInlet_Force(string val_marker) {
  unsigned short iMarker_ActDiskInlet;
  for (iMarker_ActDiskInlet = 0; iMarker_ActDiskInlet < nMarker_ActDiskInlet; iMarker_ActDiskInlet++)
    if (Marker_ActDiskInlet[iMarker_ActDiskInlet] == val_marker) break;
  return ActDiskInlet_Force[iMarker_ActDiskInlet];
}

su2double CConfig::GetActDiskInlet_Power(string val_marker) {
  unsigned short iMarker_ActDiskInlet;
  for (iMarker_ActDiskInlet = 0; iMarker_ActDiskInlet < nMarker_ActDiskInlet; iMarker_ActDiskInlet++)
    if (Marker_ActDiskInlet[iMarker_ActDiskInlet] == val_marker) break;
  return ActDiskInlet_Power[iMarker_ActDiskInlet];
}

su2double CConfig::GetActDiskOutlet_Pressure(string val_marker) {
  unsigned short iMarker_ActDiskOutlet;
  for (iMarker_ActDiskOutlet = 0; iMarker_ActDiskOutlet < nMarker_ActDiskOutlet; iMarker_ActDiskOutlet++)
    if (Marker_ActDiskOutlet[iMarker_ActDiskOutlet] == val_marker) break;
  return ActDiskOutlet_Pressure[iMarker_ActDiskOutlet];
}

su2double CConfig::GetActDiskOutlet_TotalPressure(string val_marker) {
  unsigned short iMarker_ActDiskOutlet;
  for (iMarker_ActDiskOutlet = 0; iMarker_ActDiskOutlet < nMarker_ActDiskOutlet; iMarker_ActDiskOutlet++)
    if (Marker_ActDiskOutlet[iMarker_ActDiskOutlet] == val_marker) break;
  return ActDiskOutlet_TotalPressure[iMarker_ActDiskOutlet];
}

su2double CConfig::GetActDiskOutlet_GrossThrust(string val_marker) {
  unsigned short iMarker_ActDiskOutlet;
  for (iMarker_ActDiskOutlet = 0; iMarker_ActDiskOutlet < nMarker_ActDiskOutlet; iMarker_ActDiskOutlet++)
    if (Marker_ActDiskOutlet[iMarker_ActDiskOutlet] == val_marker) break;
  return ActDiskOutlet_GrossThrust[iMarker_ActDiskOutlet];
}

su2double CConfig::GetActDiskOutlet_Force(string val_marker) {
  unsigned short iMarker_ActDiskOutlet;
  for (iMarker_ActDiskOutlet = 0; iMarker_ActDiskOutlet < nMarker_ActDiskOutlet; iMarker_ActDiskOutlet++)
    if (Marker_ActDiskOutlet[iMarker_ActDiskOutlet] == val_marker) break;
  return ActDiskOutlet_Force[iMarker_ActDiskOutlet];
}

su2double CConfig::GetActDiskOutlet_Power(string val_marker) {
  unsigned short iMarker_ActDiskOutlet;
  for (iMarker_ActDiskOutlet = 0; iMarker_ActDiskOutlet < nMarker_ActDiskOutlet; iMarker_ActDiskOutlet++)
    if (Marker_ActDiskOutlet[iMarker_ActDiskOutlet] == val_marker) break;
  return ActDiskOutlet_Power[iMarker_ActDiskOutlet];
}

su2double CConfig::GetActDiskInlet_Temperature(string val_marker) {
  unsigned short iMarker_ActDiskInlet;
  for (iMarker_ActDiskInlet = 0; iMarker_ActDiskInlet < nMarker_ActDiskInlet; iMarker_ActDiskInlet++)
    if (Marker_ActDiskInlet[iMarker_ActDiskInlet] == val_marker) break;
  return ActDiskInlet_Temperature[iMarker_ActDiskInlet];
}

su2double CConfig::GetActDiskInlet_TotalTemperature(string val_marker) {
  unsigned short iMarker_ActDiskInlet;
  for (iMarker_ActDiskInlet = 0; iMarker_ActDiskInlet < nMarker_ActDiskInlet; iMarker_ActDiskInlet++)
    if (Marker_ActDiskInlet[iMarker_ActDiskInlet] == val_marker) break;
  return ActDiskInlet_TotalTemperature[iMarker_ActDiskInlet];
}

su2double CConfig::GetActDiskOutlet_Temperature(string val_marker) {
  unsigned short iMarker_ActDiskOutlet;
  for (iMarker_ActDiskOutlet = 0; iMarker_ActDiskOutlet < nMarker_ActDiskOutlet; iMarker_ActDiskOutlet++)
    if (Marker_ActDiskOutlet[iMarker_ActDiskOutlet] == val_marker) break;
  return ActDiskOutlet_Temperature[iMarker_ActDiskOutlet];
}

su2double CConfig::GetActDiskOutlet_TotalTemperature(string val_marker) {
  unsigned short iMarker_ActDiskOutlet;
  for (iMarker_ActDiskOutlet = 0; iMarker_ActDiskOutlet < nMarker_ActDiskOutlet; iMarker_ActDiskOutlet++)
    if (Marker_ActDiskOutlet[iMarker_ActDiskOutlet] == val_marker) break;
  return ActDiskOutlet_TotalTemperature[iMarker_ActDiskOutlet];
}

su2double CConfig::GetActDiskInlet_MassFlow(string val_marker) {
  unsigned short iMarker_ActDiskInlet;
  for (iMarker_ActDiskInlet = 0; iMarker_ActDiskInlet < nMarker_ActDiskInlet; iMarker_ActDiskInlet++)
    if (Marker_ActDiskInlet[iMarker_ActDiskInlet] == val_marker) break;
  return ActDiskInlet_MassFlow[iMarker_ActDiskInlet];
}

su2double CConfig::GetActDiskOutlet_MassFlow(string val_marker) {
  unsigned short iMarker_ActDiskOutlet;
  for (iMarker_ActDiskOutlet = 0; iMarker_ActDiskOutlet < nMarker_ActDiskOutlet; iMarker_ActDiskOutlet++)
    if (Marker_ActDiskOutlet[iMarker_ActDiskOutlet] == val_marker) break;
  return ActDiskOutlet_MassFlow[iMarker_ActDiskOutlet];
}

su2double CConfig::GetDispl_Value(string val_marker) {
  unsigned short iMarker_Displacement;
  for (iMarker_Displacement = 0; iMarker_Displacement < nMarker_Displacement; iMarker_Displacement++)
    if (Marker_Displacement[iMarker_Displacement] == val_marker) break;
  return Displ_Value[iMarker_Displacement];
}

su2double CConfig::GetLoad_Value(string val_marker) {
  unsigned short iMarker_Load;
  for (iMarker_Load = 0; iMarker_Load < nMarker_Load; iMarker_Load++)
    if (Marker_Load[iMarker_Load] == val_marker) break;
  return Load_Value[iMarker_Load];
}

su2double CConfig::GetLoad_Dir_Value(string val_marker) {
  unsigned short iMarker_Load_Dir;
  for (iMarker_Load_Dir = 0; iMarker_Load_Dir < nMarker_Load_Dir; iMarker_Load_Dir++)
    if (Marker_Load_Dir[iMarker_Load_Dir] == val_marker) break;
  return Load_Dir_Value[iMarker_Load_Dir];
}

su2double CConfig::GetLoad_Dir_Multiplier(string val_marker) {
  unsigned short iMarker_Load_Dir;
  for (iMarker_Load_Dir = 0; iMarker_Load_Dir < nMarker_Load_Dir; iMarker_Load_Dir++)
    if (Marker_Load_Dir[iMarker_Load_Dir] == val_marker) break;
  return Load_Dir_Multiplier[iMarker_Load_Dir];
}

su2double CConfig::GetDisp_Dir_Value(string val_marker) {
  unsigned short iMarker_Disp_Dir;
  for (iMarker_Disp_Dir = 0; iMarker_Disp_Dir < nMarker_Disp_Dir; iMarker_Disp_Dir++)
    if (Marker_Disp_Dir[iMarker_Disp_Dir] == val_marker) break;
  return Disp_Dir_Value[iMarker_Disp_Dir];
}

su2double CConfig::GetDisp_Dir_Multiplier(string val_marker) {
  unsigned short iMarker_Disp_Dir;
  for (iMarker_Disp_Dir = 0; iMarker_Disp_Dir < nMarker_Disp_Dir; iMarker_Disp_Dir++)
    if (Marker_Disp_Dir[iMarker_Disp_Dir] == val_marker) break;
  return Disp_Dir_Multiplier[iMarker_Disp_Dir];
}

su2double* CConfig::GetLoad_Dir(string val_marker) {
  unsigned short iMarker_Load_Dir;
  for (iMarker_Load_Dir = 0; iMarker_Load_Dir < nMarker_Load_Dir; iMarker_Load_Dir++)
    if (Marker_Load_Dir[iMarker_Load_Dir] == val_marker) break;
  return Load_Dir[iMarker_Load_Dir];
}

su2double* CConfig::GetDisp_Dir(string val_marker) {
  unsigned short iMarker_Disp_Dir;
  for (iMarker_Disp_Dir = 0; iMarker_Disp_Dir < nMarker_Disp_Dir; iMarker_Disp_Dir++)
    if (Marker_Disp_Dir[iMarker_Disp_Dir] == val_marker) break;
  return Disp_Dir[iMarker_Disp_Dir];
}

su2double CConfig::GetLoad_Sine_Amplitude(string val_marker) {
  unsigned short iMarker_Load_Sine;
  for (iMarker_Load_Sine = 0; iMarker_Load_Sine < nMarker_Load_Sine; iMarker_Load_Sine++)
    if (Marker_Load_Sine[iMarker_Load_Sine] == val_marker) break;
  return Load_Sine_Amplitude[iMarker_Load_Sine];
}

su2double CConfig::GetLoad_Sine_Frequency(string val_marker) {
  unsigned short iMarker_Load_Sine;
  for (iMarker_Load_Sine = 0; iMarker_Load_Sine < nMarker_Load_Sine; iMarker_Load_Sine++)
    if (Marker_Load_Sine[iMarker_Load_Sine] == val_marker) break;
  return Load_Sine_Frequency[iMarker_Load_Sine];
}

su2double* CConfig::GetLoad_Sine_Dir(string val_marker) {
  unsigned short iMarker_Load_Sine;
  for (iMarker_Load_Sine = 0; iMarker_Load_Sine < nMarker_Load_Sine; iMarker_Load_Sine++)
    if (Marker_Load_Sine[iMarker_Load_Sine] == val_marker) break;
  return Load_Sine_Dir[iMarker_Load_Sine];
}

su2double CConfig::GetFlowLoad_Value(string val_marker) {
  unsigned short iMarker_FlowLoad;
  for (iMarker_FlowLoad = 0; iMarker_FlowLoad < nMarker_FlowLoad; iMarker_FlowLoad++)
    if (Marker_FlowLoad[iMarker_FlowLoad] == val_marker) break;
  return FlowLoad_Value[iMarker_FlowLoad];
}

void CConfig::SetSpline(vector<su2double> &x, vector<su2double> &y, unsigned long n, su2double yp1, su2double ypn, vector<su2double> &y2) {
  unsigned long i, k;
  su2double p, qn, sig, un, *u;

  u = new su2double [n];

  if (yp1 > 0.99e30)			// The lower boundary condition is set either to be "nat
    y2[0]=u[0]=0.0;			  // -ural"
  else {									// or else to have a specified first derivative.
    y2[0] = -0.5;
    u[0]=(3.0/(x[1]-x[0]))*((y[1]-y[0])/(x[1]-x[0])-yp1);
  }

  for (i=2; i<=n-1; i++) {									//  This is the decomposition loop of the tridiagonal al-
    sig=(x[i-1]-x[i-2])/(x[i]-x[i-2]);		//	gorithm. y2 and u are used for tem-
    p=sig*y2[i-2]+2.0;										//	porary storage of the decomposed
    y2[i-1]=(sig-1.0)/p;										//	factors.
    u[i-1]=(y[i]-y[i-1])/(x[i]-x[i-1]) - (y[i-1]-y[i-2])/(x[i-1]-x[i-2]);
    u[i-1]=(6.0*u[i-1]/(x[i]-x[i-2])-sig*u[i-2])/p;
  }

  if (ypn > 0.99e30)						// The upper boundary condition is set either to be
    qn=un=0.0;									// "natural"
  else {												// or else to have a specified first derivative.
    qn=0.5;
    un=(3.0/(x[n-1]-x[n-2]))*(ypn-(y[n-1]-y[n-2])/(x[n-1]-x[n-2]));
  }
  y2[n-1]=(un-qn*u[n-2])/(qn*y2[n-2]+1.0);
  for (k=n-1; k>=1; k--)					// This is the backsubstitution loop of the tridiagonal
    y2[k-1]=y2[k-1]*y2[k]+u[k-1];	  // algorithm.

  delete[] u;

}

su2double CConfig::GetSpline(vector<su2double>&xa, vector<su2double>&ya, vector<su2double>&y2a, unsigned long n, su2double x) {
  unsigned long klo, khi, k;
  su2double h, b, a, y;

  klo=1;										// We will find the right place in the table by means of
  khi=n;										// bisection. This is optimal if sequential calls to this
  while (khi-klo > 1) {			// routine are at random values of x. If sequential calls
    k=(khi+klo) >> 1;				// are in order, and closely spaced, one would do better
    if (xa[k-1] > x) khi=k;		// to store previous values of klo and khi and test if
    else klo=k;							// they remain appropriate on the next call.
  }								// klo and khi now bracket the input value of x
  h=xa[khi-1]-xa[klo-1];
  if (h == 0.0) cout << "Bad xa input to routine splint" << endl;	// The xa’s must be dis-
  a=(xa[khi-1]-x)/h;																					      // tinct.
  b=(x-xa[klo-1])/h;				// Cubic spline polynomial is now evaluated.
  y=a*ya[klo-1]+b*ya[khi-1]+((a*a*a-a)*y2a[klo-1]+(b*b*b-b)*y2a[khi-1])*(h*h)/6.0;

  return y;
}<|MERGE_RESOLUTION|>--- conflicted
+++ resolved
@@ -5817,14 +5817,11 @@
       case AVG_OUTLET_PRESSURE:     AdjExt = "_pe";       break;
       case MASS_FLOW_RATE:          AdjExt = "_mfr";       break;
       case OUTFLOW_GENERALIZED:     AdjExt = "_chn";       break;
-<<<<<<< HEAD
-      case REFERENCE_GEOMETRY:      AdjExt = "_refgeom";       break;
-      case REFERENCE_NODE:          AdjExt = "_refnode";       break;
-=======
       case AERO_DRAG_COEFFICIENT:   AdjExt = "_acd";       break;
       case RADIAL_DISTORTION:           AdjExt = "_rdis";      break;
       case CIRCUMFERENTIAL_DISTORTION:  AdjExt = "_cdis";      break;
->>>>>>> 9bfd1744
+      case REFERENCE_GEOMETRY:      AdjExt = "_refgeom";       break;
+      case REFERENCE_NODE:          AdjExt = "_refnode";       break;
       }
     }
     else{
