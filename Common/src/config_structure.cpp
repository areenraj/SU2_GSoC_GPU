/*!
 * \file config_structure.cpp
 * \brief Main file for managing the config file
 * \author F. Palacios, T. Economon, B. Tracey
 * \version 4.3.0 "Cardinal"
 *
 * SU2 Lead Developers: Dr. Francisco Palacios (Francisco.D.Palacios@boeing.com).
 *                      Dr. Thomas D. Economon (economon@stanford.edu).
 *
 * SU2 Developers: Prof. Juan J. Alonso's group at Stanford University.
 *                 Prof. Piero Colonna's group at Delft University of Technology.
 *                 Prof. Nicolas R. Gauger's group at Kaiserslautern University of Technology.
 *                 Prof. Alberto Guardone's group at Polytechnic University of Milan.
 *                 Prof. Rafael Palacios' group at Imperial College London.
 *                 Prof. Edwin van der Weide's group at the University of Twente.
 *                 Prof. Vincent Terrapon's group at the University of Liege.
 *
 * Copyright (C) 2012-2016 SU2, the open-source CFD code.
 *
 * SU2 is free software; you can redistribute it and/or
 * modify it under the terms of the GNU Lesser General Public
 * License as published by the Free Software Foundation; either
 * version 2.1 of the License, or (at your option) any later version.
 *
 * SU2 is distributed in the hope that it will be useful,
 * but WITHOUT ANY WARRANTY; without even the implied warranty of
 * MERCHANTABILITY or FITNESS FOR A PARTICULAR PURPOSE. See the GNU
 * Lesser General Public License for more details.
 *
 * You should have received a copy of the GNU Lesser General Public
 * License along with SU2. If not, see <http://www.gnu.org/licenses/>.
 */

#include "../include/config_structure.hpp"

<<<<<<< HEAD
=======

>>>>>>> 4befb10b
CConfig::CConfig(char case_filename[MAX_STRING_SIZE], unsigned short val_software, unsigned short val_iZone, unsigned short val_nZone, unsigned short val_nDim, unsigned short verb_level) {
  
#ifdef HAVE_MPI
  MPI_Comm_rank(MPI_COMM_WORLD, &rank);
#else
  rank = MASTER_NODE;
#endif

  /*--- Initialize pointers to Null---*/

  SetPointersNull();

  /*--- Reading config options  ---*/

  SetConfig_Options(val_iZone, val_nZone);

  /*--- Parsing the config file  ---*/

  SetConfig_Parsing(case_filename);

  /*--- Configuration file postprocessing ---*/

  SetPostprocessing(val_software, val_iZone, val_nDim);

  /*--- Configuration file boundaries/markers setting ---*/

  SetMarkers(val_software);

  /*--- Configuration file output ---*/

  if ((rank == MASTER_NODE) && (verb_level == VERB_HIGH) && (val_iZone == 0))
    SetOutput(val_software, val_iZone);

}

CConfig::CConfig(char case_filename[MAX_STRING_SIZE], unsigned short val_software) {

  /*--- Initialize pointers to Null---*/

  SetPointersNull();

  /*--- Reading config options  ---*/

  SetConfig_Options(0, 1);

  /*--- Parsing the config file  ---*/

  SetConfig_Parsing(case_filename);

  /*--- Configuration file postprocessing ---*/

  SetPostprocessing(val_software, 0, 1);

}

CConfig::CConfig(char case_filename[MAX_STRING_SIZE], CConfig *config) {

  bool runtime_file = false;

  /*--- Initialize pointers to Null---*/

  SetPointersNull();

  /*--- Reading config options  ---*/

  SetRunTime_Options();

  /*--- Parsing the config file  ---*/

  runtime_file = SetRunTime_Parsing(case_filename);

  /*--- Update original config file ---*/

  if (runtime_file) {
    config->SetnExtIter(nExtIter);
  }

}

unsigned short CConfig::GetnZone(string val_mesh_filename, unsigned short val_format, CConfig *config) {
  string text_line, Marker_Tag;
  ifstream mesh_file;
  short nZone = 1; // Default value
  unsigned short iLine, nLine = 10;
  char cstr[200];
  string::size_type position;

  /*--- Search the mesh file for the 'NZONE' keyword. ---*/

  switch (val_format) {
    case SU2:

      /*--- Open grid file ---*/

      strcpy (cstr, val_mesh_filename.c_str());
      mesh_file.open(cstr, ios::in);
      if (mesh_file.fail()) {
        cout << "cstr=" << cstr << endl;
        cout << "There is no geometry file (GetnZone))!" << endl;

#ifndef HAVE_MPI
        exit(EXIT_FAILURE);
#else
        MPI_Abort(MPI_COMM_WORLD,1);
        MPI_Finalize();
#endif
      }

      /*--- Read the SU2 mesh file ---*/

      for (iLine = 0; iLine < nLine ; iLine++) {

        getline (mesh_file, text_line);

        /*--- Search for the "NZONE" keyword to see if there are multiple Zones ---*/

        position = text_line.find ("NZONE=",0);
        if (position != string::npos) {
          text_line.erase (0,6); nZone = atoi(text_line.c_str());
        }
      }

      break;

  }

  /*--- For harmonic balance integration, nZones = nTimeInstances. ---*/

  if (config->GetUnsteady_Simulation() == HARMONIC_BALANCE && (config->GetKind_SU2() != SU2_DEF)   ) {
  	nZone = config->GetnTimeInstances();
  }

  return (unsigned short) nZone;
}

unsigned short CConfig::GetnDim(string val_mesh_filename, unsigned short val_format) {

  string text_line, Marker_Tag;
  ifstream mesh_file;
  short nDim = 3;
  unsigned short iLine, nLine = 10;
  char cstr[200];
  string::size_type position;

  /*--- Open grid file ---*/

  strcpy (cstr, val_mesh_filename.c_str());
  mesh_file.open(cstr, ios::in);

  switch (val_format) {
  case SU2:

    /*--- Read SU2 mesh file ---*/

    for (iLine = 0; iLine < nLine ; iLine++) {

      getline (mesh_file, text_line);

      /*--- Search for the "NDIM" keyword to see if there are multiple Zones ---*/

      position = text_line.find ("NDIME=",0);
      if (position != string::npos) {
        text_line.erase (0,6); nDim = atoi(text_line.c_str());
      }
    }
    break;

  case CGNS:

#ifdef HAVE_CGNS

    /*--- Local variables which are needed when calling the CGNS mid-level API. ---*/

    int fn, nbases = 0, nzones = 0, file_type;
    int cell_dim = 0, phys_dim = 0;
    char basename[CGNS_STRING_SIZE];

    /*--- Check whether the supplied file is truly a CGNS file. ---*/

    if ( cg_is_cgns(val_mesh_filename.c_str(), &file_type) != CG_OK ) {
      printf( "\n\n   !!! Error !!!\n" );
      printf( " %s is not a CGNS file.\n", val_mesh_filename.c_str());
      printf( " Now exiting...\n\n");
      exit(EXIT_FAILURE);
    }

    /*--- Open the CGNS file for reading. The value of fn returned
       is the specific index number for this file and will be
       repeatedly used in the function calls. ---*/

    if (cg_open(val_mesh_filename.c_str(), CG_MODE_READ, &fn)) cg_error_exit();

    /*--- Get the number of databases. This is the highest node
       in the CGNS heirarchy. ---*/

    if (cg_nbases(fn, &nbases)) cg_error_exit();

    /*--- Check if there is more than one database. Throw an
       error if there is because this reader can currently
       only handle one database. ---*/

    if ( nbases > 1 ) {
      printf("\n\n   !!! Error !!!\n" );
      printf("CGNS reader currently incapable of handling more than 1 database.");
      printf("Now exiting...\n\n");
      exit(EXIT_FAILURE);
    }

    /*--- Read the databases. Note that the indexing starts at 1. ---*/

    for ( int i = 1; i <= nbases; i++ ) {

      if (cg_base_read(fn, i, basename, &cell_dim, &phys_dim)) cg_error_exit();

      /*--- Get the number of zones for this base. ---*/

      if (cg_nzones(fn, i, &nzones)) cg_error_exit();

    }

    /*--- Set the problem dimension as read from the CGNS file ---*/

    nDim = cell_dim;

#endif

    break;

  }

  mesh_file.close();

  return (unsigned short) nDim;
}
void CConfig::SetPointersNull(void) {
<<<<<<< HEAD

  Marker_CfgFile_Out_1D		= NULL;     Marker_All_Out_1D		= NULL;
  Marker_CfgFile_GeoEval	= NULL;     Marker_All_GeoEval		= NULL;
  Marker_CfgFile_Monitoring	= NULL;     Marker_All_Monitoring	= NULL;
  Marker_CfgFile_Designing	= NULL;     Marker_All_Designing    = NULL;
  Marker_CfgFile_Plotting	= NULL;     Marker_All_Plotting		= NULL;
  Marker_CfgFile_DV			= NULL;     Marker_All_DV			= NULL;
  Marker_CfgFile_Moving		= NULL;     Marker_All_Moving		= NULL;
  Marker_CfgFile_PerBound	= NULL;		Marker_All_PerBound		= NULL;   Marker_PerBound = NULL;

  Marker_DV				= NULL;  Marker_Moving	   = NULL;  Marker_Monitoring 	= NULL;
  Marker_Designing		= NULL;  Marker_GeoEval	   = NULL;  Marker_Plotting		= NULL;
  Marker_CfgFile_KindBC = NULL;  Marker_All_KindBC = NULL;
  /*--- Marker Pointers ---*/

  Marker_Euler					= NULL;     Marker_FarField 		 = NULL;     Marker_Custom 			= NULL;
  Marker_SymWall 				= NULL;     Marker_Pressure 		 = NULL;     Marker_PerBound 		= NULL;
  Marker_PerDonor 				= NULL;     Marker_NearFieldBound    = NULL;	 Marker_InterfaceBound 	= NULL;
  Marker_Fluid_InterfaceBound 	= NULL;
  Marker_Dirichlet 				= NULL;     Marker_Inlet 			    = NULL;
  Marker_Supersonic_Inlet 		= NULL;		Marker_Outlet 			    = NULL;    Marker_Out_1D 			= NULL;
  Marker_Isothermal 			= NULL;     Marker_HeatFlux 		    = NULL;    Marker_EngineInflow 	= NULL;
  Marker_EngineBleed 			= NULL;     Marker_Supersonic_Outlet    = NULL;
  Marker_EngineExhaust 			= NULL;     Marker_Displacement 	    = NULL;    Marker_Load 			= NULL;
  Marker_Load_Dir 				= NULL;     Marker_Load_Sine 		    = NULL;    Marker_Clamped 			= NULL;
  Marker_FlowLoad 				= NULL;     Marker_Neumann 			    = NULL;
  Marker_All_TagBound 			= NULL;     Marker_CfgFile_TagBound     = NULL;    Marker_All_KindBC 		= NULL;
  Marker_CfgFile_KindBC 		= NULL;     Marker_All_SendRecv 	    = NULL;    Marker_All_PerBound 	= NULL;
  Marker_FSIinterface 			= NULL;     Marker_All_FSIinterface     = NULL;    Marker_Riemann          = NULL;
  Marker_Load 					= NULL;     Marker_CfgFile_FSIinterface = NULL;
  
  /*--- Boundary Condition settings ---*/

  Dirichlet_Value 			= NULL;     Exhaust_Temperature_Target	= NULL;		Exhaust_Temperature 	= NULL;
  Exhaust_Pressure_Target 	= NULL;		Inlet_Ttotal 				= NULL;		Inlet_Ptotal 			= NULL;
  Inlet_FlowDir 			= NULL;     Inlet_Temperature 			= NULL;     Inlet_Pressure 			= NULL;
  Inlet_Velocity 			= NULL;     Inflow_Mach_Target 			= NULL;     Inflow_Mach 			= NULL;
  Inflow_Pressure 			= NULL;     Bleed_Temperature_Target 	= NULL;  	Bleed_Temperature		= NULL;
  Bleed_MassFlow_Target 	= NULL;   	Bleed_MassFlow 				= NULL;     Exhaust_Pressure 		= NULL; 
  Bleed_Pressure 			= NULL;     Outlet_Pressure				= NULL;     Isothermal_Temperature	= NULL;
  Heat_Flux 				= NULL;     Displ_Value 				= NULL;     Load_Value 				= NULL;
  FlowLoad_Value 			= NULL;     Periodic_RotCenter 			= NULL;     Periodic_RotAngles 		= NULL;
  Periodic_Translation 		= NULL;     Periodic_Center 			= NULL;     Periodic_Rotation 		= NULL;
  Periodic_Translate		= NULL;

  Load_Dir 		= NULL;	      Load_Dir_Value	  = NULL;     Load_Dir_Multiplier = NULL;
  Load_Sine_Dir = NULL;	      Load_Sine_Amplitude = NULL;     Load_Sine_Frequency = NULL;
=======
  
  Marker_CfgFile_Out_1D       = NULL;   Marker_All_Out_1D        = NULL;
  Marker_CfgFile_GeoEval      = NULL;   Marker_All_GeoEval       = NULL;
  Marker_CfgFile_Monitoring   = NULL;   Marker_All_Monitoring    = NULL;
  Marker_CfgFile_Designing    = NULL;   Marker_All_Designing     = NULL;
  Marker_CfgFile_Plotting     = NULL;   Marker_All_Plotting      = NULL;
  Marker_CfgFile_Analyze      = NULL;   Marker_All_Analyze       = NULL;
  Marker_CfgFile_DV           = NULL;   Marker_All_DV            = NULL;
  Marker_CfgFile_Moving       = NULL;   Marker_All_Moving        = NULL;
  Marker_CfgFile_PerBound     = NULL;   Marker_All_PerBound      = NULL;    Marker_PerBound   = NULL;
  Marker_CfgFile_FSIinterface = NULL;
  
  Marker_DV                   = NULL;   Marker_Moving            = NULL;    Marker_Monitoring = NULL;
  Marker_Designing            = NULL;   Marker_GeoEval           = NULL;    Marker_Plotting   = NULL;
  Marker_Analyze              = NULL;
  Marker_CfgFile_KindBC       = NULL;   Marker_All_KindBC        = NULL;
  
  /*--- Marker Pointers ---*/

  Marker_Euler                = NULL;    Marker_FarField         = NULL;    Marker_Custom         = NULL;
  Marker_SymWall              = NULL;    Marker_Pressure         = NULL;    Marker_PerBound       = NULL;
  Marker_PerDonor             = NULL;    Marker_NearFieldBound   = NULL;    Marker_InterfaceBound = NULL;
  Marker_Dirichlet            = NULL;    Marker_Inlet            = NULL;    
  Marker_Supersonic_Inlet     = NULL;    Marker_Outlet           = NULL;    Marker_Out_1D         = NULL;
  Marker_Isothermal           = NULL;    Marker_HeatFlux         = NULL;    Marker_EngineInflow   = NULL;
  Marker_Supersonic_Outlet    = NULL;    Marker_Load             = NULL;
  Marker_EngineExhaust        = NULL;    Marker_Displacement     = NULL;    Marker_Load           = NULL;
  Marker_Load_Dir             = NULL;    Marker_Load_Sine        = NULL;    Marker_Clamped        = NULL;
  Marker_FlowLoad             = NULL;    Marker_Neumann          = NULL;    Marker_Internal       = NULL;
  Marker_All_TagBound         = NULL;    Marker_CfgFile_TagBound = NULL;    Marker_All_KindBC     = NULL;
  Marker_CfgFile_KindBC       = NULL;    Marker_All_SendRecv     = NULL;    Marker_All_PerBound   = NULL;
  Marker_FSIinterface         = NULL;    Marker_All_FSIinterface = NULL;    Marker_Riemann        = NULL;
  Marker_Fluid_InterfaceBound = NULL;

  
  /*--- Boundary Condition settings ---*/
>>>>>>> 4befb10b

  Dirichlet_Value = NULL;    Isothermal_Temperature = NULL;
  Heat_Flux       = NULL;    Displ_Value            = NULL;    Load_Value = NULL;
  FlowLoad_Value  = NULL;
  
  /*--- Inlet Outlet Boundary Condition settings ---*/

  Inlet_Ttotal    = NULL;    Inlet_Ptotal      = NULL;
  Inlet_FlowDir   = NULL;    Inlet_Temperature = NULL;    Inlet_Pressure = NULL;
  Inlet_Velocity  = NULL;
  Outlet_Pressure = NULL;
  
  /*--- Engine Boundary Condition settings ---*/
  
  Inflow_Pressure      = NULL;    Inflow_MassFlow    = NULL;    Inflow_ReverseMassFlow  = NULL;
  Inflow_TotalPressure = NULL;    Inflow_Temperature = NULL;    Inflow_TotalTemperature = NULL;
  Inflow_RamDrag       = NULL;    Inflow_Force       = NULL;    Inflow_Power            = NULL;
  Inflow_Mach          = NULL;
  
  Exhaust_Pressure        = NULL;   Exhaust_Temperature        = NULL;    Exhaust_MassFlow = NULL;
  Exhaust_TotalPressure   = NULL;   Exhaust_TotalTemperature   = NULL;
  Exhaust_GrossThrust     = NULL;   Exhaust_Force              = NULL;
  Exhaust_Power           = NULL;   Exhaust_Temperature_Target = NULL;
  Exhaust_Pressure_Target = NULL;
  
  Engine_Mach  = NULL;    Engine_Force        = NULL;
  Engine_Power = NULL;    Engine_NetThrust    = NULL;    Engine_GrossThrust = NULL;
  Engine_Area  = NULL;    EngineInflow_Target = NULL;
  
  Periodic_Translate   = NULL;   Periodic_Rotation  = NULL;   Periodic_Center    = NULL;
  Periodic_Translation = NULL;   Periodic_RotAngles = NULL;   Periodic_RotCenter = NULL;

  Dirichlet_Value           = NULL;     Exhaust_Temperature_Target	= NULL;	    Exhaust_Temperature   = NULL;
  Exhaust_Pressure_Target   = NULL;		Inlet_Ttotal                = NULL;	    Inlet_Ptotal          = NULL;
  Inlet_FlowDir             = NULL;     Inlet_Temperature           = NULL;     Inlet_Pressure        = NULL;
  Inlet_Velocity            = NULL;     Inflow_Mach                 = NULL;     Inflow_Pressure       = NULL;
  Exhaust_Pressure          = NULL;     Outlet_Pressure             = NULL;     Isothermal_Temperature= NULL;
  Heat_Flux                 = NULL;     Displ_Value                 = NULL;     Load_Value            = NULL;
  FlowLoad_Value            = NULL;     Periodic_RotCenter          = NULL;     Periodic_RotAngles    = NULL;
  Periodic_Translation      = NULL;     Periodic_Center             = NULL;     Periodic_Rotation     = NULL;
  Periodic_Translate        = NULL;

  Load_Dir            = NULL;    Load_Dir_Value      = NULL;    Load_Dir_Multiplier = NULL;
  Load_Sine_Dir       = NULL;    Load_Sine_Amplitude = NULL;    Load_Sine_Frequency = NULL;

  /*--- Actuator Disk Boundary Condition settings ---*/
  
  ActDiskInlet_Pressure         = NULL;    ActDiskInlet_TotalPressure = NULL;    ActDiskInlet_Temperature = NULL;
  ActDiskInlet_TotalTemperature = NULL;    ActDiskInlet_MassFlow      = NULL;    ActDiskInlet_RamDrag     = NULL;
  ActDiskInlet_Force            = NULL;    ActDiskInlet_Power         = NULL;

  ActDiskOutlet_Pressure      = NULL;
  ActDiskOutlet_TotalPressure = NULL;   ActDiskOutlet_GrossThrust = NULL;  ActDiskOutlet_Force            = NULL;
  ActDiskOutlet_Power         = NULL;   ActDiskOutlet_Temperature = NULL;  ActDiskOutlet_TotalTemperature = NULL;
  ActDiskOutlet_MassFlow      = NULL;
  
  ActDisk_DeltaPress      = NULL;    ActDisk_DeltaTemp      = NULL;
  ActDisk_TotalPressRatio = NULL;    ActDisk_TotalTempRatio = NULL;    ActDisk_StaticPressRatio = NULL;
  ActDisk_StaticTempRatio = NULL;    ActDisk_NetThrust      = NULL;    ActDisk_GrossThrust      = NULL;
  ActDisk_Power           = NULL;    ActDisk_MassFlow       = NULL;    ActDisk_Area             = NULL;
  ActDisk_ReverseMassFlow = NULL;    Surface_MassFlow       = NULL;    Surface_DC60             = NULL;    Surface_IDC = NULL;
  Surface_IDC_Mach        = NULL;    Surface_IDR            = NULL;    ActDisk_Mach             = NULL;
  ActDisk_Force           = NULL;    ActDisk_BCThrust       = NULL;    ActDisk_BCThrust_Old     = NULL;
  
  /*--- Miscellaneous/unsorted ---*/

  Aeroelastic_plunge  = NULL;    
  Aeroelastic_pitch   = NULL;
  MassFrac_FreeStream = NULL;
  Velocity_FreeStream = NULL;
<<<<<<< HEAD
  RefOriginMoment     = NULL;
  CFL_AdaptParam      = NULL;            
  CFL                 = NULL;
  PlaneTag            = NULL;
  Kappa_Flow 		  = NULL;    
  Kappa_AdjFlow 	  = NULL;
  Section_Location    = NULL;
  ParamDV			  = NULL;     
  DV_Value            = NULL;    
  Design_Variable     = NULL;
  Subsonic_Engine_Box = NULL;
  Hold_GridFixed_Coord= NULL;
  EA_IntLimit         = NULL;
  RK_Alpha_Step       = NULL;
  MG_CorrecSmooth     = NULL;
  MG_PreSmooth        = NULL;
  MG_PostSmooth       = NULL;
  Int_Coeffs		  = NULL;
=======
>>>>>>> 4befb10b

  RefOriginMoment     = NULL;
  CFL_AdaptParam      = NULL;            
  CFL                 = NULL;
  PlaneTag            = NULL;
  Kappa_Flow	      = NULL;    
  Kappa_AdjFlow       = NULL;
  Section_Location    = NULL;
  ParamDV             = NULL;     
  DV_Value            = NULL;    
  Design_Variable     = NULL;

  Hold_GridFixed_Coord= NULL;
  SubsonicEngine_Cyl  = NULL;
  EA_IntLimit         = NULL;
  RK_Alpha_Step       = NULL;
  MG_CorrecSmooth     = NULL;
  MG_PreSmooth        = NULL;
  MG_PostSmooth       = NULL;
  Int_Coeffs          = NULL;

  Kind_ObjFunc   = NULL;

  Weight_ObjFunc = NULL;

<<<<<<< HEAD
  Kind_GridMovement		= NULL;
  Motion_Origin_X		= NULL;		Motion_Origin_Y 	= NULL;		Motion_Origin_Z			= NULL;
  Translation_Rate_X	= NULL;		Translation_Rate_Y 	= NULL;  	Translation_Rate_Z		= NULL;
  Rotation_Rate_X 		= NULL;     Rotation_Rate_Y 	= NULL;     Rotation_Rate_Z 		= NULL;
  Pitching_Omega_X 		= NULL;     Pitching_Omega_Y 	= NULL;    	Pitching_Omega_Z 		= NULL;
  Pitching_Ampl_X 		= NULL;     Pitching_Ampl_Y 	= NULL;     Pitching_Ampl_Z 		= NULL;
  Pitching_Phase_X 		= NULL;     Pitching_Phase_Y 	= NULL;    	Pitching_Phase_Z 		= NULL;
  Plunging_Omega_X 		= NULL;     Plunging_Omega_Y 	= NULL;    	Plunging_Omega_Z 		= NULL;
  Plunging_Ampl_X 		= NULL;     Plunging_Ampl_Y 	= NULL;     Plunging_Ampl_Z 		= NULL;
  RefOriginMoment_X 	= NULL;     RefOriginMoment_Y 	= NULL;   	RefOriginMoment_Z 		= NULL;
  MoveMotion_Origin 	= NULL;
  Periodic_Translate	= NULL;     Periodic_Rotation 	= NULL;     Periodic_Center			= NULL;
  Periodic_Translation	= NULL;     Periodic_RotAngles	= NULL;		Periodic_RotCenter		= NULL;
=======
  /*--- Moving mesh pointers ---*/
>>>>>>> 4befb10b

  Kind_GridMovement	  = NULL;
  Motion_Origin_X     = NULL;    Motion_Origin_Y     = NULL;    Motion_Origin_Z	    = NULL;
  Translation_Rate_X  = NULL;    Translation_Rate_Y  = NULL;    Translation_Rate_Z  = NULL;
  Rotation_Rate_X     = NULL;    Rotation_Rate_Y     = NULL;    Rotation_Rate_Z     = NULL;
  Pitching_Omega_X    = NULL;    Pitching_Omega_Y    = NULL;    Pitching_Omega_Z    = NULL;
  Pitching_Ampl_X     = NULL;    Pitching_Ampl_Y     = NULL;    Pitching_Ampl_Z     = NULL;
  Pitching_Phase_X    = NULL;    Pitching_Phase_Y    = NULL;    Pitching_Phase_Z    = NULL;
  Plunging_Omega_X    = NULL;    Plunging_Omega_Y    = NULL;    Plunging_Omega_Z    = NULL;
  Plunging_Ampl_X     = NULL;    Plunging_Ampl_Y     = NULL;    Plunging_Ampl_Z     = NULL;
  RefOriginMoment_X   = NULL;    RefOriginMoment_Y   = NULL;    RefOriginMoment_Z   = NULL;
  MoveMotion_Origin   = NULL;
  Periodic_Translate  = NULL;    Periodic_Rotation 	 = NULL;    Periodic_Center	    = NULL;
  Periodic_Translation= NULL;    Periodic_RotAngles	 = NULL;    Periodic_RotCenter  = NULL;


  /* Harmonic Balance Frequency pointer */
  Omega_HB = NULL;
    
  /*--- Initialize some default arrays to NULL. ---*/
  
  default_vel_inf       = NULL;
  default_eng_box       = NULL;
  default_eng_val       = NULL;
  default_cfl_adapt     = NULL;
  default_ad_coeff_flow = NULL;
  default_ad_coeff_adj  = NULL;
  default_obj_coeff     = NULL;
  default_geo_loc       = NULL;
  default_distortion    = NULL;
  default_ea_lim        = NULL;
  default_grid_fix      = NULL;
  default_inc_crit      = NULL;
  
  Riemann_FlowDir= NULL;
  NRBC_FlowDir = NULL;
  CoordFFDBox= NULL;
  DegreeFFDBox= NULL;
  FFDTag = NULL;
  nDV_Value = NULL;
  TagFFDBox = NULL;
 
  Kind_Data_Riemann     = NULL;
  Riemann_Var1          = NULL;
  Riemann_Var2          = NULL;
  Kind_Data_NRBC        = NULL;
  NRBC_Var1             = NULL;
  NRBC_Var2             = NULL;
  Marker_TurboBoundIn   = NULL;
  Marker_TurboBoundOut  = NULL;
  Kind_TurboPerformance = NULL;
  Marker_NRBC           = NULL;
  
  /*--- Variable initialization ---*/
  
<<<<<<< HEAD
  ExtIter = 0;
  IntIter = 0;
  nIntCoeffs = 0;
=======
  ExtIter    = 0;
  IntIter    = 0;
  nIntCoeffs = 0;
  
  nMarker_PerBound = 0;
  nPeriodic_Index  = 0;

  Grid_Movement = false;
  Aeroelastic_Simulation = false;
>>>>>>> 4befb10b
  
}

void CConfig::SetRunTime_Options(void) {
  
  /* DESCRIPTION: Number of external iterations */
  
  addUnsignedLongOption("EXT_ITER", nExtIter, 999999);

}

void CConfig::SetConfig_Options(unsigned short val_iZone, unsigned short val_nZone) {
  
  nZone = val_nZone;
  iZone = val_iZone;

  /*--- Allocate some default arrays needed for lists of doubles. ---*/
  
  default_vel_inf       = new su2double[3];
  default_eng_box       = new su2double[6];
  default_eng_val       = new su2double[5];
  default_cfl_adapt     = new su2double[4];
  default_ad_coeff_flow = new su2double[3];
  default_ad_coeff_adj  = new su2double[3];
  default_obj_coeff     = new su2double[5];
  default_geo_loc       = new su2double[2];
  default_distortion    = new su2double[2];
  default_ea_lim        = new su2double[3];
  default_grid_fix      = new su2double[6];
  default_inc_crit      = new su2double[3];

  // This config file is parsed by a number of programs to make it easy to write SU2
  // wrapper scripts (in python, go, etc.) so please do
  // the best you can to follow the established format. It's very hard to parse c++ code
  // and none of us that write the parsers want to write a full c++ interpreter. Please
  // play nice with the existing format so that you don't break the existing scripts.

  /* BEGIN_CONFIG_OPTIONS */

  /*!\par CONFIG_CATEGORY: Problem Definition \ingroup Config */
  /*--- Options related to problem definition and partitioning ---*/

  /*!\brief REGIME_TYPE \n  DESCRIPTION: Regime type \n OPTIONS: see \link Regime_Map \endlink \ingroup Config*/
  addEnumOption("REGIME_TYPE", Kind_Regime, Regime_Map, COMPRESSIBLE);
  
  /*!\brief PHYSICAL_PROBLEM \n DESCRIPTION: Physical governing equations \n Options: see \link Solver_Map \endlink \n DEFAULT: NO_SOLVER \ingroup Config*/
  addEnumOption("PHYSICAL_PROBLEM", Kind_Solver, Solver_Map, NO_SOLVER);
  /*!\brief MATH_PROBLEM  \n DESCRIPTION: Mathematical problem \n  Options: DIRECT, ADJOINT \ingroup Config*/
  addMathProblemOption("MATH_PROBLEM", ContinuousAdjoint, false, DiscreteAdjoint, false, Restart_Flow, false);
  /*!\brief KIND_TURB_MODEL \n DESCRIPTION: Specify turbulence model \n Options: see \link Turb_Model_Map \endlink \n DEFAULT: NO_TURB_MODEL \ingroup Config*/
  addEnumOption("KIND_TURB_MODEL", Kind_Turb_Model, Turb_Model_Map, NO_TURB_MODEL);

  /*!\brief KIND_TRANS_MODEL \n DESCRIPTION: Specify transition model OPTIONS: see \link Trans_Model_Map \endlink \n DEFAULT: NO_TRANS_MODEL \ingroup Config*/
  addEnumOption("KIND_TRANS_MODEL", Kind_Trans_Model, Trans_Model_Map, NO_TRANS_MODEL);

  /*\brief AXISYMMETRIC \n DESCRIPTION: Axisymmetric simulation \n DEFAULT: false \ingroup Config */
  addBoolOption("AXISYMMETRIC", Axisymmetric, false);
  /* DESCRIPTION: Add the gravity force */
  addBoolOption("GRAVITY_FORCE", GravityForce, false);
  /* DESCRIPTION: Perform a low fidelity simulation */
  addBoolOption("LOW_FIDELITY_SIMULATION", LowFidelitySim, false);
  /*!\brief RESTART_SOL \n DESCRIPTION: Restart solution from native solution file \n Options: NO, YES \ingroup Config */
  addBoolOption("RESTART_SOL", Restart, false);
  /*!\brief SYSTEM_MEASUREMENTS \n DESCRIPTION: System of measurements \n OPTIONS: see \link Measurements_Map \endlink \n DEFAULT: SI \ingroup Config*/
  addEnumOption("SYSTEM_MEASUREMENTS", SystemMeasurements, Measurements_Map, SI);

  /*!\par CONFIG_CATEGORY: FluidModel \ingroup Config*/
  /*!\brief FLUID_MODEL \n DESCRIPTION: Fluid model \n OPTIONS: See \link FluidModel_Map \endlink \n DEFAULT: STANDARD_AIR \ingroup Config*/
  addEnumOption("FLUID_MODEL", Kind_FluidModel, FluidModel_Map, STANDARD_AIR);


  /*!\par CONFIG_CATEGORY: Freestream Conditions \ingroup Config*/
  /*--- Options related to freestream specification ---*/

  /*!\brief GAS_CONSTANT \n DESCRIPTION: Specific gas constant (287.058 J/kg*K (air), only for compressible flows) \ingroup Config*/
  addDoubleOption("GAS_CONSTANT", Gas_Constant, 287.058);
  /*!\brief GAMMA_VALUE  \n DESCRIPTION: Ratio of specific heats (1.4 (air), only for compressible flows) \ingroup Config*/
  addDoubleOption("GAMMA_VALUE", Gamma, 1.4);


  /*--- Options related to VAN der WAALS MODEL and PENG ROBINSON ---*/

  /* DESCRIPTION: Critical Temperature, default value for AIR */
  addDoubleOption("CRITICAL_TEMPERATURE", Temperature_Critical, 131.00);
  /* DESCRIPTION: Critical Pressure, default value for MDM */
  addDoubleOption("CRITICAL_PRESSURE", Pressure_Critical, 3588550.0);
  /* DESCRIPTION: Critical Density, default value for MDM */
  addDoubleOption("CRITICAL_DENSITY", Density_Critical, 263.0);

  /*--- Options related to VAN der WAALS MODEL and PENG ROBINSON ---*/
  /* DESCRIPTION: Critical Density, default value for MDM */
   addDoubleOption("ACENTRIC_FACTOR", Acentric_Factor, 0.035);

   /*--- Options related to Viscosity Model ---*/
  /*!\brief VISCOSITY_MODEL \n DESCRIPTION: model of the viscosity \n OPTIONS: See \link ViscosityModel_Map \endlink \n DEFAULT: SUTHERLAND \ingroup Config*/
  addEnumOption("VISCOSITY_MODEL", Kind_ViscosityModel, ViscosityModel_Map, SUTHERLAND);

  /*--- Options related to Constant Viscosity Model ---*/

  /* DESCRIPTION: default value for AIR */
  addDoubleOption("MU_CONSTANT", Mu_ConstantND , 1.716E-5);

  /*--- Options related to Sutherland Viscosity Model ---*/

  /* DESCRIPTION: Sutherland Viscosity Ref default value for AIR SI */
  addDoubleOption("MU_REF", Mu_RefND, 1.716E-5);
  /* DESCRIPTION: Sutherland Temperature Ref, default value for AIR SI */
  addDoubleOption("MU_T_REF", Mu_Temperature_RefND, 273.15);
  /* DESCRIPTION: Sutherland constant, default value for AIR SI */
  addDoubleOption("SUTHERLAND_CONSTANT", Mu_SND, 110.4);

  /*--- Options related to Thermal Conductivity Model ---*/

  addEnumOption("CONDUCTIVITY_MODEL", Kind_ConductivityModel, ConductivityModel_Map, CONSTANT_PRANDTL);

 /*--- Options related to Constant Thermal Conductivity Model ---*/

 /* DESCRIPTION: default value for AIR */
  addDoubleOption("KT_CONSTANT", Kt_ConstantND , 0.0257);

  /*!\brief REYNOLDS_NUMBER \n DESCRIPTION: Reynolds number (non-dimensional, based on the free-stream values). Needed for viscous solvers. For incompressible solvers the Reynolds length will always be 1.0 \n DEFAULT: 0.0 \ingroup Config */
  addDoubleOption("REYNOLDS_NUMBER", Reynolds, 0.0);
  /*!\brief REYNOLDS_LENGTH \n DESCRIPTION: Reynolds length (1 m by default). Used for compressible solver: incompressible solver will use 1.0. \ingroup Config */
  addDoubleOption("REYNOLDS_LENGTH", Length_Reynolds, 1.0);
  /*!\brief PRANDTL_LAM \n DESCRIPTION: Laminar Prandtl number (0.72 (air), only for compressible flows) \n DEFAULT: 0.72 \ingroup Config*/
  addDoubleOption("PRANDTL_LAM", Prandtl_Lam, 0.72);
  /*!\brief PRANDTL_TURB \n DESCRIPTION: Turbulent Prandtl number (0.9 (air), only for compressible flows) \n DEFAULT 0.90 \ingroup Config*/
  addDoubleOption("PRANDTL_TURB", Prandtl_Turb, 0.90);
  /*!\brief BULK_MODULUS \n DESCRIPTION: Value of the Bulk Modulus  \n DEFAULT 1.42E5 \ingroup Config*/
  addDoubleOption("BULK_MODULUS", Bulk_Modulus, 1.42E5);
  /* DESCRIPTION: Artifical compressibility factor  */
  addDoubleOption("ARTCOMP_FACTOR", ArtComp_Factor, 1.0);
  /*!\brief MACH_NUMBER  \n DESCRIPTION:  Mach number (non-dimensional, based on the free-stream values). 0.0 by default \ingroup Config*/
  addDoubleOption("MACH_NUMBER", Mach, 0.0);
  /*!\brief INIT_OPTION \n DESCRIPTION: Init option to choose between Reynolds or thermodynamics quantities for initializing the solution \n OPTIONS: see \link InitOption_Map \endlink \n DEFAULT REYNOLDS \ingroup Config*/
  addEnumOption("INIT_OPTION", Kind_InitOption, InitOption_Map, REYNOLDS);
  /* DESCRIPTION: Free-stream option to choose between density and temperature for initializing the solution */
  addEnumOption("FREESTREAM_OPTION", Kind_FreeStreamOption, FreeStreamOption_Map, TEMPERATURE_FS);
  /*!\brief FREESTREAM_PRESSURE\n DESCRIPTION: Free-stream pressure (101325.0 N/m^2 by default) \ingroup Config*/
  addDoubleOption("FREESTREAM_PRESSURE", Pressure_FreeStream, 101325.0);
  /*!\brief FREESTREAM_DENSITY\n DESCRIPTION: Free-stream density (1.2886 Kg/m^3 (air), 998.2 Kg/m^3 (water)) \n DEFAULT -1.0 (calculated from others) \ingroup Config*/
  addDoubleOption("FREESTREAM_DENSITY", Density_FreeStream, -1.0);
  /*!\brief FREESTREAM_TEMPERATURE\n DESCRIPTION: Free-stream temperature (288.15 K by default) \ingroup Config*/
  addDoubleOption("FREESTREAM_TEMPERATURE", Temperature_FreeStream, 288.15);
  /*!\brief FREESTREAM_TEMPERATURE_VE\n DESCRIPTION: Free-stream vibrational-electronic temperature (288.15 K by default) \ingroup Config*/
  addDoubleOption("FREESTREAM_TEMPERATURE_VE", Temperature_ve_FreeStream, 288.15);
  default_vel_inf[0] = 1.0; default_vel_inf[1] = 0.0; default_vel_inf[2] = 0.0;
  /*!\brief FREESTREAM_VELOCITY\n DESCRIPTION: Free-stream velocity (m/s) */
  addDoubleArrayOption("FREESTREAM_VELOCITY", 3, Velocity_FreeStream, default_vel_inf);
  /* DESCRIPTION: Free-stream viscosity (1.853E-5 Ns/m^2 (air), 0.798E-3 Ns/m^2 (water)) */
  addDoubleOption("FREESTREAM_VISCOSITY", Viscosity_FreeStream, -1.0);
  /* DESCRIPTION:  */
  addDoubleOption("FREESTREAM_INTERMITTENCY", Intermittency_FreeStream, 1.0);
  /* DESCRIPTION:  */
  addDoubleOption("FREESTREAM_TURBULENCEINTENSITY", TurbulenceIntensity_FreeStream, 0.05);
  /* DESCRIPTION:  */
  addDoubleOption("FREESTREAM_NU_FACTOR", NuFactor_FreeStream, 3.0);
  /* DESCRIPTION:  */
  addDoubleOption("ENGINE_NU_FACTOR", NuFactor_Engine, 30.0);
  /* DESCRIPTION:  */
  addDoubleOption("ACTDISK_NU_FACTOR", NuFactor_ActDisk, 3.0);
  /* DESCRIPTION:  */
  addDoubleOption("ACTDISK_SECONDARY_FLOW", SecondaryFlow_ActDisk, 0.0);
  /* DESCRIPTION:  */
  addDoubleOption("INITIAL_BCTHRUST", Initial_BCThrust, 4000.0);
  /* DESCRIPTION:  */
  addDoubleOption("FREESTREAM_TURB2LAMVISCRATIO", Turb2LamViscRatio_FreeStream, 10.0);
  /* DESCRIPTION: Side-slip angle (degrees, only for compressible flows) */
  addDoubleOption("SIDESLIP_ANGLE", AoS, 0.0);
  /*!\brief AOA  \n DESCRIPTION: Angle of attack (degrees, only for compressible flows) \ingroup Config*/
  addDoubleOption("AOA", AoA, 0.0);
  /* DESCRIPTION: Activate fixed CL mode (specify a CL instead of AoA). */
  addBoolOption("FIXED_CL_MODE", Fixed_CL_Mode, false);
  /* DESCRIPTION: Specify a fixed coefficient of lift instead of AoA (only for compressible flows) */
  addDoubleOption("TARGET_CL", Target_CL, 0.0);
  /* DESCRIPTION: Lift cure slope for fixed CL mode (0.2 per deg by default). */
  addDoubleOption("DCL_DALPHA", dCl_dAlpha, 0.2);
  /* DESCRIPTION: Damping factor for fixed CL mode. */
  addDoubleOption("DNETTHRUST_DBCTHRUST", dNetThrust_dBCThrust, 2.0);
  /* DESCRIPTION: Iterations to re-evaluate the angle of attack. */
  addUnsignedLongOption("ITER_FIXED_CL", Iter_Fixed_CL, 500);
  /* DESCRIPTION: Number of times Alpha is updated in a fix CL problem. */
  addUnsignedLongOption("UPDATE_BCTHRUST", Update_BCThrust, 5);


  /*!\par CONFIG_CATEGORY: Reference Conditions \ingroup Config*/
  /*--- Options related to reference values for nondimensionalization ---*/

  Length_Ref = 1.0; //<---- NOTE: this should be given an option or set as a const

  /*!\brief REF_ORIGIN_MOMENT_X\n DESCRIPTION: X Reference origin for moment computation \ingroup Config*/
  addDoubleListOption("REF_ORIGIN_MOMENT_X", nRefOriginMoment_X, RefOriginMoment_X);
  /*!\brief REF_ORIGIN_MOMENT_Y\n DESCRIPTION: Y Reference origin for moment computation \ingroup Config*/
  addDoubleListOption("REF_ORIGIN_MOMENT_Y", nRefOriginMoment_Y, RefOriginMoment_Y);
  /*!\brief REF_ORIGIN_MOMENT_Z\n DESCRIPTION: Z Reference origin for moment computation \ingroup Config*/
  addDoubleListOption("REF_ORIGIN_MOMENT_Z", nRefOriginMoment_Z, RefOriginMoment_Z);
  /*!\brief REF_AREA\n DESCRIPTION: Reference area for force coefficients (0 implies automatic calculation) \ingroup Config*/
  addDoubleOption("REF_AREA", RefAreaCoeff, 1.0);
  /*!\brief REF_LENGTH_MOMENT\n DESCRIPTION: Reference length for pitching, rolling, and yawing non-dimensional moment \ingroup Config*/
  addDoubleOption("REF_LENGTH_MOMENT", RefLengthMoment, 1.0);
  /*!\brief REF_ELEM_LENGTH\n DESCRIPTION: Reference element length for computing the slope limiter epsilon \ingroup Config*/
  addDoubleOption("REF_ELEM_LENGTH", RefElemLength, 0.1);
  /*!\brief REF_SHARP_EDGES\n DESCRIPTION: Reference coefficient for detecting sharp edges \ingroup Config*/
  addDoubleOption("REF_SHARP_EDGES", RefSharpEdges, 3.0);
	/*!\brief REF_VELOCITY\n DESCRIPTION: Reference velocity (incompressible only)  \ingroup Config*/
  addDoubleOption("REF_VELOCITY", Velocity_Ref, -1.0);
	/* !\brief REF_VISCOSITY  \n DESCRIPTION: Reference viscosity (incompressible only)  \ingroup Config*/
  addDoubleOption("REF_VISCOSITY", Viscosity_Ref, -1.0);
  /* DESCRIPTION: Type of mesh motion */
  addEnumOption("REF_DIMENSIONALIZATION", Ref_NonDim, NonDim_Map, DIMENSIONAL);

  /*!\par CONFIG_CATEGORY: Boundary Markers \ingroup Config*/
  /*--- Options related to various boundary markers ---*/

  /*!\brief MARKER_PLOTTING\n DESCRIPTION: Marker(s) of the surface in the surface flow solution file  \ingroup Config*/
  addStringListOption("MARKER_PLOTTING", nMarker_Plotting, Marker_Plotting);
  /*!\brief MARKER_MONITORING\n DESCRIPTION: Marker(s) of the surface where evaluate the non-dimensional coefficients \ingroup Config*/
  addStringListOption("MARKER_MONITORING", nMarker_Monitoring, Marker_Monitoring);
  /*!\brief MARKER_CONTROL_VOLUME\n DESCRIPTION: Marker(s) of the surface in the surface flow solution file  \ingroup Config*/
  addStringListOption("MARKER_ANALYZE", nMarker_Analyze, Marker_Analyze);
  /*!\brief MARKER_DESIGNING\n DESCRIPTION: Marker(s) of the surface where objective function (design problem) will be evaluated \ingroup Config*/
  addStringListOption("MARKER_DESIGNING", nMarker_Designing, Marker_Designing);
  /*!\brief MARKER_OUT_1D \n DESCRIPTION: Outlet boundary marker(s) over which to calculate 1-D flow properties
   Format: ( outlet marker) \ingroup Config*/
  addStringListOption("MARKER_OUT_1D", nMarker_Out_1D, Marker_Out_1D);
  /*!\brief GEO_MARKER\n DESCRIPTION: Marker(s) of the surface where evaluate the geometrical functions \ingroup Config*/
  addStringListOption("GEO_MARKER", nMarker_GeoEval, Marker_GeoEval);
  /*!\brief MARKER_EULER\n DESCRIPTION: Euler wall boundary marker(s) \ingroup Config*/
  addStringListOption("MARKER_EULER", nMarker_Euler, Marker_Euler);
  /*!\brief MARKER_FAR\n DESCRIPTION: Far-field boundary marker(s) \ingroup Config*/
  addStringListOption("MARKER_FAR", nMarker_FarField, Marker_FarField);
  /*!\brief MARKER_SYM\n DESCRIPTION: Symmetry boundary condition \ingroup Config*/
  addStringListOption("MARKER_SYM", nMarker_SymWall, Marker_SymWall);
  /*!\brief MARKER_PRESSURE\n DESCRIPTION: Symmetry boundary condition \ingroup Config*/
  addStringListOption("MARKER_PRESSURE", nMarker_Pressure, Marker_Pressure);
  /*!\brief MARKER_NEARFIELD\n DESCRIPTION: Near-Field boundary condition \ingroup Config*/
  addStringListOption("MARKER_NEARFIELD", nMarker_NearFieldBound, Marker_NearFieldBound);
  /*!\brief MARKER_FLUID_INTERFACE\n DESCRIPTION: Fluid interface boundary marker(s) \ingroup Config*/
  addStringListOption("MARKER_FLUID_INTERFACE", nMarker_Fluid_InterfaceBound, Marker_Fluid_InterfaceBound);
  /*!\brief MARKER_INTERFACE\n DESCRIPTION: Zone interface boundary marker(s) \ingroup Config*/
  addStringListOption("MARKER_INTERFACE", nMarker_InterfaceBound, Marker_InterfaceBound);
  /*!\brief MARKER_FSI_INTERFACE \n DESCRIPTION: FSI interface boundary marker(s) \ingroup Config*/
  addStringListOption("MARKER_FSI_INTERFACE", nMarker_FSIinterface, Marker_FSIinterface);
  /*!\brief MARKER_DIRICHLET  \n DESCRIPTION: Dirichlet boundary marker(s) \ingroup Config*/
  addStringListOption("MARKER_DIRICHLET", nMarker_Dirichlet, Marker_Dirichlet);
  /* DESCRIPTION: Neumann boundary marker(s) */
  addStringListOption("MARKER_NEUMANN", nMarker_Neumann, Marker_Neumann);
  /* DESCRIPTION: Neumann boundary marker(s) */
  addStringListOption("MARKER_INTERNAL", nMarker_Internal, Marker_Internal);
  /* DESCRIPTION: Custom boundary marker(s) */
  addStringListOption("MARKER_CUSTOM", nMarker_Custom, Marker_Custom);
  /* DESCRIPTION: Periodic boundary marker(s) for use with SU2_MSH
   Format: ( periodic marker, donor marker, rotation_center_x, rotation_center_y,
   rotation_center_z, rotation_angle_x-axis, rotation_angle_y-axis,
   rotation_angle_z-axis, translation_x, translation_y, translation_z, ... ) */
  addPeriodicOption("MARKER_PERIODIC", nMarker_PerBound, Marker_PerBound, Marker_PerDonor,
                    Periodic_RotCenter, Periodic_RotAngles, Periodic_Translation);

  /*!\brief ACTDISK_TYPE  \n DESCRIPTION: Actuator Disk boundary type \n OPTIONS: see \link ActDisk_Map \endlink \n Default: VARIABLES_JUMP \ingroup Config*/
  addEnumOption("ACTDISK_TYPE", Kind_ActDisk, ActDisk_Map, VARIABLES_JUMP);

  /*!\brief MARKER_ACTDISK\n DESCRIPTION: Periodic boundary marker(s) for use with SU2_MSH
   Format: ( periodic marker, donor marker, rotation_center_x, rotation_center_y,
   rotation_center_z, rotation_angle_x-axis, rotation_angle_y-axis,
   rotation_angle_z-axis, translation_x, translation_y, translation_z, ... ) \ingroup Config*/
  addActDiskOption("MARKER_ACTDISK",
                   nMarker_ActDiskInlet, nMarker_ActDiskOutlet,  Marker_ActDiskInlet, Marker_ActDiskOutlet,
                   ActDisk_PressJump, ActDisk_TempJump, ActDisk_Omega);

  /*!\brief INLET_TYPE  \n DESCRIPTION: Inlet boundary type \n OPTIONS: see \link Inlet_Map \endlink \n DEFAULT: TOTAL_CONDITIONS \ingroup Config*/
  addEnumOption("INLET_TYPE", Kind_Inlet, Inlet_Map, TOTAL_CONDITIONS);

  /*!\brief MARKER_INLET  \n DESCRIPTION: Inlet boundary marker(s) with the following formats,
   Total Conditions: (inlet marker, total temp, total pressure, flow_direction_x,
   flow_direction_y, flow_direction_z, ... ) where flow_direction is
   a unit vector.
   Mass Flow: (inlet marker, density, velocity magnitude, flow_direction_x,
   flow_direction_y, flow_direction_z, ... ) where flow_direction is
   a unit vector. \ingroup Config*/
  addInletOption("MARKER_INLET", nMarker_Inlet, Marker_Inlet, Inlet_Ttotal, Inlet_Ptotal, Inlet_FlowDir);

  /*!\brief MARKER_RIEMANN \n DESCRIPTION: Riemann boundary marker(s) with the following formats, a unit vector.
   * \n OPTIONS: See \link Riemann_Map \endlink. The variables indicated by the option and the flow direction unit vector must be specified. \ingroup Config*/
  addRiemannOption("MARKER_RIEMANN", nMarker_Riemann, Marker_Riemann, Kind_Data_Riemann, Riemann_Map, Riemann_Var1, Riemann_Var2, Riemann_FlowDir);
  /*!\brief MARKER_NRBC \n DESCRIPTION: Riemann boundary marker(s) with the following formats, a unit vector. \ingroup Config*/
  addNRBCOption("MARKER_NRBC", nMarker_NRBC, Marker_NRBC, Kind_Data_NRBC, NRBC_Map, NRBC_Var1, NRBC_Var2, NRBC_FlowDir);
  /*!\brief MIXING_PROCESS_TYPE \n DESCRIPTION: types of mixing process for averaging quantities at the boundaries.
    \n OPTIONS: see \link MixingProcess_Map \endlink \n DEFAULT: AREA_AVERAGE \ingroup Config*/
  addEnumOption("MIXING_PROCESS_TYPE", Kind_MixingProcess, MixingProcess_Map, AREA_AVERAGE);
  /*!\brief MARKER_MIXINGPLANE \n DESCRIPTION: Identify the boundaries in which the mixing plane is applied. \ingroup Config*/
  addMixingPlaneOption("MARKER_MIXINGPLANE", nMarker_MixBound, Marker_MixBound, Marker_MixDonor);
  /*!\brief MARKER_MIXINGPLANE \n DESCRIPTION: Identify the boundaries in which the mixing plane is applied. \ingroup Config*/
  addTurboPerfOption("MARKER_TURBO_PERFORMANCE", nMarker_TurboPerf, Marker_TurboBoundIn, Marker_TurboBoundOut, Kind_TurboPerformance, TurboPerformance_Map);
  /*!\brief MARKER_SUPERSONIC_INLET  \n DESCRIPTION: Supersonic inlet boundary marker(s)
   * \n   Format: (inlet marker, temperature, static pressure, velocity_x,   velocity_y, velocity_z, ... ), i.e. primitive variables specified. \ingroup Config*/
  addInletOption("MARKER_SUPERSONIC_INLET", nMarker_Supersonic_Inlet, Marker_Supersonic_Inlet, Inlet_Temperature, Inlet_Pressure, Inlet_Velocity);
  /*!\brief MARKER_SUPERSONIC_OUTLET \n DESCRIPTION: Supersonic outlet boundary marker(s) \ingroup Config*/
  addStringListOption("MARKER_SUPERSONIC_OUTLET", nMarker_Supersonic_Outlet, Marker_Supersonic_Outlet);
  /*!\brief MARKER_OUTLET  \n DESCRIPTION: Outlet boundary marker(s)\n
   Format: ( outlet marker, back pressure (static), ... ) \ingroup Config*/
  addStringDoubleListOption("MARKER_OUTLET", nMarker_Outlet, Marker_Outlet, Outlet_Pressure);
  /*!\brief MARKER_ISOTHERMAL DESCRIPTION: Isothermal wall boundary marker(s)\n
   * Format: ( isothermal marker, wall temperature (static), ... ) \ingroup Config  */
  addStringDoubleListOption("MARKER_ISOTHERMAL", nMarker_Isothermal, Marker_Isothermal, Isothermal_Temperature);
  /*!\brief MARKER_HEATFLUX  \n DESCRIPTION: Specified heat flux wall boundary marker(s)
   Format: ( Heat flux marker, wall heat flux (static), ... ) \ingroup Config*/
  addStringDoubleListOption("MARKER_HEATFLUX", nMarker_HeatFlux, Marker_HeatFlux, Heat_Flux);
  /*!\brief MARKER_ENGINE_INFLOW  \n DESCRIPTION: Engine inflow boundary marker(s)
   Format: ( nacelle inflow marker, fan face Mach, ... ) \ingroup Config*/
  addStringDoubleListOption("MARKER_ENGINE_INFLOW", nMarker_EngineInflow, Marker_EngineInflow, EngineInflow_Target);
  /* DESCRIPTION: Highlite area */
  addDoubleOption("HIGHLITE_AREA", Highlite_Area, 1.0);
  /* DESCRIPTION: Fan poly efficiency */
  addDoubleOption("FAN_POLY_EFF", Fan_Poly_Eff, 1.0);
  /*!\brief SUBSONIC_ENGINE\n DESCRIPTION: Engine subsonic intake region \ingroup Config*/
  addBoolOption("SUBSONIC_ENGINE", SubsonicEngine, false);
  /* DESCRIPTION: Actuator disk double surface */
  addBoolOption("ACTDISK_DOUBLE_SURFACE", ActDisk_DoubleSurface, false);
  /* DESCRIPTION: Actuator disk double surface */
  addBoolOption("ACTDISK_SU2_DEF", ActDisk_SU2_DEF, false);
  /* DESCRIPTION: Limits for the pressure (Min, Max) */
  default_distortion[0] =  0.0; default_distortion[1] =  1E6;
  addDoubleArrayOption("DISTORTION_RACK", 2, DistortionRack, default_distortion);
  /* DESCRIPTION: Values of the box to impose a subsonic nacellle (mach, Pressure, Temperature) */
  default_eng_val[0]=0.0; default_eng_val[1]=0.0; default_eng_val[2]=0.0;
  default_eng_val[3]=0.0;  default_eng_val[4]=0.0;
  addDoubleArrayOption("SUBSONIC_ENGINE_VALUES", 5, SubsonicEngine_Values, default_eng_val);
  /* DESCRIPTION: Coordinates of the box to impose a subsonic nacellle (Xmin, Ymin, Zmin, Xmax, Ymax, Zmax) */
  default_eng_box[0] = -1E15; default_eng_box[1] = -1E15; default_eng_box[2] = -1E15;
  default_eng_box[3] =  1E15; default_eng_box[4] =  1E15; default_eng_box[5] =  1E15;
  addDoubleArrayOption("SUBSONIC_ENGINE_CYL", 7, SubsonicEngine_Cyl, default_eng_box);
  /* DESCRIPTION: Engine exhaust boundary marker(s)
   Format: (nacelle exhaust marker, total nozzle temp, total nozzle pressure, ... )*/
  addExhaustOption("MARKER_ENGINE_EXHAUST", nMarker_EngineExhaust, Marker_EngineExhaust, Exhaust_Temperature_Target, Exhaust_Pressure_Target);
  /* DESCRIPTION: Clamped boundary marker(s) */
  addStringListOption("MARKER_CLAMPED", nMarker_Clamped, Marker_Clamped);
  /* DESCRIPTION: Displacement boundary marker(s) */
  addStringDoubleListOption("MARKER_NORMAL_DISPL", nMarker_Displacement, Marker_Displacement, Displ_Value);
  /* DESCRIPTION: Load boundary marker(s) */
  addStringDoubleListOption("MARKER_NORMAL_LOAD", nMarker_Load, Marker_Load, Load_Value);
  /* DESCRIPTION: Load boundary marker(s)
   Format: (inlet marker, load, multiplier, dir_x, dir_y, dir_z, ... ), i.e. primitive variables specified. */
  addInletOption("MARKER_LOAD", nMarker_Load_Dir, Marker_Load_Dir, Load_Dir_Value, Load_Dir_Multiplier, Load_Dir);
  /* DESCRIPTION: Sine load boundary marker(s)
   Format: (inlet marker, load, multiplier, dir_x, dir_y, dir_z, ... ), i.e. primitive variables specified. */
  addInletOption("MARKER_SINE_LOAD", nMarker_Load_Sine, Marker_Load_Sine, Load_Sine_Amplitude, Load_Sine_Frequency, Load_Sine_Dir);

  /* DESCRIPTION: Flow load boundary marker(s) */
  addStringDoubleListOption("MARKER_FLOWLOAD", nMarker_FlowLoad, Marker_FlowLoad, FlowLoad_Value);
  /* DESCRIPTION: Damping factor for engine inlet condition */
  addDoubleOption("DAMP_ENGINE_INFLOW", Damp_Engine_Inflow, 0.95);
  /* DESCRIPTION: Damping factor for engine exhaust condition */
  addDoubleOption("DAMP_ENGINE_EXHAUST", Damp_Engine_Exhaust, 0.95);
  /*!\brief ENGINE_INFLOW_TYPE  \n DESCRIPTION: Inlet boundary type \n OPTIONS: see \link Engine_Inflow_Map \endlink \n Default: FAN_FACE_MACH \ingroup Config*/
  addEnumOption("ENGINE_INFLOW_TYPE", Kind_Engine_Inflow, Engine_Inflow_Map, FAN_FACE_MACH);


  /*!\par CONFIG_CATEGORY: Time-marching \ingroup Config*/
  /*--- Options related to time-marching ---*/

  /* DESCRIPTION: Unsteady simulation  */
  addEnumOption("UNSTEADY_SIMULATION", Unsteady_Simulation, Unsteady_Map, STEADY);
  /* DESCRIPTION:  Courant-Friedrichs-Lewy condition of the finest grid */
  addDoubleOption("CFL_NUMBER", CFLFineGrid, 1.25);
  /* DESCRIPTION:  Max time step in local time stepping simulations */
  addDoubleOption("MAX_DELTA_TIME", Max_DeltaTime, 1000000);
  /* DESCRIPTION: Activate The adaptive CFL number. */
  addBoolOption("CFL_ADAPT", CFL_Adapt, false);
  /* !\brief CFL_ADAPT_PARAM
   * DESCRIPTION: Parameters of the adaptive CFL number (factor down, factor up, CFL limit (min and max) )
   * Factor down generally >1.0, factor up generally < 1.0 to cause the CFL to increase when residual is decreasing,
   * and decrease when the residual is increasing or stalled. \ingroup Config*/
  default_cfl_adapt[0] = 0.0; default_cfl_adapt[1] = 0.0; default_cfl_adapt[2] = 1.0; default_cfl_adapt[3] = 100.0;
  addDoubleArrayOption("CFL_ADAPT_PARAM", 4, CFL_AdaptParam, default_cfl_adapt);
  /* DESCRIPTION: Reduction factor of the CFL coefficient in the adjoint problem */
  addDoubleOption("CFL_REDUCTION_ADJFLOW", CFLRedCoeff_AdjFlow, 0.8);
  /* DESCRIPTION: Reduction factor of the CFL coefficient in the level set problem */
  addDoubleOption("CFL_REDUCTION_TURB", CFLRedCoeff_Turb, 1.0);
  /* DESCRIPTION: Reduction factor of the CFL coefficient in the turbulent adjoint problem */
  addDoubleOption("CFL_REDUCTION_ADJTURB", CFLRedCoeff_AdjTurb, 1.0);
  /* DESCRIPTION: Number of total iterations */
  addUnsignedLongOption("EXT_ITER", nExtIter, 999999);
  // these options share nRKStep as their size, which is not a good idea in general
  /* DESCRIPTION: Runge-Kutta alpha coefficients */
  addDoubleListOption("RK_ALPHA_COEFF", nRKStep, RK_Alpha_Step);
  /* DESCRIPTION: Time Step for dual time stepping simulations (s) */
  addDoubleOption("UNST_TIMESTEP", Delta_UnstTime, 0.0);
  /* DESCRIPTION: Total Physical Time for dual time stepping simulations (s) */
  addDoubleOption("UNST_TIME", Total_UnstTime, 1.0);
  /* DESCRIPTION: Unsteady Courant-Friedrichs-Lewy number of the finest grid */
  addDoubleOption("UNST_CFL_NUMBER", Unst_CFL, 0.0);
  /* DESCRIPTION: Number of internal iterations (dual time method) */
  addUnsignedLongOption("UNST_INT_ITER", Unst_nIntIter, 100);
  /* DESCRIPTION: Integer number of periodic time instances for Harmonic Balance */
  addUnsignedShortOption("TIME_INSTANCES", nTimeInstances, 1);
  /* DESCRIPTION: Time period for Harmonic Balance wihtout moving meshes */
  addDoubleOption("HB_PERIOD", HarmonicBalance_Period, -1.0);
  /* DESCRIPTION: Iteration number to begin unsteady restarts (dual time method) */
  addLongOption("UNST_RESTART_ITER", Unst_RestartIter, 0);
  /* DESCRIPTION: Starting direct solver iteration for the unsteady adjoint */
  addLongOption("UNST_ADJOINT_ITER", Unst_AdjointIter, 0);
  /* DESCRIPTION: Number of iterations to average the objective */
  addLongOption("ITER_AVERAGE_OBJ", Iter_Avg_Objective , 0);
  /* DESCRIPTION: Iteration number to begin unsteady restarts (structural analysis) */
  addLongOption("DYN_RESTART_ITER", Dyn_RestartIter, 0);
  /* DESCRIPTION: Time discretization */
  addEnumOption("TIME_DISCRE_FLOW", Kind_TimeIntScheme_Flow, Time_Int_Map, EULER_IMPLICIT);
  /* DESCRIPTION: Time discretization */
  addEnumOption("TIME_DISCRE_ADJLEVELSET", Kind_TimeIntScheme_AdjLevelSet, Time_Int_Map, EULER_IMPLICIT);
  /* DESCRIPTION: Time discretization */
  addEnumOption("TIME_DISCRE_ADJFLOW", Kind_TimeIntScheme_AdjFlow, Time_Int_Map, EULER_IMPLICIT);
  /* DESCRIPTION: Time discretization */
  addEnumOption("TIME_DISCRE_TURB", Kind_TimeIntScheme_Turb, Time_Int_Map, EULER_IMPLICIT);
  /* DESCRIPTION: Time discretization */
  addEnumOption("TIME_DISCRE_ADJTURB", Kind_TimeIntScheme_AdjTurb, Time_Int_Map, EULER_IMPLICIT);
  /* DESCRIPTION: Time discretization */
  addEnumOption("TIME_DISCRE_WAVE", Kind_TimeIntScheme_Wave, Time_Int_Map, EULER_IMPLICIT);
  /* DESCRIPTION: Time discretization */
  addEnumOption("TIME_DISCRE_FEA", Kind_TimeIntScheme_FEA, Time_Int_Map_FEA, NEWMARK_IMPLICIT);
  /* DESCRIPTION: Time discretization */
  addEnumOption("TIME_DISCRE_HEAT", Kind_TimeIntScheme_Heat, Time_Int_Map, EULER_IMPLICIT);
  /* DESCRIPTION: Time discretization */
  addEnumOption("TIME_DISCRE_POISSON", Kind_TimeIntScheme_Poisson, Time_Int_Map, EULER_IMPLICIT);

  /*!\par CONFIG_CATEGORY: Linear solver definition \ingroup Config*/
  /*--- Options related to the linear solvers ---*/

  /*!\brief LINEAR_SOLVER
   *  \n DESCRIPTION: Linear solver for the implicit, mesh deformation, or discrete adjoint systems \n OPTIONS: see \link Linear_Solver_Map \endlink \n DEFAULT: FGMRES \ingroup Config*/
  addEnumOption("LINEAR_SOLVER", Kind_Linear_Solver, Linear_Solver_Map, FGMRES);
  /*!\brief LINEAR_SOLVER_PREC
   *  \n DESCRIPTION: Preconditioner for the Krylov linear solvers \n OPTIONS: see \link Linear_Solver_Prec_Map \endlink \n DEFAULT: LU_SGS \ingroup Config*/
  addEnumOption("LINEAR_SOLVER_PREC", Kind_Linear_Solver_Prec, Linear_Solver_Prec_Map, LU_SGS);
  /* DESCRIPTION: Minimum error threshold for the linear solver for the implicit formulation */
  addDoubleOption("LINEAR_SOLVER_ERROR", Linear_Solver_Error, 1E-5);
  /* DESCRIPTION: Maximum number of iterations of the linear solver for the implicit formulation */
  addUnsignedLongOption("LINEAR_SOLVER_ITER", Linear_Solver_Iter, 10);
  /* DESCRIPTION: Maximum number of iterations of the linear solver for the implicit formulation */
  addUnsignedLongOption("LINEAR_SOLVER_RESTART_FREQUENCY", Linear_Solver_Restart_Frequency, 10);
  /* DESCRIPTION: Relaxation of the flow equations solver for the implicit formulation */
  addDoubleOption("RELAXATION_FACTOR_FLOW", Relaxation_Factor_Flow, 1.0);
  /* DESCRIPTION: Relaxation of the turb equations solver for the implicit formulation */
  addDoubleOption("RELAXATION_FACTOR_TURB", Relaxation_Factor_Turb, 1.0);
  /* DESCRIPTION: Relaxation of the adjoint flow equations solver for the implicit formulation */
  addDoubleOption("RELAXATION_FACTOR_ADJFLOW", Relaxation_Factor_AdjFlow, 1.0);
  /* DESCRIPTION: Roe coefficient */
  addDoubleOption("ROE_KAPPA", Roe_Kappa, 0.5);
  /* DESCRIPTION: Roe-Turkel preconditioning for low Mach number flows */
  addBoolOption("ROE_TURKEL_PREC", Low_Mach_Precon, false);
  /* DESCRIPTION: Post-reconstruction correction for low Mach number flows */
  addBoolOption("LOW_MACH_CORR", Low_Mach_Corr, false);
  /* DESCRIPTION: Time Step for dual time stepping simulations (s) */
  addDoubleOption("MIN_ROE_TURKEL_PREC", Min_Beta_RoeTurkel, 0.01);
  /* DESCRIPTION: Time Step for dual time stepping simulations (s) */
  addDoubleOption("MAX_ROE_TURKEL_PREC", Max_Beta_RoeTurkel, 0.2);
  /* DESCRIPTION: Linear solver for the turbulent adjoint systems */
  addEnumOption("ADJTURB_LIN_SOLVER", Kind_AdjTurb_Linear_Solver, Linear_Solver_Map, FGMRES);
  /* DESCRIPTION: Preconditioner for the turbulent adjoint Krylov linear solvers */
  addEnumOption("ADJTURB_LIN_PREC", Kind_AdjTurb_Linear_Prec, Linear_Solver_Prec_Map, LU_SGS);
  /* DESCRIPTION: Minimum error threshold for the turbulent adjoint linear solver for the implicit formulation */
  addDoubleOption("ADJTURB_LIN_ERROR", AdjTurb_Linear_Error, 1E-5);
  /* DESCRIPTION: Maximum number of iterations of the turbulent adjoint linear solver for the implicit formulation */
  addUnsignedShortOption("ADJTURB_LIN_ITER", AdjTurb_Linear_Iter, 10);
  /* DESCRIPTION: Entropy fix factor */
  addDoubleOption("ENTROPY_FIX_COEFF", EntropyFix_Coeff, 0.001);
  /* DESCRIPTION: Linear solver for the discete adjoint systems */
  addEnumOption("DISCADJ_LIN_SOLVER", Kind_DiscAdj_Linear_Solver, Linear_Solver_Map, FGMRES);
  /* DESCRIPTION: Preconditioner for the discrete adjoint Krylov linear solvers */
  addEnumOption("DISCADJ_LIN_PREC", Kind_DiscAdj_Linear_Prec, Linear_Solver_Prec_Map, ILU);
  
  /*!\par CONFIG_CATEGORY: Convergence\ingroup Config*/
  /*--- Options related to convergence ---*/
  
  /*!\brief CONV_CRITERIA
   *  \n DESCRIPTION: Convergence criteria \n OPTIONS: see \link Converge_Crit_Map \endlink \n DEFAULT: RESIDUAL \ingroup Config*/
  addEnumOption("CONV_CRITERIA", ConvCriteria, Converge_Crit_Map, RESIDUAL);
  /*!\brief RESIDUAL_REDUCTION \n DESCRIPTION: Residual reduction (order of magnitude with respect to the initial value)\n DEFAULT: 3.0 \ingroup Config*/
  addDoubleOption("RESIDUAL_REDUCTION", OrderMagResidual, 3.0);
  /*!\brief RESIDUAL_MINVAL\n DESCRIPTION: Min value of the residual (log10 of the residual)\n DEFAULT: -8.0 \ingroup Config*/
  addDoubleOption("RESIDUAL_MINVAL", MinLogResidual, -8.0);
  /* DESCRIPTION: Residual reduction (order of magnitude with respect to the initial value) */
  addDoubleOption("RESIDUAL_REDUCTION_FSI", OrderMagResidualFSI, 3.0);
  /* DESCRIPTION: Min value of the residual (log10 of the residual) */
  addDoubleOption("RESIDUAL_MINVAL_FSI", MinLogResidualFSI, -5.0);
  /* DESCRIPTION: FEM: UTOL = norm(Delta_U(k)) / norm(U(k)) */
  addDoubleOption("RESIDUAL_FEM_UTOL", Res_FEM_UTOL, -9.0);
  /* DESCRIPTION: FEM: RTOL = norm(Residual(k)) / norm(Residual(0)) */
  addDoubleOption("RESIDUAL_FEM_RTOL", Res_FEM_RTOL, -9.0);
  /* DESCRIPTION: FEM: ETOL = Delta_U(k) * Residual(k) / Delta_U(0) * Residual(0) */
  addDoubleOption("RESIDUAL_FEM_ETOL", Res_FEM_ETOL, -9.0);
  /*!\brief RESIDUAL_FUNC_FLOW\n DESCRIPTION: Flow functional for the Residual criteria\n OPTIONS: See \link Residual_Map \endlink \n DEFAULT: RHO_RESIDUAL \ingroup Config*/
  addEnumOption("RESIDUAL_FUNC_FLOW", Residual_Func_Flow, Residual_Map, RHO_RESIDUAL);
  /*!\brief STARTCONV_ITER\n DESCRIPTION: Iteration number to begin convergence monitoring\n DEFAULT: 5 \ingroup Config*/
  addUnsignedLongOption("STARTCONV_ITER", StartConv_Iter, 5);
  /*!\brief CAUCHY_ELEMS\n DESCRIPTION: Number of elements to apply the criteria. \n DEFAULT 100 \ingroup Config*/
  addUnsignedShortOption("CAUCHY_ELEMS", Cauchy_Elems, 100);
  /*!\brief CAUCHY_EPS\n DESCRIPTION: Epsilon to control the series convergence \n DEFAULT: 1e-10 \ingroup Config*/
  addDoubleOption("CAUCHY_EPS", Cauchy_Eps, 1E-10);
  /*!\brief CAUCHY_FUNC_FLOW
   *  \n DESCRIPTION: Flow functional for the Cauchy criteria \n OPTIONS: see \link Objective_Map \endlink \n DEFAULT: DRAG_COEFFICIENT \ingroup Config*/
  addEnumOption("CAUCHY_FUNC_FLOW", Cauchy_Func_Flow, Objective_Map, DRAG_COEFFICIENT);
  /*!\brief CAUCHY_FUNC_ADJFLOW\n DESCRIPTION: Adjoint functional for the Cauchy criteria.\n OPTIONS: See \link Sens_Map \endlink. \n DEFAULT: SENS_GEOMETRY \ingroup Config*/
  addEnumOption("CAUCHY_FUNC_ADJFLOW", Cauchy_Func_AdjFlow, Sens_Map, SENS_GEOMETRY);

  /*!\par CONFIG_CATEGORY: Multi-grid \ingroup Config*/
  /*--- Options related to Multi-grid ---*/

  /*!\brief START_UP_ITER \n DESCRIPTION: Start up iterations using the fine grid only. DEFAULT: 0 \ingroup Config*/
  addUnsignedShortOption("START_UP_ITER", nStartUpIter, 0);
  /*!\brief MGLEVEL\n DESCRIPTION: Multi-grid Levels. DEFAULT: 0 \ingroup Config*/
  addUnsignedShortOption("MGLEVEL", nMGLevels, 0);
  /*!\brief MGCYCLE\n DESCRIPTION: Multi-grid cycle. OPTIONS: See \link MG_Cycle_Map \endlink. Defualt V_CYCLE \ingroup Config*/
  addEnumOption("MGCYCLE", MGCycle, MG_Cycle_Map, V_CYCLE);
  /*!\brief MG_PRE_SMOOTH\n DESCRIPTION: Multi-grid pre-smoothing level \ingroup Config*/
  addUShortListOption("MG_PRE_SMOOTH", nMG_PreSmooth, MG_PreSmooth);
  /*!\brief MG_POST_SMOOTH\n DESCRIPTION: Multi-grid post-smoothing level \ingroup Config*/
  addUShortListOption("MG_POST_SMOOTH", nMG_PostSmooth, MG_PostSmooth);
  /*!\brief MG_CORRECTION_SMOOTH\n DESCRIPTION: Jacobi implicit smoothing of the correction \ingroup Config*/
  addUShortListOption("MG_CORRECTION_SMOOTH", nMG_CorrecSmooth, MG_CorrecSmooth);
  /*!\brief MG_DAMP_RESTRICTION\n DESCRIPTION: Damping factor for the residual restriction. DEFAULT: 0.75 \ingroup Config*/
  addDoubleOption("MG_DAMP_RESTRICTION", Damp_Res_Restric, 0.75);
  /*!\brief MG_DAMP_PROLONGATION\n DESCRIPTION: Damping factor for the correction prolongation. DEFAULT 0.75 \ingroup Config*/
  addDoubleOption("MG_DAMP_PROLONGATION", Damp_Correc_Prolong, 0.75);

  /*!\par CONFIG_CATEGORY: Spatial Discretization \ingroup Config*/
  /*--- Options related to the spatial discretization ---*/

  /*!\brief NUM_METHOD_GRAD
   *  \n DESCRIPTION: Numerical method for spatial gradients \n OPTIONS: See \link Gradient_Map \endlink. \n DEFAULT: WEIGHTED_LEAST_SQUARES. \ingroup Config*/
  addEnumOption("NUM_METHOD_GRAD", Kind_Gradient_Method, Gradient_Map, WEIGHTED_LEAST_SQUARES);
  /*!\brief LIMITER_COEFF
   *  \n DESCRIPTION: Coefficient for the limiter. DEFAULT value 0.5. Larger values decrease the extent of limiting, values approaching zero cause lower-order approximation to the solution. \ingroup Config */
  addDoubleOption("LIMITER_COEFF", LimiterCoeff, 0.5);
  /*!\brief LIMITER_ITER
   *  \n DESCRIPTION: Freeze the value of the limiter after a number of iterations. DEFAULT value 999999. \ingroup Config*/
  addUnsignedLongOption("LIMITER_ITER", LimiterIter, 999999);
  /*!\brief SHARP_EDGES_COEFF
   *  \n DESCRIPTION: Coefficient for detecting the limit of the sharp edges. DEFAULT value 3.0.  Use with sharp edges limiter. \ingroup Config*/
  addDoubleOption("SHARP_EDGES_COEFF", SharpEdgesCoeff, 3.0);

  /*!\brief CONV_NUM_METHOD_FLOW
   *  \n DESCRIPTION: Convective numerical method \n OPTIONS: See \link Upwind_Map \endlink , \link Centered_Map \endlink. \ingroup Config*/
  addConvectOption("CONV_NUM_METHOD_FLOW", Kind_ConvNumScheme_Flow, Kind_Centered_Flow, Kind_Upwind_Flow);
  /*!\brief SPATIAL_ORDER_FLOW
   *  \n DESCRIPTION: Spatial numerical order integration \n OPTIONS: See \link SpatialOrder_Map \endlink \n DEFAULT: SECOND_ORDER \ingroup Config*/
  addEnumOption("SPATIAL_ORDER_FLOW", SpatialOrder_Flow, SpatialOrder_Map, SECOND_ORDER);
  /*!\brief SLOPE_LIMITER_FLOW
   * DESCRIPTION: Slope limiter for the direct solution. \n OPTIONS: See \link Limiter_Map \endlink \n DEFAULT VENKATAKRISHNAN \ingroup Config*/
  addEnumOption("SLOPE_LIMITER_FLOW", Kind_SlopeLimit_Flow, Limiter_Map, VENKATAKRISHNAN);
  default_ad_coeff_flow[0] = 0.15; default_ad_coeff_flow[1] = 0.5; default_ad_coeff_flow[2] = 0.02;
  /*!\brief AD_COEFF_FLOW \n DESCRIPTION: 1st, 2nd and 4th order artificial dissipation coefficients \ingroup Config*/
  addDoubleArrayOption("AD_COEFF_FLOW", 3, Kappa_Flow, default_ad_coeff_flow);

  /*!\brief CONV_NUM_METHOD_ADJFLOW
   *  \n DESCRIPTION: Convective numerical method for the adjoint solver.
   *  \n OPTIONS:  See \link Upwind_Map \endlink , \link Centered_Map \endlink. Note: not all methods are guaranteed to be implemented for the adjoint solver. \ingroup Config */
  addConvectOption("CONV_NUM_METHOD_ADJFLOW", Kind_ConvNumScheme_AdjFlow, Kind_Centered_AdjFlow, Kind_Upwind_AdjFlow);
  /*!\brief SPATIAL_ORDER_ADJFLOW
   *  \n DESCRIPTION: Spatial numerical order integration \n OPTIONS: See \link SpatialOrder_Map \endlink \n DEFAULT: SECOND_ORDER \ingroup Config*/
  addEnumOption("SPATIAL_ORDER_ADJFLOW", SpatialOrder_AdjFlow, SpatialOrder_Map, SECOND_ORDER);
  /*!\brief SLOPE_LIMITER_ADJFLOW
     * DESCRIPTION: Slope limiter for the adjoint solution. \n OPTIONS: See \link Limiter_Map \endlink \n DEFAULT VENKATAKRISHNAN \ingroup Config*/
  addEnumOption("SLOPE_LIMITER_ADJFLOW", Kind_SlopeLimit_AdjFlow, Limiter_Map, VENKATAKRISHNAN);
  default_ad_coeff_adj[0] = 0.15; default_ad_coeff_adj[1] = 0.5; default_ad_coeff_adj[2] = 0.02;
  /*!\brief AD_COEFF_ADJFLOW
   *  \n DESCRIPTION: 1st, 2nd and 4th order artificial dissipation coefficients for the adjoint solver.
   *  \n FORMAT and default values: AD_COEFF_ADJFLOW = (0.15, 0.5, 0.02) \ingroup Config*/
  addDoubleArrayOption("AD_COEFF_ADJFLOW", 3, Kappa_AdjFlow, default_ad_coeff_adj);

  /*!\brief SPATIAL_ORDER_TURB
   *  \n DESCRIPTION: Spatial numerical order integration.\n OPTIONS: See \link SpatialOrder_Map \endlink \n DEFAULT: FIRST_ORDER \ingroup Config*/
  addEnumOption("SPATIAL_ORDER_TURB", SpatialOrder_Turb, SpatialOrder_Map, FIRST_ORDER);
  /*!\brief SLOPE_LIMITER_TURB
   *  \n DESCRIPTION: Slope limiter  \n OPTIONS: See \link Limiter_Map \endlink \n DEFAULT VENKATAKRISHNAN \ingroup Config*/
  addEnumOption("SLOPE_LIMITER_TURB", Kind_SlopeLimit_Turb, Limiter_Map, VENKATAKRISHNAN);
  /*!\brief CONV_NUM_METHOD_TURB
   *  \n DESCRIPTION: Convective numerical method \ingroup Config*/
  addConvectOption("CONV_NUM_METHOD_TURB", Kind_ConvNumScheme_Turb, Kind_Centered_Turb, Kind_Upwind_Turb);
  
  /*!\brief SPATIAL_ORDER_ADJTURB
   *  \n DESCRIPTION: Spatial numerical order integration \n OPTIONS: See \link SpatialOrder_Map \endlink \n DEFAULT: FIRST_ORDER \ingroup Config*/
  addEnumOption("SPATIAL_ORDER_ADJTURB", SpatialOrder_AdjTurb, SpatialOrder_Map, FIRST_ORDER);
  /*!\brief SLOPE_LIMITER_ADJTURB
   *  \n DESCRIPTION: Slope limiter \n OPTIONS: See \link Limiter_Map \endlink \n DEFAULT VENKATAKRISHNAN \ingroup Config */
  addEnumOption("SLOPE_LIMITER_ADJTURB", Kind_SlopeLimit_AdjTurb, Limiter_Map, VENKATAKRISHNAN);
  /*!\brief CONV_NUM_METHOD_ADJTURB\n DESCRIPTION: Convective numerical method for the adjoint/turbulent problem \ingroup Config*/
  addConvectOption("CONV_NUM_METHOD_ADJTURB", Kind_ConvNumScheme_AdjTurb, Kind_Centered_AdjTurb, Kind_Upwind_AdjTurb);

  /*!\brief SPATIAL_ORDER_ADJLEVELSET
   *  \n DESCRIPTION: Spatial numerical order integration \n OPTIONS: See \link SpatialOrder_Map \endlink \n DEFAULT: 2ND_ORDER \ingroup Config*/
  addEnumOption("SPATIAL_ORDER_ADJLEVELSET", SpatialOrder_AdjLevelSet, SpatialOrder_Map, SECOND_ORDER);
  /*!\brief SLOPE_LIMITER_ADJLEVELTSET
   *  \n DESCRIPTION: Slope limiter\n OPTIONS: See \link Limiter_Map \endlink \n DEFAULT VENKATAKRISHNAN \ingroup Config */
  addEnumOption("SLOPE_LIMITER_ADJLEVELSET", Kind_SlopeLimit_AdjLevelSet, Limiter_Map, VENKATAKRISHNAN);
  /*!\brief CONV_NUM_METHOD_ADJLEVELSET
   *  \n DESCRIPTION: Convective numerical method for the adjoint levelset problem. \ingroup Config*/
  addConvectOption("CONV_NUM_METHOD_ADJLEVELSET", Kind_ConvNumScheme_AdjLevelSet, Kind_Centered_AdjLevelSet, Kind_Upwind_AdjLevelSet);

  /* DESCRIPTION: Viscous limiter mean flow equations */
  addBoolOption("VISCOUS_LIMITER_FLOW", Viscous_Limiter_Flow, false);
  /* DESCRIPTION: Viscous limiter turbulent equations */
  addBoolOption("VISCOUS_LIMITER_TURB", Viscous_Limiter_Turb, false);
  
  /*!\par CONFIG_CATEGORY: Adjoint and Gradient \ingroup Config*/
  /*--- Options related to the adjoint and gradient ---*/

  /*!\brief LIMIT_ADJFLOW \n DESCRIPTION: Limit value for the adjoint variable.\n DEFAULT: 1E6. \ingroup Config*/
  addDoubleOption("LIMIT_ADJFLOW", AdjointLimit, 1E6);
  /*!\brief MG_ADJFLOW\n DESCRIPTION: Multigrid with the adjoint problem. \n Defualt: YES \ingroup Config*/
  addBoolOption("MG_ADJFLOW", MG_AdjointFlow, true);

  /*!\brief OBJECTIVE_WEIGHT  \n DESCRIPTION: Adjoint problem boundary condition weights. Applies scaling factor to objective(s) \ingroup Config*/
  addDoubleListOption("OBJECTIVE_WEIGHT", nObjW, Weight_ObjFunc);
  /*!\brief OBJECTIVE_FUNCTION
   *  \n DESCRIPTION: Adjoint problem boundary condition \n OPTIONS: see \link Objective_Map \endlink \n DEFAULT: DRAG_COEFFICIENT \ingroup Config*/
  addEnumListOption("OBJECTIVE_FUNCTION", nObj, Kind_ObjFunc, Objective_Map);

  default_obj_coeff[0]=0.0; default_obj_coeff[1]=0.0; default_obj_coeff[2]=0.0;
  default_obj_coeff[3]=0.0;  default_obj_coeff[4]=0.0;
  /*!\brief OBJ_CHAIN_RULE_COEFF
  * \n DESCRIPTION: Coefficients defining the objective function gradient using the chain rule
  * with area-averaged outlet primitive variables. This is used with the genereralized outflow
  * objective.  \ingroup Config   */
  addDoubleArrayOption("OBJ_CHAIN_RULE_COEFF",5,Obj_ChainRuleCoeff,default_obj_coeff);

  default_geo_loc[0] = 0.0; default_geo_loc[1] = 1.0;
  /* DESCRIPTION: Definition of the airfoil section */
  addDoubleArrayOption("GEO_LOCATION_SECTIONS", 2, Section_Location, default_geo_loc);
  /* DESCRIPTION: Identify the axis of the section */
  addEnumOption("GEO_ORIENTATION_SECTIONS", Axis_Orientation, Axis_Orientation_Map, Y_AXIS);
  /* DESCRIPTION: Percentage of new elements (% of the original number of elements) */
  addUnsignedShortOption("GEO_NUMBER_SECTIONS", nSections, 5);
  /* DESCRIPTION: Number of section cuts to make when calculating internal volume */
  addUnsignedShortOption("GEO_VOLUME_SECTIONS", nVolSections, 101);
  /* DESCRIPTION: Output sectional forces for specified markers. */
  addBoolOption("GEO_PLOT_SECTIONS", Plot_Section_Forces, false);
  /* DESCRIPTION: Mode of the GDC code (analysis, or gradient) */
  addEnumOption("GEO_MODE", GeometryMode, GeometryMode_Map, FUNCTION);

  /* DESCRIPTION: Drag weight in sonic boom Objective Function (from 0.0 to 1.0) */
  addDoubleOption("DRAG_IN_SONICBOOM", WeightCd, 0.0);
  /* DESCRIPTION: Sensitivity smoothing  */
  addEnumOption("SENS_SMOOTHING", Kind_SensSmooth, Sens_Smoothing_Map, NO_SMOOTH);
  /* DESCRIPTION: Adjoint frozen viscosity */
  addBoolOption("FROZEN_VISC", Frozen_Visc, true);
   /* DESCRIPTION:  */
  addDoubleOption("FIX_AZIMUTHAL_LINE", FixAzimuthalLine, 90.0);
  /*!\brief SENS_REMOVE_SHARP
   * \n DESCRIPTION: Remove sharp edges from the sensitivity evaluation  \n Format: SENS_REMOVE_SHARP = YES \n DEFAULT: NO \ingroup Config*/
  addBoolOption("SENS_REMOVE_SHARP", Sens_Remove_Sharp, false);

  /*!\par CONFIG_CATEGORY: Input/output files and formats \ingroup Config */
  /*--- Options related to input/output files and formats ---*/

  /*!\brief OUTPUT_FORMAT \n DESCRIPTION: I/O format for output plots. \n OPTIONS: see \link Output_Map \endlink \n DEFAULT: TECPLOT \ingroup Config */
  addEnumOption("OUTPUT_FORMAT", Output_FileFormat, Output_Map, TECPLOT);
  /*!\brief ACTDISK_JUMP \n DESCRIPTION: The jump is given by the difference in values or a ratio */
  addEnumOption("ACTDISK_JUMP", ActDisk_Jump, Jump_Map, DIFFERENCE);
  /*!\brief MESH_FORMAT \n DESCRIPTION: Mesh input file format \n OPTIONS: see \link Input_Map \endlink \n DEFAULT: SU2 \ingroup Config*/
  addEnumOption("MESH_FORMAT", Mesh_FileFormat, Input_Map, SU2);
  /* DESCRIPTION:  Mesh input file */
  addStringOption("MESH_FILENAME", Mesh_FileName, string("mesh.su2"));
  /*!\brief MESH_OUT_FILENAME \n DESCRIPTION: Mesh output file name. Used when converting, scaling, or deforming a mesh. \n DEFAULT: mesh_out.su2 \ingroup Config*/
  addStringOption("MESH_OUT_FILENAME", Mesh_Out_FileName, string("mesh_out.su2"));

  /*!\brief CONV_FILENAME \n DESCRIPTION: Output file convergence history (w/o extension) \n DEFAULT: history \ingroup Config*/
  addStringOption("CONV_FILENAME", Conv_FileName, string("history"));
  /*!\brief BREAKDOWN_FILENAME \n DESCRIPTION: Output file forces breakdown \ingroup Config*/
  addStringOption("BREAKDOWN_FILENAME", Breakdown_FileName, string("forces_breakdown.dat"));
  /*!\brief CONV_FILENAME \n DESCRIPTION: Output file convergence history (w/o extension) \n DEFAULT: history \ingroup Config*/
  addStringOption("CONV_FILENAME_FSI", Conv_FileName_FSI, string("historyFSI.csv"));
  /* DESCRIPTION: Viscous limiter turbulent equations */
  addBoolOption("WRITE_CONV_FILENAME_FSI", Write_Conv_FSI, false);
  /*!\brief SOLUTION_FLOW_FILENAME \n DESCRIPTION: Restart flow input file (the file output under the filename set by RESTART_FLOW_FILENAME) \n DEFAULT: solution_flow.dat \ingroup Config */
  addStringOption("SOLUTION_FLOW_FILENAME", Solution_FlowFileName, string("solution_flow.dat"));
  /*!\brief SOLUTION_ADJ_FILENAME\n DESCRIPTION: Restart adjoint input file. Objective function abbreviation is expected. \ingroup Config*/
  addStringOption("SOLUTION_ADJ_FILENAME", Solution_AdjFileName, string("solution_adj.dat"));
  /*!\brief SOLUTION_FLOW_FILENAME \n DESCRIPTION: Restart structure input file (the file output under the filename set by RESTART_FLOW_FILENAME) \n Default: solution_flow.dat \ingroup Config */
  addStringOption("SOLUTION_STRUCTURE_FILENAME", Solution_FEMFileName, string("solution_structure.dat"));
  /*!\brief RESTART_FLOW_FILENAME \n DESCRIPTION: Output file restart flow \ingroup Config*/
  addStringOption("RESTART_FLOW_FILENAME", Restart_FlowFileName, string("restart_flow.dat"));
  /*!\brief RESTART_ADJ_FILENAME  \n DESCRIPTION: Output file restart adjoint. Objective function abbreviation will be appended. \ingroup Config*/
  addStringOption("RESTART_ADJ_FILENAME", Restart_AdjFileName, string("restart_adj.dat"));
  /*!\brief RESTART_WAVE_FILENAME \n DESCRIPTION: Output file restart wave \ingroup Config*/
  addStringOption("RESTART_WAVE_FILENAME", Restart_WaveFileName, string("restart_wave.dat"));
  /*!\brief RESTART_FLOW_FILENAME \n DESCRIPTION: Output file restart structure \ingroup Config*/
  addStringOption("RESTART_STRUCTURE_FILENAME", Restart_FEMFileName, string("restart_structure.dat"));
  /*!\brief VOLUME_FLOW_FILENAME  \n DESCRIPTION: Output file flow (w/o extension) variables \ingroup Config */
  addStringOption("VOLUME_FLOW_FILENAME", Flow_FileName, string("flow"));
  /*!\brief VOLUME_STRUCTURE_FILENAME
   * \n  DESCRIPTION: Output file structure (w/o extension) variables \ingroup Config*/
  addStringOption("VOLUME_STRUCTURE_FILENAME", Structure_FileName, string("structure"));
  /*!\brief SURFACE_STRUCTURE_FILENAME
   *  \n DESCRIPTION: Output file structure (w/o extension) variables \ingroup Config*/
  addStringOption("SURFACE_STRUCTURE_FILENAME", SurfStructure_FileName, string("surface_structure"));
  /*!\brief SURFACE_WAVE_FILENAME
   *  \n DESCRIPTION: Output file structure (w/o extension) variables \ingroup Config*/
  addStringOption("SURFACE_WAVE_FILENAME", SurfWave_FileName, string("surface_wave"));
  /*!\brief SURFACE_HEAT_FILENAME
   *  \n DESCRIPTION: Output file structure (w/o extension) variables \ingroup Config */
  addStringOption("SURFACE_HEAT_FILENAME", SurfHeat_FileName, string("surface_heat"));
  /*!\brief VOLUME_WAVE_FILENAME
   *  \n DESCRIPTION: Output file wave (w/o extension) variables  \ingroup Config*/
  addStringOption("VOLUME_WAVE_FILENAME", Wave_FileName, string("wave"));
  /*!\brief VOLUME_HEAT_FILENAME
   *  \n DESCRIPTION: Output file wave (w/o extension) variables  \ingroup Config*/
  addStringOption("VOLUME_HEAT_FILENAME", Heat_FileName, string("heat"));
  /*!\brief VOLUME_ADJWAVE_FILENAME
   *  \n DESCRIPTION: Output file adj. wave (w/o extension) variables  \ingroup Config*/
  addStringOption("VOLUME_ADJWAVE_FILENAME", AdjWave_FileName, string("adjoint_wave"));
  /*!\brief VOLUME_ADJ_FILENAME
   *  \n DESCRIPTION: Output file adjoint (w/o extension) variables  \ingroup Config*/
  addStringOption("VOLUME_ADJ_FILENAME", Adj_FileName, string("adjoint"));
  /*!\brief GRAD_OBJFUNC_FILENAME
   *  \n DESCRIPTION: Output objective function gradient  \ingroup Config*/
  addStringOption("GRAD_OBJFUNC_FILENAME", ObjFunc_Grad_FileName, string("of_grad.dat"));
  /*!\brief VALUE_OBJFUNC_FILENAME
   *  \n DESCRIPTION: Output objective function  \ingroup Config*/
  addStringOption("VALUE_OBJFUNC_FILENAME", ObjFunc_Value_FileName, string("of_func.dat"));
  /*!\brief SURFACE_FLOW_FILENAME
   *  \n DESCRIPTION: Output file surface flow coefficient (w/o extension)  \ingroup Config*/
  addStringOption("SURFACE_FLOW_FILENAME", SurfFlowCoeff_FileName, string("surface_flow"));
  /*!\brief SURFACE_ADJ_FILENAME
   *  \n DESCRIPTION: Output file surface adjoint coefficient (w/o extension)  \ingroup Config*/
  addStringOption("SURFACE_ADJ_FILENAME", SurfAdjCoeff_FileName, string("surface_adjoint"));
  /*!\brief SURFACE_SENS_FILENAME_FILENAME
   *  \n DESCRIPTION: Output file surface sensitivity (discrete adjoint) (w/o extension)  \ingroup Config*/
  addStringOption("SURFACE_SENS_FILENAME", SurfSens_FileName, string("surface_sens"));
  /*!\brief VOLUME_SENS_FILENAME
   *  \n DESCRIPTION: Output file volume sensitivity (discrete adjoint))  \ingroup Config*/
  addStringOption("VOLUME_SENS_FILENAME", VolSens_FileName, string("volume_sens"));
  /*!\brief WRT_SOL_FREQ
   *  \n DESCRIPTION: Writing solution file frequency  \ingroup Config*/
  addUnsignedLongOption("WRT_SOL_FREQ", Wrt_Sol_Freq, 1000);
  /*!\brief WRT_SOL_FREQ_DUALTIME
   *  \n DESCRIPTION: Writing solution file frequency for dual time  \ingroup Config*/
  addUnsignedLongOption("WRT_SOL_FREQ_DUALTIME", Wrt_Sol_Freq_DualTime, 1);
  /*!\brief WRT_CON_FREQ
   *  \n DESCRIPTION: Writing convergence history frequency  \ingroup Config*/
  addUnsignedLongOption("WRT_CON_FREQ",  Wrt_Con_Freq, 1);
  /*!\brief WRT_CON_FREQ_DUALTIME
   *  \n DESCRIPTION: Writing convergence history frequency for the dual time  \ingroup Config*/
  addUnsignedLongOption("WRT_CON_FREQ_DUALTIME",  Wrt_Con_Freq_DualTime, 10);
  /*!\brief LOW_MEMORY_OUTPUT
   *  \n DESCRIPTION: Output less information for lower memory use.  \ingroup Config*/
  addBoolOption("LOW_MEMORY_OUTPUT", Low_MemoryOutput, false);
  /*!\brief WRT_VOL_SOL
   *  \n DESCRIPTION: Write a volume solution file  \ingroup Config*/
  addBoolOption("WRT_VOL_SOL", Wrt_Vol_Sol, true);
  /*!\brief WRT_SRF_SOL
   *  \n DESCRIPTION: Write a surface solution file  \ingroup Config*/
  addBoolOption("WRT_SRF_SOL", Wrt_Srf_Sol, true);
  /*!\brief WRT_CSV_SOL
   *  \n DESCRIPTION: Write a surface CSV solution file  \ingroup Config*/
  addBoolOption("WRT_CSV_SOL", Wrt_Csv_Sol, true);
  /*!\brief WRT_RESIDUALS
   *  \n DESCRIPTION: Output residual info to solution/restart file  \ingroup Config*/
  addBoolOption("WRT_RESIDUALS", Wrt_Residuals, false);
  /*!\brief WRT_LIMITERS
   *  \n DESCRIPTION: Output limiter value information to solution/restart file  \ingroup Config*/
  addBoolOption("WRT_LIMITERS", Wrt_Limiters, false);
  /*!\brief WRT_SHARPEDGES
   *  \n DESCRIPTION: Output sharp edge limiter information to solution/restart file  \ingroup Config*/
  addBoolOption("WRT_SHARPEDGES", Wrt_SharpEdges, false);
  /* DESCRIPTION: Output the rind layers in the solution files  \ingroup Config*/
  addBoolOption("WRT_HALO", Wrt_Halo, false);
  /*!\brief ONE_D_OUTPUT
   *  \n DESCRIPTION: Output averaged outlet flow values on specified exit marker. \n Use with MARKER_OUT_1D. \ingroup Config*/
  addBoolOption("ONE_D_OUTPUT", Wrt_1D_Output, false);
  /*!\brief CONSOLE_OUTPUT_VERBOSITY
   *  \n DESCRIPTION: Verbosity level for console output  \ingroup Config*/
  addEnumOption("CONSOLE_OUTPUT_VERBOSITY", Console_Output_Verb, Verb_Map, VERB_HIGH);


  /*!\par CONFIG_CATEGORY: Dynamic mesh definition \ingroup Config*/
  /*--- Options related to dynamic meshes ---*/

  /* DESCRIPTION: Mesh motion for unsteady simulations */
  addBoolOption("GRID_MOVEMENT", Grid_Movement, false);
  /* DESCRIPTION: Type of mesh motion */
  addEnumListOption("GRID_MOVEMENT_KIND", nGridMovement, Kind_GridMovement, GridMovement_Map);
  /* DESCRIPTION: Marker(s) of moving surfaces (MOVING_WALL or DEFORMING grid motion). */
  addStringListOption("MARKER_MOVING", nMarker_Moving, Marker_Moving);
  /* DESCRIPTION: Mach number (non-dimensional, based on the mesh velocity and freestream vals.) */
  addDoubleOption("MACH_MOTION", Mach_Motion, 0.0);
  /* DESCRIPTION: Coordinates of the rigid motion origin */
  addDoubleListOption("MOTION_ORIGIN_X", nMotion_Origin_X, Motion_Origin_X);
  /* DESCRIPTION: Coordinates of the rigid motion origin */
  addDoubleListOption("MOTION_ORIGIN_Y", nMotion_Origin_Y, Motion_Origin_Y);
  /* DESCRIPTION: Coordinates of the rigid motion origin */
  addDoubleListOption("MOTION_ORIGIN_Z", nMotion_Origin_Z, Motion_Origin_Z);
  /* DESCRIPTION: Translational velocity vector (m/s) in the x, y, & z directions (RIGID_MOTION only) */
  addDoubleListOption("TRANSLATION_RATE_X", nTranslation_Rate_X, Translation_Rate_X);
  /* DESCRIPTION: Translational velocity vector (m/s) in the x, y, & z directions (RIGID_MOTION only) */
  addDoubleListOption("TRANSLATION_RATE_Y", nTranslation_Rate_Y, Translation_Rate_Y);
  /* DESCRIPTION: Translational velocity vector (m/s) in the x, y, & z directions (RIGID_MOTION only) */
  addDoubleListOption("TRANSLATION_RATE_Z", nTranslation_Rate_Z, Translation_Rate_Z);
  /* DESCRIPTION: Angular velocity vector (rad/s) about x, y, & z axes (RIGID_MOTION only) */
  addDoubleListOption("ROTATION_RATE_X", nRotation_Rate_X, Rotation_Rate_X);
  /* DESCRIPTION: Angular velocity vector (rad/s) about x, y, & z axes (RIGID_MOTION only) */
  addDoubleListOption("ROTATION_RATE_Y", nRotation_Rate_Y, Rotation_Rate_Y);
  /* DESCRIPTION: Angular velocity vector (rad/s) about x, y, & z axes (RIGID_MOTION only) */
  addDoubleListOption("ROTATION_RATE_Z", nRotation_Rate_Z, Rotation_Rate_Z);
  /* DESCRIPTION: Pitching angular freq. (rad/s) about x, y, & z axes (RIGID_MOTION only) */
  addDoubleListOption("PITCHING_OMEGA_X", nPitching_Omega_X, Pitching_Omega_X);
  /* DESCRIPTION: Pitching angular freq. (rad/s) about x, y, & z axes (RIGID_MOTION only) */
  addDoubleListOption("PITCHING_OMEGA_Y", nPitching_Omega_Y, Pitching_Omega_Y);
  /* DESCRIPTION: Pitching angular freq. (rad/s) about x, y, & z axes (RIGID_MOTION only) */
  addDoubleListOption("PITCHING_OMEGA_Z", nPitching_Omega_Z, Pitching_Omega_Z);
  /* DESCRIPTION: Pitching amplitude (degrees) about x, y, & z axes (RIGID_MOTION only) */
  addDoubleListOption("PITCHING_AMPL_X", nPitching_Ampl_X, Pitching_Ampl_X);
  /* DESCRIPTION: Pitching amplitude (degrees) about x, y, & z axes (RIGID_MOTION only) */
  addDoubleListOption("PITCHING_AMPL_Y", nPitching_Ampl_Y, Pitching_Ampl_Y);
  /* DESCRIPTION: Pitching amplitude (degrees) about x, y, & z axes (RIGID_MOTION only) */
  addDoubleListOption("PITCHING_AMPL_Z", nPitching_Ampl_Z, Pitching_Ampl_Z);
  /* DESCRIPTION: Pitching phase offset (degrees) about x, y, & z axes (RIGID_MOTION only) */
  addDoubleListOption("PITCHING_PHASE_X", nPitching_Phase_X, Pitching_Phase_X);
  /* DESCRIPTION: Pitching phase offset (degrees) about x, y, & z axes (RIGID_MOTION only) */
  addDoubleListOption("PITCHING_PHASE_Y", nPitching_Phase_Y, Pitching_Phase_Y);
  /* DESCRIPTION: Pitching phase offset (degrees) about x, y, & z axes (RIGID_MOTION only) */
  addDoubleListOption("PITCHING_PHASE_Z", nPitching_Phase_Z, Pitching_Phase_Z);
  /* DESCRIPTION: Plunging angular freq. (rad/s) in x, y, & z directions (RIGID_MOTION only) */
  addDoubleListOption("PLUNGING_OMEGA_X", nPlunging_Omega_X, Plunging_Omega_X);
  /* DESCRIPTION: Plunging angular freq. (rad/s) in x, y, & z directions (RIGID_MOTION only) */
  addDoubleListOption("PLUNGING_OMEGA_Y", nPlunging_Omega_Y, Plunging_Omega_Y);
  /* DESCRIPTION: Plunging angular freq. (rad/s) in x, y, & z directions (RIGID_MOTION only) */
  addDoubleListOption("PLUNGING_OMEGA_Z", nPlunging_Omega_Z, Plunging_Omega_Z);
  /* DESCRIPTION: Plunging amplitude (m) in x, y, & z directions (RIGID_MOTION only) */
  addDoubleListOption("PLUNGING_AMPL_X", nPlunging_Ampl_X, Plunging_Ampl_X);
  /* DESCRIPTION: Plunging amplitude (m) in x, y, & z directions (RIGID_MOTION only) */
  addDoubleListOption("PLUNGING_AMPL_Y", nPlunging_Ampl_Y, Plunging_Ampl_Y);
  /* DESCRIPTION: Plunging amplitude (m) in x, y, & z directions (RIGID_MOTION only) */
  addDoubleListOption("PLUNGING_AMPL_Z", nPlunging_Ampl_Z, Plunging_Ampl_Z);
  /* DESCRIPTION: Value to move motion origins (1 or 0) */
  addUShortListOption("MOVE_MOTION_ORIGIN", nMoveMotion_Origin, MoveMotion_Origin);
  /* DESCRIPTION:  */
  addStringOption("MOTION_FILENAME", Motion_Filename, string("mesh_motion.dat"));

  /*!\par CONFIG_CATEGORY: Grid adaptation \ingroup Config*/
  /*--- Options related to grid adaptation ---*/

  /* DESCRIPTION: Kind of grid adaptation */
  addEnumOption("KIND_ADAPT", Kind_Adaptation, Adapt_Map, NO_ADAPT);
  /* DESCRIPTION: Percentage of new elements (% of the original number of elements) */
  addDoubleOption("NEW_ELEMS", New_Elem_Adapt, -1.0);
  /* DESCRIPTION: Scale factor for the dual volume */
  addDoubleOption("DUALVOL_POWER", DualVol_Power, 0.5);
  /* DESCRIPTION: Use analytical definition for surfaces */
  addEnumOption("ANALYTICAL_SURFDEF", Analytical_Surface, Geo_Analytic_Map, NO_GEO_ANALYTIC);
  /* DESCRIPTION: Before each computation, implicitly smooth the nodal coordinates */
  addBoolOption("SMOOTH_GEOMETRY", SmoothNumGrid, false);
  /* DESCRIPTION: Adapt the boundary elements */
  addBoolOption("ADAPT_BOUNDARY", AdaptBoundary, true);

  /*!\par CONFIG_CATEGORY: Aeroelastic Simulation (Typical Section Model) \ingroup Config*/
  /*--- Options related to aeroelastic simulations using the Typical Section Model) ---*/
  /* DESCRIPTION: The flutter speed index (modifies the freestream condition) */
  addDoubleOption("FLUTTER_SPEED_INDEX", FlutterSpeedIndex, 0.6);
  /* DESCRIPTION: Natural frequency of the spring in the plunging direction (rad/s). */
  addDoubleOption("PLUNGE_NATURAL_FREQUENCY", PlungeNaturalFrequency, 100);
  /* DESCRIPTION: Natural frequency of the spring in the pitching direction (rad/s). */
  addDoubleOption("PITCH_NATURAL_FREQUENCY", PitchNaturalFrequency, 100);
  /* DESCRIPTION: The airfoil mass ratio. */
  addDoubleOption("AIRFOIL_MASS_RATIO", AirfoilMassRatio, 60);
  /* DESCRIPTION: Distance in semichords by which the center of gravity lies behind the elastic axis. */
  addDoubleOption("CG_LOCATION", CG_Location, 1.8);
  /* DESCRIPTION: The radius of gyration squared (expressed in semichords) of the typical section about the elastic axis. */
  addDoubleOption("RADIUS_GYRATION_SQUARED", RadiusGyrationSquared, 3.48);
  /* DESCRIPTION: Solve the aeroelastic equations every given number of internal iterations. */
  addUnsignedShortOption("AEROELASTIC_ITER", AeroelasticIter, 3);
  
  /*!\par CONFIG_CATEGORY: Wind Gust \ingroup Config*/
  /*--- Options related to wind gust simulations ---*/

  /* DESCRIPTION: Apply a wind gust */
  addBoolOption("WIND_GUST", Wind_Gust, false);
  /* DESCRIPTION: Type of gust */
  addEnumOption("GUST_TYPE", Gust_Type, Gust_Type_Map, NO_GUST);
  /* DESCRIPTION: Gust wavelenght (meters) */
  addDoubleOption("GUST_WAVELENGTH", Gust_WaveLength, 0.0);
  /* DESCRIPTION: Number of gust periods */
  addDoubleOption("GUST_PERIODS", Gust_Periods, 1.0);
  /* DESCRIPTION: Gust amplitude (m/s) */
  addDoubleOption("GUST_AMPL", Gust_Ampl, 0.0);
  /* DESCRIPTION: Time at which to begin the gust (sec) */
  addDoubleOption("GUST_BEGIN_TIME", Gust_Begin_Time, 0.0);
  /* DESCRIPTION: Location at which the gust begins (meters) */
  addDoubleOption("GUST_BEGIN_LOC", Gust_Begin_Loc, 0.0);
  /* DESCRIPTION: Direction of the gust X or Y dir */
  addEnumOption("GUST_DIR", Gust_Dir, Gust_Dir_Map, Y_DIR);

  /* Harmonic Balance config */
  /* DESCRIPTION: Omega_HB = 2*PI*frequency - frequencies for Harmonic Balance method */
  addDoubleListOption("OMEGA_HB", nOmega_HB, Omega_HB);

  /*!\par CONFIG_CATEGORY: Equivalent Area \ingroup Config*/
  /*--- Options related to the equivalent area ---*/

  /* DESCRIPTION: Evaluate equivalent area on the Near-Field  */
  addBoolOption("EQUIV_AREA", EquivArea, false);
  default_ea_lim[0] = 0.0; default_ea_lim[1] = 1.0; default_ea_lim[2] = 1.0;
  /* DESCRIPTION: Integration limits of the equivalent area ( xmin, xmax, Dist_NearField ) */
  addDoubleArrayOption("EA_INT_LIMIT", 3, EA_IntLimit, default_ea_lim);
  /* DESCRIPTION: Equivalent area scaling factor */
  addDoubleOption("EA_SCALE_FACTOR", EA_ScaleFactor, 1.0);

	/*!\par CONFIG_CATEGORY: Free surface simulation \ingroup Config*/
	/*--- Options related to free surface simulation ---*/

	/* DESCRIPTION: Ratio of density for two phase problems */
  addDoubleOption("RATIO_DENSITY", RatioDensity, 0.1);
	/* DESCRIPTION: Ratio of viscosity for two phase problems */
  addDoubleOption("RATIO_VISCOSITY", RatioViscosity, 0.1);
	/* DESCRIPTION: Location of the freesurface (y or z coordinate) */
  addDoubleOption("FREESURFACE_ZERO", FreeSurface_Zero, 0.0);
	/* DESCRIPTION: Free surface depth surface (x or y coordinate) */
  addDoubleOption("FREESURFACE_DEPTH", FreeSurface_Depth, 1.0);
	/* DESCRIPTION: Thickness of the interface in a free surface problem */
  addDoubleOption("FREESURFACE_THICKNESS", FreeSurface_Thickness, 0.1);
	/* DESCRIPTION: Free surface damping coefficient */
  addDoubleOption("FREESURFACE_DAMPING_COEFF", FreeSurface_Damping_Coeff, 0.0);
	/* DESCRIPTION: Free surface damping length (times the baseline wave) */
  addDoubleOption("FREESURFACE_DAMPING_LENGTH", FreeSurface_Damping_Length, 1.0);
	/* DESCRIPTION: Location of the free surface outlet surface (x or y coordinate) */
  addDoubleOption("FREESURFACE_OUTLET", FreeSurface_Outlet, 0.0);

	// these options share nDV as their size in the option references; not a good idea
	/*!\par CONFIG_CATEGORY: Grid deformation \ingroup Config*/
  /*--- Options related to the grid deformation ---*/

	/* DESCRIPTION: Kind of deformation */
	addEnumListOption("DV_KIND", nDV, Design_Variable, Param_Map);
	/* DESCRIPTION: Marker of the surface to which we are going apply the shape deformation */
  addStringListOption("DV_MARKER", nMarker_DV, Marker_DV);
	/* DESCRIPTION: Parameters of the shape deformation
   - FFD_CONTROL_POINT_2D ( FFDBox ID, i_Ind, j_Ind, x_Disp, y_Disp )
   - FFD_RADIUS_2D ( FFDBox ID )
   - FFD_CAMBER_2D ( FFDBox ID, i_Ind )
   - FFD_THICKNESS_2D ( FFDBox ID, i_Ind )
   - HICKS_HENNE ( Lower Surface (0)/Upper Surface (1)/Only one Surface (2), x_Loc )
   - CST ( Lower Surface (0)/Upper Surface (1), Kulfan parameter number, Total number of Kulfan parameters for surface )
   - COSINE_BUMP ( Lower Surface (0)/Upper Surface (1)/Only one Surface (2), x_Loc, Thickness )
   - FOURIER ( Lower Surface (0)/Upper Surface (1)/Only one Surface (2), index, cos(0)/sin(1) )
   - NACA_4DIGITS ( 1st digit, 2nd digit, 3rd and 4th digit )
   - PARABOLIC ( Center, Thickness )
   - DISPLACEMENT ( x_Disp, y_Disp, z_Disp )
   - ROTATION ( x_Orig, y_Orig, z_Orig, x_End, y_End, z_End )
   - OBSTACLE ( Center, Bump size )
   - SPHERICAL ( ControlPoint_Index, Theta_Disp, R_Disp )
   - FFD_CONTROL_POINT ( FFDBox ID, i_Ind, j_Ind, k_Ind, x_Disp, y_Disp, z_Disp )
   - FFD_DIHEDRAL_ANGLE ( FFDBox ID, x_Orig, y_Orig, z_Orig, x_End, y_End, z_End )
   - FFD_TWIST_ANGLE ( FFDBox ID, x_Orig, y_Orig, z_Orig, x_End, y_End, z_End )
   - FFD_ROTATION ( FFDBox ID, x_Orig, y_Orig, z_Orig, x_End, y_End, z_End )
   - FFD_CONTROL_SURFACE ( FFDBox ID, x_Orig, y_Orig, z_Orig, x_End, y_End, z_End )
   - FFD_CAMBER ( FFDBox ID, i_Ind, j_Ind )
   - FFD_THICKNESS ( FFDBox ID, i_Ind, j_Ind ) */
	addDVParamOption("DV_PARAM", nDV, ParamDV, FFDTag, Design_Variable);
  /* DESCRIPTION: New value of the shape deformation */
  addDVValueOption("DV_VALUE", nDV_Value, DV_Value, nDV, ParamDV, Design_Variable);
	/* DESCRIPTION: Hold the grid fixed in a region */
  addBoolOption("HOLD_GRID_FIXED", Hold_GridFixed, false);
	default_grid_fix[0] = -1E15; default_grid_fix[1] = -1E15; default_grid_fix[2] = -1E15;
	default_grid_fix[3] =  1E15; default_grid_fix[4] =  1E15; default_grid_fix[5] =  1E15;
	/* DESCRIPTION: Coordinates of the box where the grid will be deformed (Xmin, Ymin, Zmin, Xmax, Ymax, Zmax) */
	addDoubleArrayOption("HOLD_GRID_FIXED_COORD", 6, Hold_GridFixed_Coord, default_grid_fix);
	/* DESCRIPTION: Visualize the deformation */
  addBoolOption("VISUALIZE_DEFORMATION", Visualize_Deformation, false);
  /* DESCRIPTION: Print the residuals during mesh deformation to the console */
  addBoolOption("DEFORM_CONSOLE_OUTPUT", Deform_Output, true);
  /* DESCRIPTION: Number of nonlinear deformation iterations (surface deformation increments) */
  addUnsignedLongOption("DEFORM_NONLINEAR_ITER", GridDef_Nonlinear_Iter, 1);
  /* DESCRIPTION: Number of smoothing iterations for FEA mesh deformation */
  addUnsignedLongOption("DEFORM_LINEAR_ITER", GridDef_Linear_Iter, 1000);
  /* DESCRIPTION: Factor to multiply smallest volume for deform tolerance (0.001 default) */
  addDoubleOption("DEFORM_TOL_FACTOR", Deform_Tol_Factor, 1E-6);
  /* DESCRIPTION: Deform coefficient (-1.0 to 0.5) */
  addDoubleOption("DEFORM_COEFF", Deform_Coeff, 1E6);
  /* DESCRIPTION: Type of element stiffness imposed for FEA mesh deformation (INVERSE_VOLUME, WALL_DISTANCE, CONSTANT_STIFFNESS) */
  addEnumOption("DEFORM_STIFFNESS_TYPE", Deform_Stiffness_Type, Deform_Stiffness_Map, WALL_DISTANCE);
  /* DESCRIPTION: Poisson's ratio for constant stiffness FEA method of grid deformation*/
  addDoubleOption("DEFORM_ELASTICITY_MODULUS", Deform_ElasticityMod, 2E11);
  /* DESCRIPTION: Young's modulus and Poisson's ratio for constant stiffness FEA method of grid deformation*/
  addDoubleOption("DEFORM_POISSONS_RATIO", Deform_PoissonRatio, 0.3);
  /*  DESCRIPTION: Linear solver for the mesh deformation\n OPTIONS: see \link Linear_Solver_Map \endlink \n DEFAULT: FGMRES \ingroup Config*/
  addEnumOption("DEFORM_LINEAR_SOLVER", Deform_Linear_Solver, Linear_Solver_Map, FGMRES);

  /*!\par CONFIG_CATEGORY: Rotorcraft problem \ingroup Config*/
  /*--- option related to rotorcraft problems ---*/

  /* DESCRIPTION: MISSING ---*/
  addDoubleOption("CYCLIC_PITCH", Cyclic_Pitch, 0.0);
  /* DESCRIPTION: MISSING ---*/
  addDoubleOption("COLLECTIVE_PITCH", Collective_Pitch, 0.0);


  /*!\par CONFIG_CATEGORY: FEA solver \ingroup Config*/
  /*--- Options related to the FEA solver ---*/

  /* DESCRIPTION: Modulus of elasticity */
  addDoubleOption("ELASTICITY_MODULUS", ElasticyMod, 2E11);
  /* DESCRIPTION: Poisson ratio */
  addDoubleOption("POISSON_RATIO", PoissonRatio, 0.30);
  /* DESCRIPTION: Material density */
  addDoubleOption("MATERIAL_DENSITY", MaterialDensity, 7854);
  /*!\brief BULK_MODULUS_STRUCT \n DESCRIPTION: Value of the Bulk Modulus for a structural problem \n DEFAULT 160E9 */
  /* This is a temporal definition */
  addDoubleOption("BULK_MODULUS_STRUCT", Bulk_Modulus_Struct, 160E9);

  /*!\brief REGIME_TYPE \n  DESCRIPTION: Geometric condition \n OPTIONS: see \link Struct_Map \endlink \ingroup Config*/
  addEnumOption("GEOMETRIC_CONDITIONS", Kind_Struct_Solver, Struct_Map, SMALL_DEFORMATIONS);
  /*!\brief REGIME_TYPE \n  DESCRIPTION: Material model \n OPTIONS: see \link Material_Map \endlink \ingroup Config*/
  addEnumOption("MATERIAL_MODEL", Kind_Material, Material_Map, LINEAR_ELASTIC);
  /*!\brief REGIME_TYPE \n  DESCRIPTION: Compressibility of the material \n OPTIONS: see \link MatComp_Map \endlink \ingroup Config*/
  addEnumOption("MATERIAL_COMPRESSIBILITY", Kind_Material_Compress, MatComp_Map, COMPRESSIBLE_MAT);

  /*  DESCRIPTION: Consider a prestretch in the structural domain
  *  Options: NO, YES \ingroup Config */
  addBoolOption("PRESTRETCH", Prestretch, false);
  /*!\brief PRESTRETCH_FILENAME \n DESCRIPTION: Filename to input for prestretching membranes \n Default: prestretch_file.dat \ingroup Config */
  addStringOption("PRESTRETCH_FILENAME", Prestretch_FEMFileName, string("prestretch_file.dat"));

  /* DESCRIPTION: Iterative method for non-linear structural analysis */
  addEnumOption("NONLINEAR_FEM_SOLUTION_METHOD", Kind_SpaceIteScheme_FEA, Space_Ite_Map_FEA, NEWTON_RAPHSON);
  /* DESCRIPTION: Number of internal iterations for Newton-Raphson Method in nonlinear structural applications */
  addUnsignedLongOption("NONLINEAR_FEM_INT_ITER", Dyn_nIntIter, 10);

  /* DESCRIPTION: Formulation for bidimensional elasticity solver */
  addEnumOption("FORMULATION_ELASTICITY_2D", Kind_2DElasForm, ElasForm_2D, PLANE_STRAIN);
  /*  DESCRIPTION: Apply dead loads
  *  Options: NO, YES \ingroup Config */
  addBoolOption("DEAD_LOAD", DeadLoad, false);
  /* DESCRIPTION: Dynamic or static structural analysis */
  addEnumOption("DYNAMIC_ANALYSIS", Dynamic_Analysis, Dynamic_Map, STATIC);
  /* DESCRIPTION: Time Step for dynamic analysis (s) */
  addDoubleOption("DYN_TIMESTEP", Delta_DynTime, 0.0);
  /* DESCRIPTION: Total Physical Time for dual time stepping simulations (s) */
  addDoubleOption("DYN_TIME", Total_DynTime, 1.0);
  /* DESCRIPTION: Parameter alpha for Newmark scheme (s) */
  addDoubleOption("NEWMARK_ALPHA", Newmark_alpha, 0.25);
  /* DESCRIPTION: Parameter delta for Newmark scheme (s) */
  addDoubleOption("NEWMARK_DELTA", Newmark_delta, 0.5);
  /* DESCRIPTION: Apply the load slowly or suddenly */
  addBoolOption("SIGMOID_LOADING", Sigmoid_Load, false);
  /* DESCRIPTION: Apply the load as a ramp */
  addBoolOption("RAMP_LOADING", Ramp_Load, false);
  /* DESCRIPTION: Time while the load is to be increased linearly */
  addDoubleOption("RAMP_TIME", Ramp_Time, 1.0);
  /* DESCRIPTION: Time while the load is to be increased linearly */
  addDoubleOption("SIGMOID_TIME", Sigmoid_Time, 1.0);
  /* DESCRIPTION: Constant of steepness of the sigmoid */
  addDoubleOption("SIGMOID_K", Sigmoid_K, 10.0);

  /* DESCRIPTION: Newmark - Generalized alpha - coefficients */
  addDoubleListOption("TIME_INT_STRUCT_COEFFS", nIntCoeffs, Int_Coeffs);

  /*  DESCRIPTION: Apply dead loads. Options: NO, YES \ingroup Config */
  addBoolOption("INCREMENTAL_LOAD", IncrementalLoad, false);
  /* DESCRIPTION: Maximum number of increments of the  */
  addUnsignedLongOption("NUMBER_INCREMENTS", IncLoad_Nincrements, 10);

  default_inc_crit[0] = 0.0; default_inc_crit[1] = 0.0; default_inc_crit[2] = 0.0;
  /* DESCRIPTION: Definition of the  UTOL RTOL ETOL*/
  addDoubleArrayOption("INCREMENTAL_CRITERIA", 3, IncLoad_Criteria, default_inc_crit);

  /* DESCRIPTION: Time while the structure is static */
  addDoubleOption("STATIC_TIME", Static_Time, 0.0);

  /* DESCRIPTION: Order of the predictor */
  addUnsignedShortOption("PREDICTOR_ORDER", Pred_Order, 0);

  /* DESCRIPTION: Transfer method used for multiphysics problems */
  addEnumOption("MULTIPHYSICS_TRANSFER_METHOD", Kind_TransferMethod, Transfer_Method_Map, BROADCAST_DATA);


  /* CONFIG_CATEGORY: FSI solver */
  /*--- Options related to the FSI solver ---*/

  /*!\brief PHYSICAL_PROBLEM_FLUID_FSI
   *  DESCRIPTION: Physical governing equations \n
   *  Options: NONE (default),EULER, NAVIER_STOKES, RANS,
   *  \ingroup Config*/
  addEnumOption("FSI_FLUID_PROBLEM", Kind_Solver_Fluid_FSI, FSI_Fluid_Solver_Map, NO_SOLVER_FFSI);

  /*!\brief PHYSICAL_PROBLEM_STRUCTURAL_FSI
   *  DESCRIPTION: Physical governing equations \n
   *  Options: NONE (default), FEM_ELASTICITY
   *  \ingroup Config*/
  addEnumOption("FSI_STRUCTURAL_PROBLEM", Kind_Solver_Struc_FSI, FSI_Struc_Solver_Map, NO_SOLVER_SFSI);

  /* DESCRIPTION: Linear solver for the structural side on FSI problems */
  addEnumOption("FSI_LINEAR_SOLVER_STRUC", Kind_Linear_Solver_FSI_Struc, Linear_Solver_Map, FGMRES);
  /* DESCRIPTION: Preconditioner for the Krylov linear solvers */
  addEnumOption("FSI_LINEAR_SOLVER_PREC_STRUC", Kind_Linear_Solver_Prec_FSI_Struc, Linear_Solver_Prec_Map, LU_SGS);
  /* DESCRIPTION: Maximum number of iterations of the linear solver for the implicit formulation */
  addUnsignedLongOption("FSI_LINEAR_SOLVER_ITER_STRUC", Linear_Solver_Iter_FSI_Struc, 500);
  /* DESCRIPTION: Minimum error threshold for the linear solver for the implicit formulation */
  addDoubleOption("FSI_LINEAR_SOLVER_ERROR_STRUC", Linear_Solver_Error_FSI_Struc, 1E-6);

  /* DESCRIPTION: Restart from a steady state (sets grid velocities to 0 when loading the restart). */
  addBoolOption("RESTART_STEADY_STATE", SteadyRestart, false);

  /*  DESCRIPTION: Apply dead loads
  *  Options: NO, YES \ingroup Config */
  addBoolOption("MATCHING_MESH", MatchingMesh, true);

  /*!\par KIND_INTERPOLATION \n
   * DESCRIPTION: Type of interpolation to use for multi-zone problems. \n OPTIONS: see \link Interpolator_Map \endlink
   * Sets Kind_Interpolation \ingroup Config
   */
  addEnumOption("KIND_INTERPOLATION", Kind_Interpolation, Interpolator_Map, NEAREST_NEIGHBOR);

  /* DESCRIPTION: Maximum number of FSI iterations */
  addUnsignedShortOption("FSI_ITER", nIterFSI, 1);
  /* DESCRIPTION: Aitken's static relaxation factor */
  addDoubleOption("STAT_RELAX_PARAMETER", AitkenStatRelax, 0.4);
  /* DESCRIPTION: Aitken's dynamic maximum relaxation factor for the first iteration */
  addDoubleOption("AITKEN_DYN_MAX_INITIAL", AitkenDynMaxInit, 0.5);
  /* DESCRIPTION: Aitken's dynamic minimum relaxation factor for the first iteration */
  addDoubleOption("AITKEN_DYN_MIN_INITIAL", AitkenDynMinInit, 0.5);
  /* DESCRIPTION: Type of gust */
  addEnumOption("BGS_RELAXATION", Kind_BGS_RelaxMethod, AitkenForm_Map, NO_RELAXATION);


  /*!\par CONFIG_CATEGORY: Wave solver \ingroup Config*/
  /*--- options related to the wave solver ---*/

  /* DESCRIPTION: Constant wave speed */
  addDoubleOption("WAVE_SPEED", Wave_Speed, 331.79);

  /*!\par CONFIG_CATEGORY: Heat solver \ingroup Config*/
  /*--- options related to the heat solver ---*/

  /* DESCRIPTION: Thermal diffusivity constant */
  addDoubleOption("THERMAL_DIFFUSIVITY", Thermal_Diffusivity, 1.172E-5);

  /*!\par CONFIG_CATEGORY: Visualize Control Volumes \ingroup Config*/
  /*--- options related to visualizing control volumes ---*/

  /* DESCRIPTION: Node number for the CV to be visualized */
  addLongOption("VISUALIZE_CV", Visualize_CV, -1);

  /*!\par CONFIG_CATEGORY: Inverse design problem \ingroup Config*/
  /*--- options related to inverse design problem ---*/

  /* DESCRIPTION: Evaluate inverse design on the surface  */
  addBoolOption("INV_DESIGN_CP", InvDesign_Cp, false);

  /* DESCRIPTION: Evaluate inverse design on the surface  */
  addBoolOption("INV_DESIGN_HEATFLUX", InvDesign_HeatFlux, false);

  /*!\par CONFIG_CATEGORY: Unsupported options \ingroup Config*/
  /*--- Options that are experimental and not intended for general use ---*/

  /* DESCRIPTION: Write extra output */
  addBoolOption("EXTRA_OUTPUT", ExtraOutput, false);

  /*--- options related to the FFD problem ---*/
  /*!\par CONFIG_CATEGORY:FFD point inversion \ingroup Config*/

  /* DESCRIPTION: Number of total iterations in the FFD point inversion */
  addUnsignedShortOption("FFD_ITERATIONS", nFFD_Iter, 500);

  /* DESCRIPTION: Free surface damping coefficient */
	addDoubleOption("FFD_TOLERANCE", FFD_Tol, 1E-10);

  /* DESCRIPTION: Definition of the FFD boxes */
  addFFDDefOption("FFD_DEFINITION", nFFDBox, CoordFFDBox, TagFFDBox);
  
  /* DESCRIPTION: Definition of the FFD boxes */
  addFFDDegreeOption("FFD_DEGREE", nFFDBox, DegreeFFDBox);
  
  /* DESCRIPTION: Surface continuity at the intersection with the FFD */
  addEnumOption("FFD_CONTINUITY", FFD_Continuity, Continuity_Map, DERIVATIVE_2ND);


  /*--- Options for the automatic differentiation methods ---*/
  /*!\par CONFIG_CATEGORY: Automatic Differentation options\ingroup Config*/

  /* DESCRIPTION: Direct differentiation mode (forward) */
  addEnumOption("DIRECT_DIFF", DirectDiff, DirectDiff_Var_Map, NO_DERIVATIVE);

  /* DESCRIPTION: Automatic differentiation mode (reverse) */
  addBoolOption("AUTO_DIFF", AD_Mode, NO);

  /*--- options that are used in the python optimization scripts. These have no effect on the c++ toolsuite ---*/
  /*!\par CONFIG_CATEGORY:Python Options\ingroup Config*/

  /* DESCRIPTION: Gradient method */
  addPythonOption("GRADIENT_METHOD");

  /* DESCRIPTION: Geometrical Parameter */
  addPythonOption("GEO_PARAM");

  /* DESCRIPTION: Setup for design variables */
  addPythonOption("DEFINITION_DV");

  /* DESCRIPTION: Maximum number of iterations */
  addPythonOption("OPT_ITERATIONS");
  
  /* DESCRIPTION: Requested accuracy */
  addPythonOption("OPT_ACCURACY");
  
  /* DESCRIPTION: Setup for design variables (upper bound) */
  addPythonOption("OPT_BOUND_UPPER");
  
  /* DESCRIPTION: Setup for design variables (lower bound) */
  addPythonOption("OPT_BOUND_LOWER");
  
  /*!\brief OPT_COMBINE_OBJECTIVE
   *  \n DESCRIPTION: Flag specifying whether to internally combine a multi-objective function or treat separately */
  addPythonOption("OPT_COMBINE_OBJECTIVE");

  /* DESCRIPTION: Current value of the design variables */
  addPythonOption("DV_VALUE_NEW");

  /* DESCRIPTION: Previous value of the design variables */
  addPythonOption("DV_VALUE_OLD");

  /* DESCRIPTION: Number of partitions of the mesh */
  addPythonOption("NUMBER_PART");

  /* DESCRIPTION: Optimization objective function with optional scaling factor*/
  addPythonOption("OPT_OBJECTIVE");

  /* DESCRIPTION: Optimization constraint functions with optional scaling factor */
  addPythonOption("OPT_CONSTRAINT");

  /* DESCRIPTION: Finite different step for gradient estimation */
  addPythonOption("FIN_DIFF_STEP");

  /* DESCRIPTION: Verbosity of the python scripts to Stdout */
  addPythonOption("CONSOLE");

  /* DESCRIPTION: Flag specifying if the mesh was decomposed */
  addPythonOption("DECOMPOSED");

  /* DESCRIPTION: Activate ParMETIS mode for testing */
  addBoolOption("PARMETIS", ParMETIS, false);
  
  /* END_CONFIG_OPTIONS */

}

void CConfig::SetConfig_Parsing(char case_filename[MAX_STRING_SIZE]) {
  string text_line, option_name;
  ifstream case_file;
  vector<string> option_value;
  int rank = MASTER_NODE;
  
#ifdef HAVE_MPI
  MPI_Comm_rank(MPI_COMM_WORLD, &rank);
#endif
  
  /*--- Read the configuration file ---*/
  
  case_file.open(case_filename, ios::in);

  if (case_file.fail()) {
    if (rank == MASTER_NODE) cout << endl << "The configuration file (.cfg) is missing!!" << endl << endl;
    exit(EXIT_FAILURE);
  }

  string errorString;

  int  err_count = 0;  // How many errors have we found in the config file
  int max_err_count = 30; // Maximum number of errors to print before stopping

  map<string, bool> included_options;

  /*--- Parse the configuration file and set the options ---*/
  
  while (getline (case_file, text_line)) {
    
    if (err_count >= max_err_count) {
      errorString.append("too many errors. Stopping parse");

      cout << errorString << endl;
      throw(1);
    }
    
    if (TokenizeString(text_line, option_name, option_value)) {
      
      /*--- See if it's a python option ---*/

      if (option_map.find(option_name) == option_map.end()) {
          string newString;
          newString.append(option_name);
          newString.append(": invalid option name");
          newString.append(". Check current SU2 options in config_template.cfg.");
          newString.append("\n");
          errorString.append(newString);
          err_count++;
        continue;
      }

      /*--- Option exists, check if the option has already been in the config file ---*/
      
      if (included_options.find(option_name) != included_options.end()) {
        string newString;
        newString.append(option_name);
        newString.append(": option appears twice");
        newString.append("\n");
        errorString.append(newString);
        err_count++;
        continue;
      }


      /*--- New found option. Add it to the map, and delete from all options ---*/
      
      included_options.insert(pair<string, bool>(option_name, true));
      all_options.erase(option_name);

      /*--- Set the value and check error ---*/
      
      string out = option_map[option_name]->SetValue(option_value);
      if (out.compare("") != 0) {
        errorString.append(out);
        errorString.append("\n");
        err_count++;
      }
    }
  }

  /*--- See if there were any errors parsing the config file ---*/
      
  if (errorString.size() != 0) {
    if (rank == MASTER_NODE) cout << errorString << endl;
    exit(EXIT_FAILURE);
  }

  /*--- Set the default values for all of the options that weren't set ---*/
      
  for (map<string, bool>::iterator iter = all_options.begin(); iter != all_options.end(); ++iter) {
    option_map[iter->first]->SetDefault();
  }

  case_file.close();
  
}

bool CConfig::SetRunTime_Parsing(char case_filename[MAX_STRING_SIZE]) {
  string text_line, option_name;
  ifstream case_file;
  vector<string> option_value;
  int rank = MASTER_NODE;
  
#ifdef HAVE_MPI
  MPI_Comm_rank(MPI_COMM_WORLD, &rank);
#endif
  
  /*--- Read the configuration file ---*/
  
  case_file.open(case_filename, ios::in);
  
  if (case_file.fail()) { return false; }
  
  string errorString;
  
  int err_count = 0;  // How many errors have we found in the config file
  int max_err_count = 30; // Maximum number of errors to print before stopping
  
  map<string, bool> included_options;
  
  /*--- Parse the configuration file and set the options ---*/
  
  while (getline (case_file, text_line)) {
    
    if (err_count >= max_err_count) {
      errorString.append("too many errors. Stopping parse");
      
      cout << errorString << endl;
      throw(1);
    }
    
    if (TokenizeString(text_line, option_name, option_value)) {
      
      if (option_map.find(option_name) == option_map.end()) {
        
        /*--- See if it's a python option ---*/
        
        string newString;
        newString.append(option_name);
        newString.append(": invalid option name");
        newString.append("\n");
        errorString.append(newString);
        err_count++;
        continue;
      }
      
      /*--- Option exists, check if the option has already been in the config file ---*/
      
      if (included_options.find(option_name) != included_options.end()) {
        string newString;
        newString.append(option_name);
        newString.append(": option appears twice");
        newString.append("\n");
        errorString.append(newString);
        err_count++;
        continue;
      }
      
      /*--- New found option. Add it to the map, and delete from all options ---*/
      
      included_options.insert(pair<string, bool>(option_name, true));
      all_options.erase(option_name);
      
      /*--- Set the value and check error ---*/
      
      string out = option_map[option_name]->SetValue(option_value);
      if (out.compare("") != 0) {
        errorString.append(out);
        errorString.append("\n");
        err_count++;
      }
      
    }
  }
  
  /*--- See if there were any errors parsing the runtime file ---*/
  
  if (errorString.size() != 0) {
    if (rank == MASTER_NODE) cout << errorString << endl;
    exit(EXIT_FAILURE);
  }
  
  case_file.close();
  
  return true;
  
}

void CConfig::SetPostprocessing(unsigned short val_software, unsigned short val_izone, unsigned short val_nDim) {
  
  unsigned short iZone, iCFL, iDim, iMarker;
  bool ideal_gas       = (Kind_FluidModel == STANDARD_AIR || Kind_FluidModel == IDEAL_GAS );
  bool standard_air       = (Kind_FluidModel == STANDARD_AIR);
  
#ifdef HAVE_MPI
  int size = SINGLE_NODE;
  MPI_Comm_size(MPI_COMM_WORLD, &size);
#endif
  
#ifndef HAVE_TECIO
  if (Output_FileFormat == TECPLOT_BINARY) {
    cout << "Tecplot binary file requested but SU2 was built without TecIO support." << "\n";
    Output_FileFormat = TECPLOT;
  }
#endif
  
  /*--- Store the SU2 module that we are executing. ---*/
  
  Kind_SU2 = val_software;

  /*--- Set the default for thrust in ActDisk ---*/
  
  if ((Kind_ActDisk == NET_THRUST) || (Kind_ActDisk == BC_THRUST)
      || (Kind_ActDisk == DRAG_MINUS_THRUST) || (Kind_ActDisk == MASSFLOW)
      || (Kind_ActDisk == POWER))
    ActDisk_Jump = RATIO;

  /*--- If Kind_Obj has not been specified, these arrays need to take a default --*/

  if (Weight_ObjFunc == NULL and Kind_ObjFunc == NULL){
    Kind_ObjFunc = new unsigned short[1];
    Kind_ObjFunc[0]=DRAG_COEFFICIENT;
    Weight_ObjFunc = new su2double[1];
    Weight_ObjFunc[0]=1.0;
    nObj=1;
    nObjW=1;
  }
  /*-- Correct for case where Weight_ObjFunc has not been provided or has length < kind_objfunc---*/
  
  if (nObjW<nObj) {
    if (Weight_ObjFunc!= NULL) {
      cout <<"The option OBJECTIVE_WEIGHT must either have the same length as OBJECTIVE_FUNCTION,\n"<<
          "or be deleted from the config file (equal weights will be applied)."<< endl;
      exit(EXIT_FAILURE);
    }
    Weight_ObjFunc = new su2double[nObj];
    for (unsigned short iObj=0; iObj<nObj; iObj++)
      Weight_ObjFunc[iObj]=1.0;
  }
  /*--- Ignore weights if only one objective provided ---*/
  
  if (nObj == 1 )
      Weight_ObjFunc[0] = 1.0;

  /*--- Maker sure that nMarker = nObj ---*/

  if (nObj>0) {
    if (nMarker_Monitoring!=nObj and Marker_Monitoring!= NULL) {
      if (nMarker_Monitoring==1) {
        /*-- If only one marker was listed with multiple objectives, set that marker as the marker for each objective ---*/
        nMarker_Monitoring = nObj;
        string marker = Marker_Monitoring[0];
        delete[] Marker_Monitoring;
        Marker_Monitoring = new string[nMarker_Monitoring];
        for (iMarker=0; iMarker<nMarker_Monitoring; iMarker++)
          Marker_Monitoring[iMarker] = marker;
      }
      else if(nObj>1) {
        cout <<"When using more than one OBJECTIVE_FUNCTION, MARKER_MONTIOR must be the same length or length 1. \n "<<
            "For multiple surfaces per objective, list the objective multiple times. \n"<<
            "For multiple objectives per marker either use one marker overall or list the marker multiple times."<<endl;
        exit(EXIT_FAILURE);
      }
    }
  }

  /*--- Low memory only for ASCII Tecplot ---*/

  if (Output_FileFormat != TECPLOT) Low_MemoryOutput = NO;
  
  /*--- Deactivate the multigrid in the adjoint problem ---*/
  
  if ((ContinuousAdjoint && !MG_AdjointFlow) ||
      (Unsteady_Simulation == TIME_STEPPING)) { nMGLevels = 0; }

  /*--- If Fluid Structure Interaction, set the solver for each zone.
   *--- ZONE_0 is the zone of the fluid.
   *--- All the other zones are structure.
   *--- This will allow us to define multiple physics structural problems */

  if (Kind_Solver == FLUID_STRUCTURE_INTERACTION) {
	  if (val_izone == 0) {	Kind_Solver = Kind_Solver_Fluid_FSI; 		FSI_Problem = true;}

	  else {			 	Kind_Solver = Kind_Solver_Struc_FSI;	  	FSI_Problem = true;
	  	  	  	  	  	  	Kind_Linear_Solver = Kind_Linear_Solver_FSI_Struc;
	  	  	  	  	  	  	Kind_Linear_Solver_Prec = Kind_Linear_Solver_Prec_FSI_Struc;
	  	  	  	  	  	  	Linear_Solver_Error = Linear_Solver_Error_FSI_Struc;
	  	  	  	  	  	  	Linear_Solver_Iter = Linear_Solver_Iter_FSI_Struc;}
  }
  else { FSI_Problem = false; }

  if (ContinuousAdjoint && (Ref_NonDim == DIMENSIONAL)) {
    cout << "WARNING: The adjoint solver should use a non-dimensional flow solution." << endl;
  }
  
  /*--- Initialize non-physical points/reconstructions to zero ---*/
  
  Nonphys_Points   = 0;
  Nonphys_Reconstr = 0;
  
  /*--- Don't do any deformation if there is no Design variable information ---*/
  
//  if (Design_Variable == NULL) {
//    Design_Variable = new unsigned short [1];
//    nDV = 1; Design_Variable[0] = NONE;
//  }
  
  /*--- Identification of free-surface problem, this problems are always 
   unsteady and incompressible. ---*/
  
  if (Kind_Regime == FREESURFACE) {
    if (Unsteady_Simulation != DT_STEPPING_2ND) Unsteady_Simulation = DT_STEPPING_1ST;
  }
  
  if (Kind_Solver == POISSON_EQUATION) {
    Unsteady_Simulation = STEADY;
  }
  
  /*--- Set the number of external iterations to 1 for the steady state problem ---*/

  if ((Kind_Solver == HEAT_EQUATION) ||
      (Kind_Solver == WAVE_EQUATION) || (Kind_Solver == POISSON_EQUATION)) {
    nMGLevels = 0;
    if (Unsteady_Simulation == STEADY) nExtIter = 1;
    else Unst_nIntIter = 2;
  }
  
  if (Kind_Solver == FEM_ELASTICITY) {
    nMGLevels = 0;
    if (Dynamic_Analysis == STATIC)
	nExtIter = 1;
  }

  /*--- Decide whether we should be writing unsteady solution files. ---*/
  
  if (Unsteady_Simulation == STEADY ||
      Unsteady_Simulation == HARMONIC_BALANCE  ||
      Kind_Regime == FREESURFACE) { Wrt_Unsteady = false; }
  else { Wrt_Unsteady = true; }

  if (Kind_Solver == FEM_ELASTICITY) {

	  if (Dynamic_Analysis == STATIC) { Wrt_Dynamic = false; }
	  else { Wrt_Dynamic = true; }

  } else {
    Wrt_Dynamic = false;
  }

  
  /*--- Check for Fluid model consistency ---*/

  if (standard_air) {
	if (Gamma != 1.4 || Gas_Constant != 287.058) {
		Gamma = 1.4;
		Gas_Constant = 287.058;
        }
  }
  /*--- Check for Measurement System ---*/
  
  if (SystemMeasurements == US && !standard_air) {
    cout << "Only STANDARD_AIR fluid model can be used with US Measurement System" << endl;
    exit(EXIT_FAILURE);
  }
  
  /*--- Check for Convective scheme available for NICFD ---*/
  
  if (!ideal_gas) {
    if (Kind_ConvNumScheme_Flow != SPACE_UPWIND) {
      cout << "Only ROE Upwind and HLLC Upwind scheme can be used for Non-Ideal Compressible Fluids" << endl;
      exit(EXIT_FAILURE);
    }
    else {
      if (Kind_Upwind_Flow != ROE && Kind_Upwind_Flow != HLLC) {
        cout << "Only ROE Upwind and HLLC Upwind scheme can be used for Non-Ideal Compressible Fluids" << endl;
        exit(EXIT_FAILURE);
      }
    }
  }
  
  /*--- Check for Boundary condition available for NICFD ---*/
  
  if (!ideal_gas) {
    if (nMarker_Inlet != 0) {
      cout << "Riemann Boundary conditions or NRBC must be used for inlet and outlet with Not Ideal Compressible Fluids " << endl;
      exit(EXIT_FAILURE);
    }
    if (nMarker_Outlet != 0) {
      cout << "Riemann Boundary conditions or NRBC must be used outlet with Not Ideal Compressible Fluids " << endl;
      exit(EXIT_FAILURE);
    }
    
    if (nMarker_FarField != 0) {
      cout << "Riemann Boundary conditions or NRBC must be used outlet with Not Ideal Compressible Fluids " << endl;
      exit(EXIT_FAILURE);
    }
    
  }
  
  /*--- Check for Boundary condition available for NICF ---*/
  
  if (ideal_gas) {
    if (SystemMeasurements == US && standard_air) {
      if (Kind_ViscosityModel != SUTHERLAND) {
        cout << "Only SUTHERLAND viscosity model can be used with US Measurement  " << endl;
        exit(EXIT_FAILURE);
      }
    }
    if (Kind_ConductivityModel != CONSTANT_PRANDTL ) {
      cout << "Only CONSTANT_PRANDTL thermal conductivity model can be used with STANDARD_AIR and IDEAL_GAS" << endl;
      exit(EXIT_FAILURE);
    }
    
  }
  
  /*--- Set grid movement kind to NO_MOVEMENT if not specified, which means
   that we also set the Grid_Movement flag to false. We initialize to the
   number of zones here, because we are guaranteed to at least have one. ---*/
  
  if (Kind_GridMovement == NULL) {
    Kind_GridMovement = new unsigned short[nZone];
    for (unsigned short iZone = 0; iZone < nZone; iZone++ )
      Kind_GridMovement[iZone] = NO_MOVEMENT;
    if (Grid_Movement == true) {
      cout << "GRID_MOVEMENT = YES but no type provided in GRID_MOVEMENT_KIND!!" << endl;
      exit(EXIT_FAILURE);
    }
  }
  
  /*--- If we're solving a purely steady problem with no prescribed grid
   movement (both rotating frame and moving walls can be steady), make sure that
   there is no grid motion ---*/
  
  if ((Kind_SU2 == SU2_CFD || Kind_SU2 == SU2_SOL) &&
      (Unsteady_Simulation == STEADY) &&
      ((Kind_GridMovement[ZONE_0] != MOVING_WALL) &&
       (Kind_GridMovement[ZONE_0] != ROTATING_FRAME) &&
       (Kind_GridMovement[ZONE_0] != STEADY_TRANSLATION) &&
       (Kind_GridMovement[ZONE_0] != FLUID_STRUCTURE)))
    Grid_Movement = false;
  
  /*--- If it is not specified, set the mesh motion mach number
   equal to the freestream value. ---*/
  
  if (Grid_Movement && Mach_Motion == 0.0)
    Mach_Motion = Mach;
  
  /*--- Set the boolean flag if we are in a rotating frame (source term). ---*/
  
  if (Grid_Movement && Kind_GridMovement[ZONE_0] == ROTATING_FRAME)
    Rotating_Frame = true;
  else
    Rotating_Frame = false;
  
  /*--- Check the number of moving markers against the number of grid movement
   types provided (should be equal, except that rigid motion and rotating frame
   do not depend on surface specification). ---*/
  
  if (Grid_Movement &&
      (Kind_GridMovement[ZONE_0] != RIGID_MOTION) &&
      (Kind_GridMovement[ZONE_0] != ROTATING_FRAME) &&
      (Kind_GridMovement[ZONE_0] != STEADY_TRANSLATION) &&
      (Kind_GridMovement[ZONE_0] != FLUID_STRUCTURE) &&
      (Kind_GridMovement[ZONE_0] != GUST) &&
      (nGridMovement != nMarker_Moving)) {
    cout << "Number of GRID_MOVEMENT_KIND must match number of MARKER_MOVING!!" << endl;
    exit(EXIT_FAILURE);
  }
  
  /*--- Make sure that there aren't more than one rigid motion or
   rotating frame specified in GRID_MOVEMENT_KIND. ---*/
 /* 
  if (Grid_Movement && (Kind_GridMovement[ZONE_0] == RIGID_MOTION) &&
      (nGridMovement > 2)) {
    cout << "Can not support more than 2 type of rigid motion in GRID_MOVEMENT_KIND!!" << endl;
    exit(EXIT_FAILURE);
  }
 */ 
  /*--- In case the grid movement parameters have not been declared in the
   config file, set them equal to zero for safety. Also check to make sure
   that for each option, a value has been declared for each moving marker. ---*/
  
  unsigned short nMoving;
  if (nGridMovement > nZone) nMoving = nGridMovement;
  else nMoving = nZone;
  
  /*--- Motion Origin: ---*/
  
  if (Motion_Origin_X == NULL) {
    Motion_Origin_X = new su2double[nMoving];
    for (iZone = 0; iZone < nMoving; iZone++ )
      Motion_Origin_X[iZone] = 0.0;
  } else {
    if (Grid_Movement && (nMotion_Origin_X != nGridMovement)) {
      cout << "Length of MOTION_ORIGIN_X must match GRID_MOVEMENT_KIND!!" << endl;
      exit(EXIT_FAILURE);
    }
  }
  
  if (Motion_Origin_Y == NULL) {
    Motion_Origin_Y = new su2double[nMoving];
    for (iZone = 0; iZone < nMoving; iZone++ )
      Motion_Origin_Y[iZone] = 0.0;
  } else {
    if (Grid_Movement && (nMotion_Origin_Y != nGridMovement)) {
      cout << "Length of MOTION_ORIGIN_Y must match GRID_MOVEMENT_KIND!!" << endl;
      exit(EXIT_FAILURE);
    }
  }
  
  if (Motion_Origin_Z == NULL) {
    Motion_Origin_Z = new su2double[nMoving];
    for (iZone = 0; iZone < nMoving; iZone++ )
      Motion_Origin_Z[iZone] = 0.0;
  } else {
    if (Grid_Movement && (nMotion_Origin_Z != nGridMovement)) {
      cout << "Length of MOTION_ORIGIN_Z must match GRID_MOVEMENT_KIND!!" << endl;
      exit(EXIT_FAILURE);
    }
  }
  
  if (MoveMotion_Origin == NULL) {
    MoveMotion_Origin = new unsigned short[nMoving];
    for (iZone = 0; iZone < nMoving; iZone++ )
      MoveMotion_Origin[iZone] = 0;
  } else {
    if (Grid_Movement && (nMoveMotion_Origin != nGridMovement)) {
      cout << "Length of MOVE_MOTION_ORIGIN must match GRID_MOVEMENT_KIND!!" << endl;
      exit(EXIT_FAILURE);
    }
  }
  
  /*--- Translation: ---*/
  
  if (Translation_Rate_X == NULL) {
    Translation_Rate_X = new su2double[nMoving];
    for (iZone = 0; iZone < nMoving; iZone++ )
      Translation_Rate_X[iZone] = 0.0;
  } else {
    if (Grid_Movement && (nTranslation_Rate_X != nGridMovement)) {
      cout << "Length of TRANSLATION_RATE_X must match GRID_MOVEMENT_KIND!!" << endl;
      exit(EXIT_FAILURE);
    }
  }
  
  if (Translation_Rate_Y == NULL) {
    Translation_Rate_Y = new su2double[nMoving];
    for (iZone = 0; iZone < nMoving; iZone++ )
      Translation_Rate_Y[iZone] = 0.0;
  } else {
    if (Grid_Movement && (nTranslation_Rate_Y != nGridMovement)) {
      cout << "Length of TRANSLATION_RATE_Y must match GRID_MOVEMENT_KIND!!" << endl;
      exit(EXIT_FAILURE);
    }
  }
  
  if (Translation_Rate_Z == NULL) {
    Translation_Rate_Z = new su2double[nMoving];
    for (iZone = 0; iZone < nMoving; iZone++ )
      Translation_Rate_Z[iZone] = 0.0;
  } else {
    if (Grid_Movement && (nTranslation_Rate_Z != nGridMovement)) {
      cout << "Length of TRANSLATION_RATE_Z must match GRID_MOVEMENT_KIND!!" << endl;
      exit(EXIT_FAILURE);
    }
  }
  
  /*--- Rotation: ---*/
  
  if (Rotation_Rate_X == NULL) {
    Rotation_Rate_X = new su2double[nMoving];
    for (iZone = 0; iZone < nMoving; iZone++ )
      Rotation_Rate_X[iZone] = 0.0;
  } else {
    if (Grid_Movement && (nRotation_Rate_X != nGridMovement)) {
      cout << "Length of ROTATION_RATE_X must match GRID_MOVEMENT_KIND!!" << endl;
      exit(EXIT_FAILURE);
    }
  }
  
  if (Rotation_Rate_Y == NULL) {
    Rotation_Rate_Y = new su2double[nMoving];
    for (iZone = 0; iZone < nMoving; iZone++ )
      Rotation_Rate_Y[iZone] = 0.0;
  } else {
    if (Grid_Movement && (nRotation_Rate_Y != nGridMovement)) {
      cout << "Length of ROTATION_RATE_Y must match GRID_MOVEMENT_KIND!!" << endl;
      exit(EXIT_FAILURE);
    }
  }
  
  if (Rotation_Rate_Z == NULL) {
    Rotation_Rate_Z = new su2double[nMoving];
    for (iZone = 0; iZone < nMoving; iZone++ )
      Rotation_Rate_Z[iZone] = 0.0;
  } else {
    if (Grid_Movement && (nRotation_Rate_Z != nGridMovement)) {
      cout << "Length of ROTATION_RATE_Z must match GRID_MOVEMENT_KIND!!" << endl;
      exit(EXIT_FAILURE);
    }
  }
  
  /*--- Pitching: ---*/
  
  if (Pitching_Omega_X == NULL) {
    Pitching_Omega_X = new su2double[nMoving];
    for (iZone = 0; iZone < nMoving; iZone++ )
      Pitching_Omega_X[iZone] = 0.0;
  } else {
    if (Grid_Movement && (nPitching_Omega_X != nGridMovement)) {
      cout << "Length of PITCHING_OMEGA_X must match GRID_MOVEMENT_KIND!!" << endl;
      exit(EXIT_FAILURE);
    }
  }
  
  if (Pitching_Omega_Y == NULL) {
    Pitching_Omega_Y = new su2double[nMoving];
    for (iZone = 0; iZone < nMoving; iZone++ )
      Pitching_Omega_Y[iZone] = 0.0;
  } else {
    if (Grid_Movement && (nPitching_Omega_Y != nGridMovement)) {
      cout << "Length of PITCHING_OMEGA_Y must match GRID_MOVEMENT_KIND!!" << endl;
      exit(EXIT_FAILURE);
    }
  }
  
  if (Pitching_Omega_Z == NULL) {
    Pitching_Omega_Z = new su2double[nMoving];
    for (iZone = 0; iZone < nMoving; iZone++ )
      Pitching_Omega_Z[iZone] = 0.0;
  } else {
    if (Grid_Movement && (nPitching_Omega_Z != nGridMovement)) {
      cout << "Length of PITCHING_OMEGA_Z must match GRID_MOVEMENT_KIND!!" << endl;
      exit(EXIT_FAILURE);
    }
  }
  
  /*--- Pitching Amplitude: ---*/
  
  if (Pitching_Ampl_X == NULL) {
    Pitching_Ampl_X = new su2double[nMoving];
    for (iZone = 0; iZone < nMoving; iZone++ )
      Pitching_Ampl_X[iZone] = 0.0;
  } else {
    if (Grid_Movement && (nPitching_Ampl_X != nGridMovement)) {
      cout << "Length of PITCHING_AMPL_X must match GRID_MOVEMENT_KIND!!" << endl;
      exit(EXIT_FAILURE);
    }
  }
  
  if (Pitching_Ampl_Y == NULL) {
    Pitching_Ampl_Y = new su2double[nMoving];
    for (iZone = 0; iZone < nMoving; iZone++ )
      Pitching_Ampl_Y[iZone] = 0.0;
  } else {
    if (Grid_Movement && (nPitching_Ampl_Y != nGridMovement)) {
      cout << "Length of PITCHING_AMPL_Y must match GRID_MOVEMENT_KIND!!" << endl;
      exit(EXIT_FAILURE);
    }
  }
  
  if (Pitching_Ampl_Z == NULL) {
    Pitching_Ampl_Z = new su2double[nMoving];
    for (iZone = 0; iZone < nMoving; iZone++ )
      Pitching_Ampl_Z[iZone] = 0.0;
  } else {
    if (Grid_Movement && (nPitching_Ampl_Z != nGridMovement)) {
      cout << "Length of PITCHING_AMPL_Z must match GRID_MOVEMENT_KIND!!" << endl;
      exit(EXIT_FAILURE);
    }
  }
  
  /*--- Pitching Phase: ---*/
  
  if (Pitching_Phase_X == NULL) {
    Pitching_Phase_X = new su2double[nMoving];
    for (iZone = 0; iZone < nMoving; iZone++ )
      Pitching_Phase_X[iZone] = 0.0;
  } else {
    if (Grid_Movement && (nPitching_Phase_X != nGridMovement)) {
      cout << "Length of PITCHING_PHASE_X must match GRID_MOVEMENT_KIND!!" << endl;
      exit(EXIT_FAILURE);
    }
  }
  
  if (Pitching_Phase_Y == NULL) {
    Pitching_Phase_Y = new su2double[nMoving];
    for (iZone = 0; iZone < nMoving; iZone++ )
      Pitching_Phase_Y[iZone] = 0.0;
  } else {
    if (Grid_Movement && (nPitching_Phase_Y != nGridMovement)) {
      cout << "Length of PITCHING_PHASE_Y must match GRID_MOVEMENT_KIND!!" << endl;
      exit(EXIT_FAILURE);
    }
  }
  
  if (Pitching_Phase_Z == NULL) {
    Pitching_Phase_Z = new su2double[nMoving];
    for (iZone = 0; iZone < nMoving; iZone++ )
      Pitching_Phase_Z[iZone] = 0.0;
  } else {
    if (Grid_Movement && (nPitching_Phase_Z != nGridMovement)) {
      cout << "Length of PITCHING_PHASE_Z must match GRID_MOVEMENT_KIND!!" << endl;
      exit(EXIT_FAILURE);
    }
  }
  
  /*--- Plunging: ---*/
  
  if (Plunging_Omega_X == NULL) {
    Plunging_Omega_X = new su2double[nMoving];
    for (iZone = 0; iZone < nMoving; iZone++ )
      Plunging_Omega_X[iZone] = 0.0;
  } else {
    if (Grid_Movement && (nPlunging_Omega_X != nGridMovement)) {
      cout << "Length of PLUNGING_OMEGA_X must match GRID_MOVEMENT_KIND!!" << endl;
      exit(EXIT_FAILURE);
    }
  }
  
  if (Plunging_Omega_Y == NULL) {
    Plunging_Omega_Y = new su2double[nMoving];
    for (iZone = 0; iZone < nMoving; iZone++ )
      Plunging_Omega_Y[iZone] = 0.0;
  } else {
    if (Grid_Movement && (nPlunging_Omega_Y != nGridMovement)) {
      cout << "Length of PLUNGING_OMEGA_Y must match GRID_MOVEMENT_KIND!!" << endl;
      exit(EXIT_FAILURE);
    }
  }
  
  if (Plunging_Omega_Z == NULL) {
    Plunging_Omega_Z = new su2double[nMoving];
    for (iZone = 0; iZone < nMoving; iZone++ )
      Plunging_Omega_Z[iZone] = 0.0;
  } else {
    if (Grid_Movement && (nPlunging_Omega_Z != nGridMovement)) {
      cout << "Length of PLUNGING_OMEGA_Z must match GRID_MOVEMENT_KIND!!" << endl;
      exit(EXIT_FAILURE);
    }
  }
  
  /*--- Plunging Amplitude: ---*/
  
  if (Plunging_Ampl_X == NULL) {
    Plunging_Ampl_X = new su2double[nMoving];
    for (iZone = 0; iZone < nMoving; iZone++ )
      Plunging_Ampl_X[iZone] = 0.0;
  } else {
    if (Grid_Movement && (nPlunging_Ampl_X != nGridMovement)) {
      cout << "Length of PLUNGING_AMPL_X must match GRID_MOVEMENT_KIND!!" << endl;
      exit(EXIT_FAILURE);
    }
  }
  
  if (Plunging_Ampl_Y == NULL) {
    Plunging_Ampl_Y = new su2double[nMoving];
    for (iZone = 0; iZone < nMoving; iZone++ )
      Plunging_Ampl_Y[iZone] = 0.0;
  } else {
    if (Grid_Movement && (nPlunging_Ampl_Y != nGridMovement)) {
      cout << "Length of PLUNGING_AMPL_Y must match GRID_MOVEMENT_KIND!!" << endl;
      exit(EXIT_FAILURE);
    }
  }
  
  if (Plunging_Ampl_Z == NULL) {
    Plunging_Ampl_Z = new su2double[nMoving];
    for (iZone = 0; iZone < nMoving; iZone++ )
      Plunging_Ampl_Z[iZone] = 0.0;
  } else {
    if (Grid_Movement && (nPlunging_Ampl_Z != nGridMovement)) {
      cout << "Length of PLUNGING_AMPL_Z must match GRID_MOVEMENT_KIND!!" << endl;
      exit(EXIT_FAILURE);
    }
  }
  
  /*-- Setting Harmonic Balance period from the config file */

  if (Unsteady_Simulation == HARMONIC_BALANCE) {
  	HarmonicBalance_Period = GetHarmonicBalance_Period();
  	if (HarmonicBalance_Period < 0)  {
  		cout << "Not a valid value for time period!!" << endl;
  		exit(EXIT_FAILURE);
  	}
  	/* Initialize the Harmonic balance Frequency pointer */
  	if (Omega_HB == NULL) {
  		Omega_HB = new su2double[nOmega_HB];
  		for (iZone = 0; iZone < nOmega_HB; iZone++ )
  			Omega_HB[iZone] = 0.0;
  	}else {
  		if (nOmega_HB != nTimeInstances) {
  			cout << "Length of omega_HB  must match the number TIME_INSTANCES!!" << endl;
  			exit(EXIT_FAILURE);
  		}
  	}
  }

    /*--- Use the various rigid-motion input frequencies to determine the period to be used with harmonic balance cases.
     There are THREE types of motion to consider, namely: rotation, pitching, and plunging.
     The largest period of motion is the one to be used for harmonic balance  calculations. ---*/
    
  /*if (Unsteady_Simulation == HARMONIC_BALANCE) {
      if (!(GetGrid_Movement())) {
          // No grid movement - Time period from config file //
          HarmonicBalance_Period = GetHarmonicBalance_Period();
      }
      
      else {
          unsigned short N_MOTION_TYPES = 3;
          su2double *periods;
          periods = new su2double[N_MOTION_TYPES];
          
          //--- rotation: ---//
          
          su2double Omega_mag_rot = sqrt(pow(Rotation_Rate_X[ZONE_0],2)+pow(Rotation_Rate_Y[ZONE_0],2)+pow(Rotation_Rate_Z[ZONE_0],2));
          if (Omega_mag_rot > 0)
              periods[0] = 2*PI_NUMBER/Omega_mag_rot;
          else
              periods[0] = 0.0;
          
          //--- pitching: ---//
          
          su2double Omega_mag_pitch = sqrt(pow(Pitching_Omega_X[ZONE_0],2)+pow(Pitching_Omega_Y[ZONE_0],2)+pow(Pitching_Omega_Z[ZONE_0],2));
          if (Omega_mag_pitch > 0)
              periods[1] = 2*PI_NUMBER/Omega_mag_pitch;
          else
              periods[1] = 0.0;
          
          //--- plunging: ---//
          
          su2double Omega_mag_plunge = sqrt(pow(Plunging_Omega_X[ZONE_0],2)+pow(Plunging_Omega_Y[ZONE_0],2)+pow(Plunging_Omega_Z[ZONE_0],2));
          if (Omega_mag_plunge > 0)
              periods[2] = 2*PI_NUMBER/Omega_mag_plunge;
          else
              periods[2] = 0.0;
          
          //--- determine which period is largest ---//
          
          unsigned short iVar;
          HarmonicBalance_Period = 0.0;
          for (iVar = 0; iVar < N_MOTION_TYPES; iVar++) {
              if (periods[iVar] > HarmonicBalance_Period)
                  HarmonicBalance_Period = periods[iVar];
          }
          
          delete periods;
      }
    
  }*/
  

  
    
  /*--- Initialize the RefOriginMoment Pointer ---*/
  
  RefOriginMoment = NULL;
  RefOriginMoment = new su2double[3];
  RefOriginMoment[0] = 0.0; RefOriginMoment[1] = 0.0; RefOriginMoment[2] = 0.0;
  
  /*--- In case the moment origin coordinates have not been declared in the
   config file, set them equal to zero for safety. Also check to make sure
   that for each marker, a value has been declared for the moment origin.
   Unless only one value was specified, then set this value for all the markers
   being monitored. ---*/
  
  
  if ((nRefOriginMoment_X != nRefOriginMoment_Y) || (nRefOriginMoment_X != nRefOriginMoment_Z) ) {
    cout << "ERROR: Length of REF_ORIGIN_MOMENT_X, REF_ORIGIN_MOMENT_Y and REF_ORIGIN_MOMENT_Z must be the same!!" << endl;
    exit(EXIT_FAILURE);
  }
  
  if (RefOriginMoment_X == NULL) {
    RefOriginMoment_X = new su2double[nMarker_Monitoring];
    for (iMarker = 0; iMarker < nMarker_Monitoring; iMarker++ )
      RefOriginMoment_X[iMarker] = 0.0;
  } else {
    if (nRefOriginMoment_X == 1) {
      
      su2double aux_RefOriginMoment_X = RefOriginMoment_X[0];
      delete [] RefOriginMoment_X;
      RefOriginMoment_X = new su2double[nMarker_Monitoring];
      nRefOriginMoment_X = nMarker_Monitoring;
      
      for (iMarker = 0; iMarker < nMarker_Monitoring; iMarker++ )
        RefOriginMoment_X[iMarker] = aux_RefOriginMoment_X;
    }
    else if (nRefOriginMoment_X != nMarker_Monitoring) {
      cout << "ERROR: Length of REF_ORIGIN_MOMENT_X must match number of Monitoring Markers!!" << endl;
      exit(EXIT_FAILURE);
    }
  }
  
  if (RefOriginMoment_Y == NULL) {
    RefOriginMoment_Y = new su2double[nMarker_Monitoring];
    for (iMarker = 0; iMarker < nMarker_Monitoring; iMarker++ )
      RefOriginMoment_Y[iMarker] = 0.0;
  } else {
    if (nRefOriginMoment_Y == 1) {
      
      su2double aux_RefOriginMoment_Y = RefOriginMoment_Y[0];
      delete [] RefOriginMoment_Y;
      RefOriginMoment_Y = new su2double[nMarker_Monitoring];
      nRefOriginMoment_Y = nMarker_Monitoring;
      
      for (iMarker = 0; iMarker < nMarker_Monitoring; iMarker++ )
        RefOriginMoment_Y[iMarker] = aux_RefOriginMoment_Y;
    }
    else if (nRefOriginMoment_Y != nMarker_Monitoring) {
      cout << "ERROR: Length of REF_ORIGIN_MOMENT_Y must match number of Monitoring Markers!!" << endl;
      exit(EXIT_FAILURE);
    }
  }
  
  if (RefOriginMoment_Z == NULL) {
    RefOriginMoment_Z = new su2double[nMarker_Monitoring];
    for (iMarker = 0; iMarker < nMarker_Monitoring; iMarker++ )
      RefOriginMoment_Z[iMarker] = 0.0;
  } else {
    if (nRefOriginMoment_Z == 1) {
      
      su2double aux_RefOriginMoment_Z = RefOriginMoment_Z[0];
      delete [] RefOriginMoment_Z;
      RefOriginMoment_Z = new su2double[nMarker_Monitoring];
      nRefOriginMoment_Z = nMarker_Monitoring;
      
      for (iMarker = 0; iMarker < nMarker_Monitoring; iMarker++ )
        RefOriginMoment_Z[iMarker] = aux_RefOriginMoment_Z;
    }
    else if (nRefOriginMoment_Z != nMarker_Monitoring) {
      cout << "ERROR: Length of REF_ORIGIN_MOMENT_Z must match number of Monitoring Markers!!" << endl;
      exit(EXIT_FAILURE);
    }
  }
  
  /*--- Set the boolean flag if we are carrying out an aeroelastic simulation. ---*/
  
  if (Grid_Movement && (Kind_GridMovement[ZONE_0] == AEROELASTIC || Kind_GridMovement[ZONE_0] == AEROELASTIC_RIGID_MOTION)) Aeroelastic_Simulation = true;
  else Aeroelastic_Simulation = false;
  
  /*--- Initializing the size for the solutions of the Aeroelastic problem. ---*/
  
  
  if (Grid_Movement && Aeroelastic_Simulation) {
    Aeroelastic_np1.resize(nMarker_Monitoring);
    Aeroelastic_n.resize(nMarker_Monitoring);
    Aeroelastic_n1.resize(nMarker_Monitoring);
    for (iMarker = 0; iMarker < nMarker_Monitoring; iMarker++) {
      Aeroelastic_np1[iMarker].resize(2);
      Aeroelastic_n[iMarker].resize(2);
      Aeroelastic_n1[iMarker].resize(2);
      for (int i =0; i<2; i++) {
        Aeroelastic_np1[iMarker][i].resize(2);
        Aeroelastic_n[iMarker][i].resize(2);
        Aeroelastic_n1[iMarker][i].resize(2);
        for (int j=0; j<2; j++) {
          Aeroelastic_np1[iMarker][i][j] = 0.0;
          Aeroelastic_n[iMarker][i][j] = 0.0;
          Aeroelastic_n1[iMarker][i][j] = 0.0;
        }
      }
    }
  }
  
  /*--- Allocate memory for the plunge and pitch and initialized them to zero ---*/
  
  if (Grid_Movement && Aeroelastic_Simulation) {
    Aeroelastic_pitch = new su2double[nMarker_Monitoring];
    Aeroelastic_plunge = new su2double[nMarker_Monitoring];
    for (iMarker = 0; iMarker < nMarker_Monitoring; iMarker++ ) {
      Aeroelastic_pitch[iMarker] = 0.0;
      Aeroelastic_plunge[iMarker] = 0.0;
    }
  }

  /*--- Fluid-Structure Interaction problems ---*/

  if (FSI_Problem) {
	  Kind_GridMovement[val_izone] = FLUID_STRUCTURE;
	  Grid_Movement = true;
  }
  
  if (MGCycle == FULLMG_CYCLE) FinestMesh = nMGLevels;
  else FinestMesh = MESH_0;
  
  if ((Kind_Solver == NAVIER_STOKES) &&
      (Kind_Turb_Model != NONE))
    Kind_Solver = RANS;
  
  if (Kind_Regime == FREESURFACE) GravityForce = true;
  
  Kappa_1st_Flow = Kappa_Flow[0];
  Kappa_2nd_Flow = Kappa_Flow[1];
  Kappa_4th_Flow = Kappa_Flow[2];
  Kappa_1st_AdjFlow = Kappa_AdjFlow[0];
  Kappa_2nd_AdjFlow = Kappa_AdjFlow[1];
  Kappa_4th_AdjFlow = Kappa_AdjFlow[2];
  
  /*--- Make the MG_PreSmooth, MG_PostSmooth, and MG_CorrecSmooth
   arrays consistent with nMGLevels ---*/
  
  unsigned short * tmp_smooth = new unsigned short[nMGLevels+1];
  
  if ((nMG_PreSmooth != nMGLevels+1) && (nMG_PreSmooth != 0)) {
    if (nMG_PreSmooth > nMGLevels+1) {
      
      /*--- Truncate by removing unnecessary elements at the end ---*/
      
      for (unsigned int i = 0; i <= nMGLevels; i++)
        tmp_smooth[i] = MG_PreSmooth[i];
      delete [] MG_PreSmooth;
      MG_PreSmooth=NULL;
    } else {
      
      /*--- Add additional elements equal to last element ---*/
      
      for (unsigned int i = 0; i < nMG_PreSmooth; i++)
        tmp_smooth[i] = MG_PreSmooth[i];
      for (unsigned int i = nMG_PreSmooth; i <= nMGLevels; i++)
        tmp_smooth[i] = MG_PreSmooth[nMG_PreSmooth-1];
      delete [] MG_PreSmooth;
      MG_PreSmooth=NULL;
    }
    
    nMG_PreSmooth = nMGLevels+1;
    MG_PreSmooth = new unsigned short[nMG_PreSmooth];
    for (unsigned int i = 0; i < nMG_PreSmooth; i++)
      MG_PreSmooth[i] = tmp_smooth[i];
  }
  if ((nMGLevels != 0) && (nMG_PreSmooth == 0)) {
    delete [] MG_PreSmooth;
    nMG_PreSmooth = nMGLevels+1;
    MG_PreSmooth = new unsigned short[nMG_PreSmooth];
    for (unsigned int i = 0; i < nMG_PreSmooth; i++)
      MG_PreSmooth[i] = i+1;
  }
  
  if ((nMG_PostSmooth != nMGLevels+1) && (nMG_PostSmooth != 0)) {
    if (nMG_PostSmooth > nMGLevels+1) {
      
      /*--- Truncate by removing unnecessary elements at the end ---*/
      
      for (unsigned int i = 0; i <= nMGLevels; i++)
        tmp_smooth[i] = MG_PostSmooth[i];
      delete [] MG_PostSmooth;
      MG_PostSmooth=NULL;
    } else {
      
      /*--- Add additional elements equal to last element ---*/
       
      for (unsigned int i = 0; i < nMG_PostSmooth; i++)
        tmp_smooth[i] = MG_PostSmooth[i];
      for (unsigned int i = nMG_PostSmooth; i <= nMGLevels; i++)
        tmp_smooth[i] = MG_PostSmooth[nMG_PostSmooth-1];
      delete [] MG_PostSmooth;
      MG_PostSmooth=NULL;
    }
    
    nMG_PostSmooth = nMGLevels+1;
    MG_PostSmooth = new unsigned short[nMG_PostSmooth];
    for (unsigned int i = 0; i < nMG_PostSmooth; i++)
      MG_PostSmooth[i] = tmp_smooth[i];
    
  }
  
  if ((nMGLevels != 0) && (nMG_PostSmooth == 0)) {
    delete [] MG_PostSmooth;
    nMG_PostSmooth = nMGLevels+1;
    MG_PostSmooth = new unsigned short[nMG_PostSmooth];
    for (unsigned int i = 0; i < nMG_PostSmooth; i++)
      MG_PostSmooth[i] = 0;
  }
  
  if ((nMG_CorrecSmooth != nMGLevels+1) && (nMG_CorrecSmooth != 0)) {
    if (nMG_CorrecSmooth > nMGLevels+1) {
      
      /*--- Truncate by removing unnecessary elements at the end ---*/
      
      for (unsigned int i = 0; i <= nMGLevels; i++)
        tmp_smooth[i] = MG_CorrecSmooth[i];
      delete [] MG_CorrecSmooth;
      MG_CorrecSmooth = NULL;
    } else {
      
      /*--- Add additional elements equal to last element ---*/
      
      for (unsigned int i = 0; i < nMG_CorrecSmooth; i++)
        tmp_smooth[i] = MG_CorrecSmooth[i];
      for (unsigned int i = nMG_CorrecSmooth; i <= nMGLevels; i++)
        tmp_smooth[i] = MG_CorrecSmooth[nMG_CorrecSmooth-1];
      delete [] MG_CorrecSmooth;
      MG_CorrecSmooth = NULL;
    }
    nMG_CorrecSmooth = nMGLevels+1;
    MG_CorrecSmooth = new unsigned short[nMG_CorrecSmooth];
    for (unsigned int i = 0; i < nMG_CorrecSmooth; i++)
      MG_CorrecSmooth[i] = tmp_smooth[i];
  }
  
  if ((nMGLevels != 0) && (nMG_CorrecSmooth == 0)) {
    delete [] MG_CorrecSmooth;
    nMG_CorrecSmooth = nMGLevels+1;
    MG_CorrecSmooth = new unsigned short[nMG_CorrecSmooth];
    for (unsigned int i = 0; i < nMG_CorrecSmooth; i++)
      MG_CorrecSmooth[i] = 0;
  }
  
  /*--- Override MG Smooth parameters ---*/
  
  if (nMG_PreSmooth != 0) MG_PreSmooth[MESH_0] = 1;
  if (nMG_PostSmooth != 0) {
    MG_PostSmooth[MESH_0] = 0;
    MG_PostSmooth[nMGLevels] = 0;
  }
  if (nMG_CorrecSmooth != 0) MG_CorrecSmooth[nMGLevels] = 0;
  
  if (Restart) MGCycle = V_CYCLE;
  
  if (ContinuousAdjoint) {
    if (Kind_Solver == EULER) Kind_Solver = ADJ_EULER;
    if (Kind_Solver == NAVIER_STOKES) Kind_Solver = ADJ_NAVIER_STOKES;
    if (Kind_Solver == RANS) Kind_Solver = ADJ_RANS;
  }
  
  nCFL = nMGLevels+1;
  CFL = new su2double[nCFL];
  CFL[0] = CFLFineGrid;
  
  /*--- Evaluate when the Cl should be evaluated ---*/
  
  Iter_Fixed_NetThrust = SU2_TYPE::Int(nExtIter / (su2double(Update_BCThrust)+5.0));

  if (ContinuousAdjoint) {
    CFL[0] = CFL[0] * CFLRedCoeff_AdjFlow;
    CFL_AdaptParam[2] *= CFLRedCoeff_AdjFlow;
    CFL_AdaptParam[3] *= CFLRedCoeff_AdjFlow;
    Iter_Fixed_NetThrust = SU2_TYPE::Int(su2double (Iter_Fixed_NetThrust) / CFLRedCoeff_AdjFlow);
  }
  
  if (Iter_Fixed_NetThrust == 0) { Iter_Fixed_NetThrust = nExtIter+1; Update_BCThrust = 0; }

  for (iCFL = 1; iCFL < nCFL; iCFL++)
    CFL[iCFL] = CFL[iCFL-1];
  
  if (nRKStep == 0) {
    nRKStep = 1;
    RK_Alpha_Step = new su2double[1]; RK_Alpha_Step[0] = 1.0;
  }
  
  if (nIntCoeffs == 0) {
	nIntCoeffs = 2;
	Int_Coeffs = new su2double[2]; Int_Coeffs[0] = 0.25; Int_Coeffs[1] = 0.5;
  }

  if ((Kind_SU2 == SU2_CFD) && (Kind_Solver == NO_SOLVER)) {
    cout << "PHYSICAL_PROBLEM must be set in the configuration file" << endl;
    exit(EXIT_FAILURE);
  }
  
  /*--- Set a flag for viscous simulations ---*/
  
  Viscous = (( Kind_Solver == NAVIER_STOKES          ) ||
             ( Kind_Solver == ADJ_NAVIER_STOKES      ) ||
             ( Kind_Solver == RANS                   ) ||
             ( Kind_Solver == ADJ_RANS               ) );
  
  
  /*--- Re-scale the length based parameters. The US system uses feet,
   but SU2 assumes that the grid is in inches ---*/
  
  if ((SystemMeasurements == US) && (Kind_SU2 == SU2_CFD)) {
    
    for (iMarker = 0; iMarker < nMarker_Monitoring; iMarker++) {
      RefOriginMoment_X[iMarker] = RefOriginMoment_X[iMarker]/12.0;
      RefOriginMoment_Y[iMarker] = RefOriginMoment_Y[iMarker]/12.0;
      RefOriginMoment_Z[iMarker] = RefOriginMoment_Z[iMarker]/12.0;
    }
    
    for (iMarker = 0; iMarker < nGridMovement; iMarker++) {
      Motion_Origin_X[iMarker] = Motion_Origin_X[iMarker]/12.0;
      Motion_Origin_Y[iMarker] = Motion_Origin_Y[iMarker]/12.0;
      Motion_Origin_Z[iMarker] = Motion_Origin_Z[iMarker]/12.0;
    }
    
    RefLengthMoment = RefLengthMoment/12.0;
    if (val_nDim == 2) RefAreaCoeff = RefAreaCoeff/12.0;
    else RefAreaCoeff = RefAreaCoeff/144.0;
    Length_Reynolds = Length_Reynolds/12.0;
    RefElemLength = RefElemLength/12.0;
    Highlite_Area = Highlite_Area/144.0;

    EA_IntLimit[0] = EA_IntLimit[0]/12.0;
    EA_IntLimit[1] = EA_IntLimit[1]/12.0;
    EA_IntLimit[2] = EA_IntLimit[2]/12.0;
    
    Section_Location[0] = Section_Location[0]/12.0;
    Section_Location[1] = Section_Location[1]/12.0;
    
    SubsonicEngine_Cyl[0] = SubsonicEngine_Cyl[0]/12.0;
    SubsonicEngine_Cyl[1] = SubsonicEngine_Cyl[1]/12.0;
    SubsonicEngine_Cyl[2] = SubsonicEngine_Cyl[2]/12.0;
    SubsonicEngine_Cyl[3] = SubsonicEngine_Cyl[3]/12.0;
    SubsonicEngine_Cyl[4] = SubsonicEngine_Cyl[4]/12.0;
    SubsonicEngine_Cyl[5] = SubsonicEngine_Cyl[5]/12.0;
    SubsonicEngine_Cyl[6] = SubsonicEngine_Cyl[6]/12.0;
    
  }
  
  if (DirectDiff != NO_DERIVATIVE) {
#if !defined COMPLEX_TYPE && !defined ADOLC_FORWARD_TYPE && !defined CODI_FORWARD_TYPE
      if (Kind_SU2 == SU2_CFD) {
        cout << "SU2_CFD: Config option DIRECT_DIFF= YES requires AD or complex support!" << endl;
        cout << "Please use SU2_CFD_DIRECTDIFF (configuration/compilation is done using the preconfigure.py script)." << endl;
        exit(EXIT_FAILURE);
      }
#endif
    /*--- Initialize the derivative values ---*/
    switch (DirectDiff) {
      case D_MACH:
        SU2_TYPE::SetDerivative(Mach, 1.0);
        break;
      case D_AOA:
        SU2_TYPE::SetDerivative(AoA, 1.0);
        break;
      case D_SIDESLIP:
        SU2_TYPE::SetDerivative(AoS, 1.0);
        break;
      case D_REYNOLDS:
        SU2_TYPE::SetDerivative(Reynolds, 1.0);
        break;
      case D_TURB2LAM:
       SU2_TYPE::SetDerivative(Turb2LamViscRatio_FreeStream, 1.0);
        break;
      default:
        /*--- All other cases are handled in the specific solver ---*/
        break;
      }
  }

#if defined CODI_REVERSE_TYPE
  AD_Mode = YES;
#else
  if (AD_Mode == YES) {
    cout << "AUTO_DIFF=YES requires Automatic Differentiation support." << endl;
    cout << "Please use correct executables (configuration/compilation is done using the preconfigure.py script)." << endl;
  }
#endif

  if (DiscreteAdjoint) {
#if !defined ADOLC_REVERSE_TYPE && !defined CODI_REVERSE_TYPE
    if (Kind_SU2 == SU2_CFD) {
      cout << "SU2_CFD: Config option MATH_PROBLEM= DISCRETE_ADJOINT requires AD support!" << endl;
      cout << "Please use SU2_CFD_AD (configuration/compilation is done using the preconfigure.py script)." << endl;
      exit(EXIT_FAILURE);
    }
#endif

    /*--- Disable writing of limiters if enabled ---*/
    Wrt_Limiters = false;

    if (Unsteady_Simulation) {

      Restart_Flow = false;

      if (Grid_Movement) {
        cout << "Dynamic mesh movement currently not supported for the discrete adjoint solver." << endl;
        exit(EXIT_FAILURE);
      }

      /*--- If the averaging interval is not set, we average over all time-steps ---*/

      if (Iter_Avg_Objective == 0.0) {
        Iter_Avg_Objective = nExtIter;
      }
    }

    switch(Kind_Solver) {
      case EULER:
        Kind_Solver = DISC_ADJ_EULER;
        break;
      case RANS:
        Kind_Solver = DISC_ADJ_RANS;
        Frozen_Visc = false;
        break;
      case NAVIER_STOKES:
        Kind_Solver = DISC_ADJ_NAVIER_STOKES;
        break;
      default:
        break;
    }
  }

  /*--- Check for 2nd order w/ limiting for JST and correct ---*/
  
  if ((Kind_ConvNumScheme_Flow == SPACE_CENTERED) && (Kind_Centered_Flow == JST) && (SpatialOrder_Flow == SECOND_ORDER_LIMITER))
    SpatialOrder_Flow = SECOND_ORDER;
  
  if ((Kind_ConvNumScheme_AdjFlow == SPACE_CENTERED) && (Kind_Centered_AdjFlow == JST) && (SpatialOrder_AdjFlow == SECOND_ORDER_LIMITER))
    SpatialOrder_AdjFlow = SECOND_ORDER;
  
  delete [] tmp_smooth;
  
}

void CConfig::SetMarkers(unsigned short val_software) {

  unsigned short iMarker_All, iMarker_CfgFile, iMarker_Euler, iMarker_Custom,
  iMarker_FarField, iMarker_SymWall, iMarker_Pressure, iMarker_PerBound,
  iMarker_NearFieldBound, iMarker_InterfaceBound, iMarker_Fluid_InterfaceBound, iMarker_Dirichlet,
  iMarker_Inlet, iMarker_Riemann, iMarker_NRBC, iMarker_Outlet, iMarker_Isothermal,
  iMarker_HeatFlux, iMarker_EngineInflow, iMarker_EngineExhaust,
  iMarker_Displacement, iMarker_Load, iMarker_FlowLoad, iMarker_Neumann, iMarker_Internal,
  iMarker_Monitoring, iMarker_Designing, iMarker_GeoEval, iMarker_Plotting, iMarker_Analyze,
  iMarker_DV, iMarker_Moving, iMarker_Supersonic_Inlet, iMarker_Supersonic_Outlet,
  iMarker_Clamped, iMarker_FSIinterface, iMarker_Load_Dir, iMarker_Load_Sine,
  iMarker_ActDiskInlet, iMarker_ActDiskOutlet, iMarker_Out_1D;

  int size = SINGLE_NODE;
  
#ifdef HAVE_MPI
  if (val_software != SU2_MSH)
    MPI_Comm_size(MPI_COMM_WORLD, &size);
#endif

  /*--- Compute the total number of markers in the config file ---*/
  
  nMarker_CfgFile = nMarker_Euler + nMarker_FarField + nMarker_SymWall +
  nMarker_Pressure + nMarker_PerBound + nMarker_NearFieldBound + nMarker_Fluid_InterfaceBound +
  nMarker_InterfaceBound + nMarker_Dirichlet + nMarker_Neumann + nMarker_Inlet + nMarker_Riemann +
  nMarker_NRBC + nMarker_Outlet + nMarker_Isothermal + nMarker_HeatFlux +
  nMarker_EngineInflow + nMarker_EngineExhaust + nMarker_Internal +
  nMarker_Supersonic_Inlet + nMarker_Supersonic_Outlet + nMarker_Displacement + nMarker_Load +
  nMarker_FlowLoad + nMarker_Custom +
  nMarker_Clamped + nMarker_Load_Sine + nMarker_Load_Dir +
  nMarker_ActDiskInlet + nMarker_ActDiskOutlet + nMarker_Out_1D;
  
  /*--- Add the possible send/receive domains ---*/

  nMarker_Max = nMarker_CfgFile + OVERHEAD*size;
  
  /*--- Basic dimensionalization of the markers (worst scenario) ---*/

  nMarker_All = nMarker_Max;

  /*--- Allocate the memory (markers in each domain) ---*/
  
  Marker_All_TagBound       = new string[nMarker_All];			    // Store the tag that correspond with each marker.
  Marker_All_SendRecv       = new short[nMarker_All];						// +#domain (send), -#domain (receive).
  Marker_All_KindBC         = new unsigned short[nMarker_All];	// Store the kind of boundary condition.
  Marker_All_Monitoring     = new unsigned short[nMarker_All];	// Store whether the boundary should be monitored.
  Marker_All_Designing      = new unsigned short[nMarker_All];  // Store whether the boundary should be designed.
  Marker_All_Plotting       = new unsigned short[nMarker_All];	// Store whether the boundary should be plotted.
  Marker_All_Analyze  = new unsigned short[nMarker_All];	// Store whether the boundary should be plotted.
  Marker_All_FSIinterface   = new unsigned short[nMarker_All];	// Store whether the boundary is in the FSI interface.
  Marker_All_GeoEval        = new unsigned short[nMarker_All];	// Store whether the boundary should be geometry evaluation.
  Marker_All_DV             = new unsigned short[nMarker_All];	// Store whether the boundary should be affected by design variables.
  Marker_All_Moving         = new unsigned short[nMarker_All];	// Store whether the boundary should be in motion.
  Marker_All_PerBound       = new short[nMarker_All];						// Store whether the boundary belongs to a periodic boundary.
  Marker_All_Out_1D         = new unsigned short[nMarker_All];  // Store whether the boundary belongs to a 1-d output boundary.

  for (iMarker_All = 0; iMarker_All < nMarker_All; iMarker_All++) {
    Marker_All_TagBound[iMarker_All]      = "SEND_RECEIVE";
    Marker_All_SendRecv[iMarker_All]      = 0;
    Marker_All_KindBC[iMarker_All]        = 0;
    Marker_All_Monitoring[iMarker_All]    = 0;
    Marker_All_GeoEval[iMarker_All]       = 0;
    Marker_All_Designing[iMarker_All]     = 0;
    Marker_All_Plotting[iMarker_All]      = 0;
    Marker_All_Analyze[iMarker_All] = 0;
    Marker_All_FSIinterface[iMarker_All]  = 0;
    Marker_All_DV[iMarker_All]            = 0;
    Marker_All_Moving[iMarker_All]        = 0;
    Marker_All_PerBound[iMarker_All]      = 0;
    Marker_All_Out_1D[iMarker_All]        = 0;
  }

  /*--- Allocate the memory (markers in the config file) ---*/

  Marker_CfgFile_TagBound      = new string[nMarker_CfgFile];
  Marker_CfgFile_KindBC        = new unsigned short[nMarker_CfgFile];
  Marker_CfgFile_Monitoring    = new unsigned short[nMarker_CfgFile];
  Marker_CfgFile_Designing     = new unsigned short[nMarker_CfgFile];
  Marker_CfgFile_Plotting      = new unsigned short[nMarker_CfgFile];
  Marker_CfgFile_Analyze       = new unsigned short[nMarker_CfgFile];
  Marker_CfgFile_GeoEval       = new unsigned short[nMarker_CfgFile];
  Marker_CfgFile_FSIinterface	 = new unsigned short[nMarker_CfgFile];
  Marker_CfgFile_DV            = new unsigned short[nMarker_CfgFile];
  Marker_CfgFile_Moving        = new unsigned short[nMarker_CfgFile];
  Marker_CfgFile_PerBound      = new unsigned short[nMarker_CfgFile];
  Marker_CfgFile_Out_1D        = new unsigned short[nMarker_CfgFile];

  for (iMarker_CfgFile = 0; iMarker_CfgFile < nMarker_CfgFile; iMarker_CfgFile++) {
    Marker_CfgFile_TagBound[iMarker_CfgFile]      = "SEND_RECEIVE";
    Marker_CfgFile_KindBC[iMarker_CfgFile]        = 0;
    Marker_CfgFile_Monitoring[iMarker_CfgFile]    = 0;
    Marker_CfgFile_GeoEval[iMarker_CfgFile]       = 0;
    Marker_CfgFile_Designing[iMarker_CfgFile]     = 0;
    Marker_CfgFile_Plotting[iMarker_CfgFile]      = 0;
    Marker_CfgFile_Analyze[iMarker_CfgFile] = 0;
    Marker_CfgFile_FSIinterface[iMarker_CfgFile]  = 0;
    Marker_CfgFile_DV[iMarker_CfgFile]            = 0;
    Marker_CfgFile_Moving[iMarker_CfgFile]        = 0;
    Marker_CfgFile_PerBound[iMarker_CfgFile]      = 0;
    Marker_CfgFile_Out_1D[iMarker_CfgFile]        = 0;
  }

  /*--- Allocate memory to store surface information (Analyze BC) ---*/

  Surface_MassFlow = new su2double[nMarker_Analyze];
  Surface_DC60 = new su2double[nMarker_Analyze];
  Surface_IDC = new su2double[nMarker_Analyze];
  Surface_IDC_Mach = new su2double[nMarker_Analyze];
  Surface_IDR = new su2double[nMarker_Analyze];
  for (iMarker_Analyze = 0; iMarker_Analyze < nMarker_Analyze; iMarker_Analyze++) {
     Surface_MassFlow[iMarker_Analyze] = 0.0;
   	 Surface_DC60[iMarker_Analyze] = 0.0;
     Surface_IDC[iMarker_Analyze] = 0.0;
     Surface_IDC_Mach[iMarker_Analyze] = 0.0;
     Surface_IDR[iMarker_Analyze] = 0.0;
   }

  /*--- Populate the marker information in the config file (all domains) ---*/

  iMarker_CfgFile = 0;
  for (iMarker_Euler = 0; iMarker_Euler < nMarker_Euler; iMarker_Euler++) {
    Marker_CfgFile_TagBound[iMarker_CfgFile] = Marker_Euler[iMarker_Euler];
    Marker_CfgFile_KindBC[iMarker_CfgFile] = EULER_WALL;
    iMarker_CfgFile++;
  }

  for (iMarker_FarField = 0; iMarker_FarField < nMarker_FarField; iMarker_FarField++) {
    Marker_CfgFile_TagBound[iMarker_CfgFile] = Marker_FarField[iMarker_FarField];
    Marker_CfgFile_KindBC[iMarker_CfgFile] = FAR_FIELD;
    iMarker_CfgFile++;
  }

  for (iMarker_SymWall = 0; iMarker_SymWall < nMarker_SymWall; iMarker_SymWall++) {
    Marker_CfgFile_TagBound[iMarker_CfgFile] = Marker_SymWall[iMarker_SymWall];
    Marker_CfgFile_KindBC[iMarker_CfgFile] = SYMMETRY_PLANE;
    iMarker_CfgFile++;
  }

  for (iMarker_Pressure = 0; iMarker_Pressure < nMarker_Pressure; iMarker_Pressure++) {
    Marker_CfgFile_TagBound[iMarker_CfgFile] = Marker_Pressure[iMarker_Pressure];
    Marker_CfgFile_KindBC[iMarker_CfgFile] = PRESSURE_BOUNDARY;
    iMarker_CfgFile++;
  }

  for (iMarker_PerBound = 0; iMarker_PerBound < nMarker_PerBound; iMarker_PerBound++) {
    Marker_CfgFile_TagBound[iMarker_CfgFile] = Marker_PerBound[iMarker_PerBound];
    Marker_CfgFile_KindBC[iMarker_CfgFile] = PERIODIC_BOUNDARY;
    Marker_CfgFile_PerBound[iMarker_CfgFile] = iMarker_PerBound + 1;
    iMarker_CfgFile++;
  }

  ActDisk_DeltaPress = new su2double[nMarker_ActDiskInlet];
  ActDisk_DeltaTemp = new su2double[nMarker_ActDiskInlet];
  ActDisk_TotalPressRatio = new su2double[nMarker_ActDiskInlet];
  ActDisk_TotalTempRatio = new su2double[nMarker_ActDiskInlet];
  ActDisk_StaticPressRatio = new su2double[nMarker_ActDiskInlet];
  ActDisk_StaticTempRatio = new su2double[nMarker_ActDiskInlet];
  ActDisk_Power = new su2double[nMarker_ActDiskInlet];
  ActDisk_MassFlow = new su2double[nMarker_ActDiskInlet];
  ActDisk_Mach = new su2double[nMarker_ActDiskInlet];
  ActDisk_Force = new su2double[nMarker_ActDiskInlet];
  ActDisk_NetThrust = new su2double[nMarker_ActDiskInlet];
  ActDisk_BCThrust = new su2double[nMarker_ActDiskInlet];
  ActDisk_BCThrust_Old = new su2double[nMarker_ActDiskInlet];
  ActDisk_GrossThrust = new su2double[nMarker_ActDiskInlet];
  ActDisk_Area = new su2double[nMarker_ActDiskInlet];
  ActDisk_ReverseMassFlow = new su2double[nMarker_ActDiskInlet];
  
  for (iMarker_ActDiskInlet = 0; iMarker_ActDiskInlet < nMarker_ActDiskInlet; iMarker_ActDiskInlet++) {
    ActDisk_DeltaPress[iMarker_ActDiskInlet] = 0.0;
    ActDisk_DeltaTemp[iMarker_ActDiskInlet] = 0.0;
    ActDisk_TotalPressRatio[iMarker_ActDiskInlet] = 0.0;
    ActDisk_TotalTempRatio[iMarker_ActDiskInlet] = 0.0;
    ActDisk_StaticPressRatio[iMarker_ActDiskInlet] = 0.0;
    ActDisk_StaticTempRatio[iMarker_ActDiskInlet] = 0.0;
    ActDisk_Power[iMarker_ActDiskInlet] = 0.0;
    ActDisk_MassFlow[iMarker_ActDiskInlet] = 0.0;
    ActDisk_Mach[iMarker_ActDiskInlet] = 0.0;
    ActDisk_Force[iMarker_ActDiskInlet] = 0.0;
    ActDisk_NetThrust[iMarker_ActDiskInlet] = 0.0;
    ActDisk_BCThrust[iMarker_ActDiskInlet] = 0.0;
    ActDisk_BCThrust_Old[iMarker_ActDiskInlet] = 0.0;
    ActDisk_GrossThrust[iMarker_ActDiskInlet] = 0.0;
    ActDisk_Area[iMarker_ActDiskInlet] = 0.0;
    ActDisk_ReverseMassFlow[iMarker_ActDiskInlet] = 0.0;
  }
  
  
  ActDiskInlet_MassFlow = new su2double[nMarker_ActDiskInlet];
  ActDiskInlet_Temperature = new su2double[nMarker_ActDiskInlet];
  ActDiskInlet_TotalTemperature = new su2double[nMarker_ActDiskInlet];
  ActDiskInlet_Pressure = new su2double[nMarker_ActDiskInlet];
  ActDiskInlet_TotalPressure = new su2double[nMarker_ActDiskInlet];
  ActDiskInlet_RamDrag = new su2double[nMarker_ActDiskInlet];
  ActDiskInlet_Force = new su2double[nMarker_ActDiskInlet];
  ActDiskInlet_Power = new su2double[nMarker_ActDiskInlet];
  
  for (iMarker_ActDiskInlet = 0; iMarker_ActDiskInlet < nMarker_ActDiskInlet; iMarker_ActDiskInlet++) {
    Marker_CfgFile_TagBound[iMarker_CfgFile] = Marker_ActDiskInlet[iMarker_ActDiskInlet];
    Marker_CfgFile_KindBC[iMarker_CfgFile] = ACTDISK_INLET;
    ActDiskInlet_MassFlow[iMarker_ActDiskInlet] = 0.0;
    ActDiskInlet_Temperature[iMarker_ActDiskInlet] = 0.0;
    ActDiskInlet_TotalTemperature[iMarker_ActDiskInlet] = 0.0;
    ActDiskInlet_Pressure[iMarker_ActDiskInlet] = 0.0;
    ActDiskInlet_TotalPressure[iMarker_ActDiskInlet] = 0.0;
    ActDiskInlet_RamDrag[iMarker_ActDiskInlet] = 0.0;
    ActDiskInlet_Force[iMarker_ActDiskInlet] = 0.0;
    ActDiskInlet_Power[iMarker_ActDiskInlet] = 0.0;
    iMarker_CfgFile++;
  }
  
  ActDiskOutlet_MassFlow = new su2double[nMarker_ActDiskOutlet];
  ActDiskOutlet_Temperature = new su2double[nMarker_ActDiskOutlet];
  ActDiskOutlet_TotalTemperature = new su2double[nMarker_ActDiskOutlet];
  ActDiskOutlet_Pressure = new su2double[nMarker_ActDiskOutlet];
  ActDiskOutlet_TotalPressure = new su2double[nMarker_ActDiskOutlet];
  ActDiskOutlet_GrossThrust = new su2double[nMarker_ActDiskOutlet];
  ActDiskOutlet_Force = new su2double[nMarker_ActDiskOutlet];
  ActDiskOutlet_Power = new su2double[nMarker_ActDiskOutlet];
  
  for (iMarker_ActDiskOutlet = 0; iMarker_ActDiskOutlet < nMarker_ActDiskOutlet; iMarker_ActDiskOutlet++) {
    Marker_CfgFile_TagBound[iMarker_CfgFile] = Marker_ActDiskOutlet[iMarker_ActDiskOutlet];
    Marker_CfgFile_KindBC[iMarker_CfgFile] = ACTDISK_OUTLET;
    ActDiskOutlet_MassFlow[iMarker_ActDiskOutlet] = 0.0;
    ActDiskOutlet_Temperature[iMarker_ActDiskOutlet] = 0.0;
    ActDiskOutlet_TotalTemperature[iMarker_ActDiskOutlet] = 0.0;
    ActDiskOutlet_Pressure[iMarker_ActDiskOutlet] = 0.0;
    ActDiskOutlet_TotalPressure[iMarker_ActDiskOutlet] = 0.0;
    ActDiskOutlet_GrossThrust[iMarker_ActDiskOutlet] = 0.0;
    ActDiskOutlet_Force[iMarker_ActDiskOutlet] = 0.0;
    ActDiskOutlet_Power[iMarker_ActDiskOutlet] = 0.0;
    iMarker_CfgFile++;
  }

  for (iMarker_NearFieldBound = 0; iMarker_NearFieldBound < nMarker_NearFieldBound; iMarker_NearFieldBound++) {
    Marker_CfgFile_TagBound[iMarker_CfgFile] = Marker_NearFieldBound[iMarker_NearFieldBound];
    Marker_CfgFile_KindBC[iMarker_CfgFile] = NEARFIELD_BOUNDARY;
    iMarker_CfgFile++;
  }

  for (iMarker_InterfaceBound = 0; iMarker_InterfaceBound < nMarker_InterfaceBound; iMarker_InterfaceBound++) {
    Marker_CfgFile_TagBound[iMarker_CfgFile] = Marker_InterfaceBound[iMarker_InterfaceBound];
    Marker_CfgFile_KindBC[iMarker_CfgFile] = INTERFACE_BOUNDARY;
    iMarker_CfgFile++;
  }
  
  for (iMarker_Fluid_InterfaceBound = 0; iMarker_Fluid_InterfaceBound < nMarker_Fluid_InterfaceBound; iMarker_Fluid_InterfaceBound++) {
    Marker_CfgFile_TagBound[iMarker_CfgFile] = Marker_Fluid_InterfaceBound[iMarker_Fluid_InterfaceBound];
    Marker_CfgFile_KindBC[iMarker_CfgFile] = FLUID_INTERFACE;
    iMarker_CfgFile++;
  }

  for (iMarker_Dirichlet = 0; iMarker_Dirichlet < nMarker_Dirichlet; iMarker_Dirichlet++) {
    Marker_CfgFile_TagBound[iMarker_CfgFile] = Marker_Dirichlet[iMarker_Dirichlet];
    Marker_CfgFile_KindBC[iMarker_CfgFile] = DIRICHLET;
    iMarker_CfgFile++;
  }

  for (iMarker_Inlet = 0; iMarker_Inlet < nMarker_Inlet; iMarker_Inlet++) {
    Marker_CfgFile_TagBound[iMarker_CfgFile] = Marker_Inlet[iMarker_Inlet];
    Marker_CfgFile_KindBC[iMarker_CfgFile] = INLET_FLOW;
    iMarker_CfgFile++;
  }

  for (iMarker_Riemann = 0; iMarker_Riemann < nMarker_Riemann; iMarker_Riemann++) {
    Marker_CfgFile_TagBound[iMarker_CfgFile] = Marker_Riemann[iMarker_Riemann];
    Marker_CfgFile_KindBC[iMarker_CfgFile] = RIEMANN_BOUNDARY;
    iMarker_CfgFile++;
  }

  for (iMarker_NRBC = 0; iMarker_NRBC < nMarker_NRBC; iMarker_NRBC++) {
    Marker_CfgFile_TagBound[iMarker_CfgFile] = Marker_NRBC[iMarker_NRBC];
    Marker_CfgFile_KindBC[iMarker_CfgFile] = NRBC_BOUNDARY;
    iMarker_CfgFile++;
  }

  Engine_Power = new su2double[nMarker_EngineInflow];
  Engine_Mach = new su2double[nMarker_EngineInflow];
  Engine_Force = new su2double[nMarker_EngineInflow];
  Engine_Power = new su2double[nMarker_EngineInflow];
  Engine_NetThrust = new su2double[nMarker_EngineInflow];
  Engine_GrossThrust = new su2double[nMarker_EngineInflow];
  Engine_Area = new su2double[nMarker_EngineInflow];
  
  for (iMarker_EngineInflow = 0; iMarker_EngineInflow < nMarker_EngineInflow; iMarker_EngineInflow++) {
    Engine_Power[iMarker_EngineInflow] = 0.0;
    Engine_Mach[iMarker_EngineInflow] = 0.0;
    Engine_Force[iMarker_EngineInflow] = 0.0;
    Engine_Power[iMarker_EngineInflow] = 0.0;
    Engine_NetThrust[iMarker_EngineInflow] = 0.0;
    Engine_GrossThrust[iMarker_EngineInflow] = 0.0;
    Engine_Area[iMarker_EngineInflow] = 0.0;
  }
  
  Inflow_Mach = new su2double[nMarker_EngineInflow];
  Inflow_Pressure = new su2double[nMarker_EngineInflow];
  Inflow_MassFlow = new su2double[nMarker_EngineInflow];
  Inflow_ReverseMassFlow = new su2double[nMarker_EngineInflow];
  Inflow_TotalPressure = new su2double[nMarker_EngineInflow];
  Inflow_Temperature = new su2double[nMarker_EngineInflow];
  Inflow_TotalTemperature = new su2double[nMarker_EngineInflow];
  Inflow_RamDrag = new su2double[nMarker_EngineInflow];
  Inflow_Force = new su2double[nMarker_EngineInflow];
  Inflow_Power = new su2double[nMarker_EngineInflow];
  
  for (iMarker_EngineInflow = 0; iMarker_EngineInflow < nMarker_EngineInflow; iMarker_EngineInflow++) {
    Marker_CfgFile_TagBound[iMarker_CfgFile] = Marker_EngineInflow[iMarker_EngineInflow];
    Marker_CfgFile_KindBC[iMarker_CfgFile] = ENGINE_INFLOW;
    Inflow_Mach[iMarker_EngineInflow] = 0.0;
    Inflow_Pressure[iMarker_EngineInflow] = 0.0;
    Inflow_MassFlow[iMarker_EngineInflow] = 0.0;
    Inflow_ReverseMassFlow[iMarker_EngineInflow] = 0.0;
    Inflow_TotalPressure[iMarker_EngineInflow] = 0.0;
    Inflow_Temperature[iMarker_EngineInflow] = 0.0;
    Inflow_TotalTemperature[iMarker_EngineInflow] = 0.0;
    Inflow_RamDrag[iMarker_EngineInflow] = 0.0;
    Inflow_Force[iMarker_EngineInflow] = 0.0;
    Inflow_Power[iMarker_EngineInflow] = 0.0;
    iMarker_CfgFile++;
  }
  
  Exhaust_Pressure = new su2double[nMarker_EngineExhaust];
  Exhaust_Temperature = new su2double[nMarker_EngineExhaust];
  Exhaust_MassFlow = new su2double[nMarker_EngineExhaust];
  Exhaust_TotalPressure = new su2double[nMarker_EngineExhaust];
  Exhaust_TotalTemperature = new su2double[nMarker_EngineExhaust];
  Exhaust_GrossThrust = new su2double[nMarker_EngineExhaust];
  Exhaust_Force = new su2double[nMarker_EngineExhaust];
  Exhaust_Power = new su2double[nMarker_EngineExhaust];
  
  for (iMarker_EngineExhaust = 0; iMarker_EngineExhaust < nMarker_EngineExhaust; iMarker_EngineExhaust++) {
    Marker_CfgFile_TagBound[iMarker_CfgFile] = Marker_EngineExhaust[iMarker_EngineExhaust];
    Marker_CfgFile_KindBC[iMarker_CfgFile] = ENGINE_EXHAUST;
    Exhaust_Pressure[iMarker_EngineExhaust] = 0.0;
    Exhaust_Temperature[iMarker_EngineExhaust] = 0.0;
    Exhaust_MassFlow[iMarker_EngineExhaust] = 0.0;
    Exhaust_TotalPressure[iMarker_EngineExhaust] = 0.0;
    Exhaust_TotalTemperature[iMarker_EngineExhaust] = 0.0;
    Exhaust_GrossThrust[iMarker_EngineExhaust] = 0.0;
    Exhaust_Force[iMarker_EngineExhaust] = 0.0;
    Exhaust_Power[iMarker_EngineExhaust] = 0.0;
    iMarker_CfgFile++;
  }
  
  for (iMarker_Supersonic_Inlet = 0; iMarker_Supersonic_Inlet < nMarker_Supersonic_Inlet; iMarker_Supersonic_Inlet++) {
    Marker_CfgFile_TagBound[iMarker_CfgFile] = Marker_Supersonic_Inlet[iMarker_Supersonic_Inlet];
    Marker_CfgFile_KindBC[iMarker_CfgFile] = SUPERSONIC_INLET;
    iMarker_CfgFile++;
  }
  
  for (iMarker_Supersonic_Outlet = 0; iMarker_Supersonic_Outlet < nMarker_Supersonic_Outlet; iMarker_Supersonic_Outlet++) {
    Marker_CfgFile_TagBound[iMarker_CfgFile] = Marker_Supersonic_Outlet[iMarker_Supersonic_Outlet];
    Marker_CfgFile_KindBC[iMarker_CfgFile] = SUPERSONIC_OUTLET;
    iMarker_CfgFile++;
  }

  for (iMarker_Neumann = 0; iMarker_Neumann < nMarker_Neumann; iMarker_Neumann++) {
    Marker_CfgFile_TagBound[iMarker_CfgFile] = Marker_Neumann[iMarker_Neumann];
    Marker_CfgFile_KindBC[iMarker_CfgFile] = NEUMANN;
    iMarker_CfgFile++;
  }
  
  for (iMarker_Internal = 0; iMarker_Internal < nMarker_Internal; iMarker_Internal++) {
    Marker_CfgFile_TagBound[iMarker_CfgFile] = Marker_Internal[iMarker_Internal];
    Marker_CfgFile_KindBC[iMarker_CfgFile] = INTERNAL_BOUNDARY;
    iMarker_CfgFile++;
  }

  for (iMarker_Custom = 0; iMarker_Custom < nMarker_Custom; iMarker_Custom++) {
    Marker_CfgFile_TagBound[iMarker_CfgFile] = Marker_Custom[iMarker_Custom];
    Marker_CfgFile_KindBC[iMarker_CfgFile] = CUSTOM_BOUNDARY;
    iMarker_CfgFile++;
  }

  for (iMarker_Outlet = 0; iMarker_Outlet < nMarker_Outlet; iMarker_Outlet++) {
    Marker_CfgFile_TagBound[iMarker_CfgFile] = Marker_Outlet[iMarker_Outlet];
    Marker_CfgFile_KindBC[iMarker_CfgFile] = OUTLET_FLOW;
    iMarker_CfgFile++;
  }

  for (iMarker_Isothermal = 0; iMarker_Isothermal < nMarker_Isothermal; iMarker_Isothermal++) {
    Marker_CfgFile_TagBound[iMarker_CfgFile] = Marker_Isothermal[iMarker_Isothermal];
    Marker_CfgFile_KindBC[iMarker_CfgFile] = ISOTHERMAL;
    iMarker_CfgFile++;
  }

  for (iMarker_HeatFlux = 0; iMarker_HeatFlux < nMarker_HeatFlux; iMarker_HeatFlux++) {
    Marker_CfgFile_TagBound[iMarker_CfgFile] = Marker_HeatFlux[iMarker_HeatFlux];
    Marker_CfgFile_KindBC[iMarker_CfgFile] = HEAT_FLUX;
    iMarker_CfgFile++;
  }

  for (iMarker_Clamped = 0; iMarker_Clamped < nMarker_Clamped; iMarker_Clamped++) {
    Marker_CfgFile_TagBound[iMarker_CfgFile] = Marker_Clamped[iMarker_Clamped];
    Marker_CfgFile_KindBC[iMarker_CfgFile] = CLAMPED_BOUNDARY;
    iMarker_CfgFile++;
  }

  for (iMarker_Displacement = 0; iMarker_Displacement < nMarker_Displacement; iMarker_Displacement++) {
    Marker_CfgFile_TagBound[iMarker_CfgFile] = Marker_Displacement[iMarker_Displacement];
    Marker_CfgFile_KindBC[iMarker_CfgFile] = DISPLACEMENT_BOUNDARY;
    iMarker_CfgFile++;
  }

  for (iMarker_Load = 0; iMarker_Load < nMarker_Load; iMarker_Load++) {
    Marker_CfgFile_TagBound[iMarker_CfgFile] = Marker_Load[iMarker_Load];
    Marker_CfgFile_KindBC[iMarker_CfgFile] = LOAD_BOUNDARY;
    iMarker_CfgFile++;
  }

  for (iMarker_Load_Dir = 0; iMarker_Load_Dir < nMarker_Load_Dir; iMarker_Load_Dir++) {
    Marker_CfgFile_TagBound[iMarker_CfgFile] = Marker_Load_Dir[iMarker_Load_Dir];
    Marker_CfgFile_KindBC[iMarker_CfgFile] = LOAD_DIR_BOUNDARY;
    iMarker_CfgFile++;
  }

  for (iMarker_Load_Sine = 0; iMarker_Load_Sine < nMarker_Load_Sine; iMarker_Load_Sine++) {
    Marker_CfgFile_TagBound[iMarker_CfgFile] = Marker_Load_Sine[iMarker_Load_Sine];
    Marker_CfgFile_KindBC[iMarker_CfgFile] = LOAD_SINE_BOUNDARY;
    iMarker_CfgFile++;
  }


  for (iMarker_FlowLoad = 0; iMarker_FlowLoad < nMarker_FlowLoad; iMarker_FlowLoad++) {
    Marker_CfgFile_TagBound[iMarker_CfgFile] = Marker_FlowLoad[iMarker_FlowLoad];
    Marker_CfgFile_KindBC[iMarker_CfgFile] = FLOWLOAD_BOUNDARY;
    iMarker_CfgFile++;
  }

  for (iMarker_CfgFile = 0; iMarker_CfgFile < nMarker_CfgFile; iMarker_CfgFile++) {
    Marker_CfgFile_Monitoring[iMarker_CfgFile] = NO;
    for (iMarker_Monitoring = 0; iMarker_Monitoring < nMarker_Monitoring; iMarker_Monitoring++)
      if (Marker_CfgFile_TagBound[iMarker_CfgFile] == Marker_Monitoring[iMarker_Monitoring])
        Marker_CfgFile_Monitoring[iMarker_CfgFile] = YES;
  }

  for (iMarker_CfgFile = 0; iMarker_CfgFile < nMarker_CfgFile; iMarker_CfgFile++) {
    Marker_CfgFile_GeoEval[iMarker_CfgFile] = NO;
    for (iMarker_GeoEval = 0; iMarker_GeoEval < nMarker_GeoEval; iMarker_GeoEval++)
      if (Marker_CfgFile_TagBound[iMarker_CfgFile] == Marker_GeoEval[iMarker_GeoEval])
        Marker_CfgFile_GeoEval[iMarker_CfgFile] = YES;
  }

  for (iMarker_CfgFile = 0; iMarker_CfgFile < nMarker_CfgFile; iMarker_CfgFile++) {
    Marker_CfgFile_Designing[iMarker_CfgFile] = NO;
    for (iMarker_Designing = 0; iMarker_Designing < nMarker_Designing; iMarker_Designing++)
      if (Marker_CfgFile_TagBound[iMarker_CfgFile] == Marker_Designing[iMarker_Designing])
        Marker_CfgFile_Designing[iMarker_CfgFile] = YES;
  }

  for (iMarker_CfgFile = 0; iMarker_CfgFile < nMarker_CfgFile; iMarker_CfgFile++) {
    Marker_CfgFile_Plotting[iMarker_CfgFile] = NO;
    for (iMarker_Plotting = 0; iMarker_Plotting < nMarker_Plotting; iMarker_Plotting++)
      if (Marker_CfgFile_TagBound[iMarker_CfgFile] == Marker_Plotting[iMarker_Plotting])
        Marker_CfgFile_Plotting[iMarker_CfgFile] = YES;
  }
  
  for (iMarker_CfgFile = 0; iMarker_CfgFile < nMarker_CfgFile; iMarker_CfgFile++) {
    Marker_CfgFile_Analyze[iMarker_CfgFile] = NO;
    for (iMarker_Analyze = 0; iMarker_Analyze < nMarker_Analyze; iMarker_Analyze++)
      if (Marker_CfgFile_TagBound[iMarker_CfgFile] == Marker_Analyze[iMarker_Analyze])
        Marker_CfgFile_Analyze[iMarker_CfgFile] = YES;
  }

  /*--- Identification of Fluid-Structure interface markers ---*/

  for (iMarker_CfgFile = 0; iMarker_CfgFile < nMarker_CfgFile; iMarker_CfgFile++) {
	unsigned short indexMarker = 0;
    Marker_CfgFile_FSIinterface[iMarker_CfgFile] = NO;
    for (iMarker_FSIinterface = 0; iMarker_FSIinterface < nMarker_FSIinterface; iMarker_FSIinterface++)
      if (Marker_CfgFile_TagBound[iMarker_CfgFile] == Marker_FSIinterface[iMarker_FSIinterface])
			indexMarker = (int)(iMarker_FSIinterface/2+1);
	  Marker_CfgFile_FSIinterface[iMarker_CfgFile] = indexMarker;
  }

  for (iMarker_CfgFile = 0; iMarker_CfgFile < nMarker_CfgFile; iMarker_CfgFile++) {
    Marker_CfgFile_DV[iMarker_CfgFile] = NO;
    for (iMarker_DV = 0; iMarker_DV < nMarker_DV; iMarker_DV++)
      if (Marker_CfgFile_TagBound[iMarker_CfgFile] == Marker_DV[iMarker_DV])
        Marker_CfgFile_DV[iMarker_CfgFile] = YES;
  }

  for (iMarker_CfgFile = 0; iMarker_CfgFile < nMarker_CfgFile; iMarker_CfgFile++) {
    Marker_CfgFile_Moving[iMarker_CfgFile] = NO;
    for (iMarker_Moving = 0; iMarker_Moving < nMarker_Moving; iMarker_Moving++)
      if (Marker_CfgFile_TagBound[iMarker_CfgFile] == Marker_Moving[iMarker_Moving])
        Marker_CfgFile_Moving[iMarker_CfgFile] = YES;
  }

  for (iMarker_CfgFile = 0; iMarker_CfgFile < nMarker_CfgFile; iMarker_CfgFile++) {
    Marker_CfgFile_Out_1D[iMarker_CfgFile] = NO;
    for (iMarker_Out_1D = 0; iMarker_Out_1D < nMarker_Out_1D; iMarker_Out_1D++)
      if (Marker_CfgFile_TagBound[iMarker_CfgFile] == Marker_Out_1D[iMarker_Out_1D])
        Marker_CfgFile_Out_1D[iMarker_CfgFile] = YES;
  }

}

void CConfig::SetOutput(unsigned short val_software, unsigned short val_izone) {

  unsigned short iMarker_Euler, iMarker_Custom, iMarker_FarField,
  iMarker_SymWall, iMarker_PerBound, iMarker_Pressure, iMarker_NearFieldBound,
  iMarker_InterfaceBound, iMarker_Fluid_InterfaceBound, iMarker_Dirichlet, iMarker_Inlet, iMarker_Riemann,
  iMarker_NRBC, iMarker_MixBound, iMarker_Outlet, iMarker_Isothermal, iMarker_HeatFlux,
  iMarker_EngineInflow, iMarker_EngineExhaust, iMarker_Displacement,
  iMarker_Load, iMarker_FlowLoad, iMarker_Neumann, iMarker_Internal, iMarker_Monitoring,
  iMarker_Designing, iMarker_GeoEval, iMarker_Plotting, iMarker_Analyze, iMarker_DV, iDV_Value,
  iMarker_FSIinterface, iMarker_Load_Dir, iMarker_Load_Sine, iMarker_Clamped,
  iMarker_Moving, iMarker_Supersonic_Inlet, iMarker_Supersonic_Outlet, iMarker_ActDiskInlet,
  iMarker_ActDiskOutlet;
  
  
  /*--- WARNING: when compiling on Windows, ctime() is not available. Comment out
   the two lines below that use the dt variable. ---*/
  //time_t now = time(0);
  //string dt = ctime(&now); dt[24] = '.';

  cout << endl << "-------------------------------------------------------------------------" << endl;
  cout << "|    ___ _   _ ___                                                      |" << endl;
  cout << "|   / __| | | |_  )   Release 4.3.0  \"Cardinal\"                         |" << endl;
  cout << "|   \\__ \\ |_| |/ /                                                      |" << endl;
  switch (val_software) {
    case SU2_CFD: cout << "|   |___/\\___//___|   Suite (Computational Fluid Dynamics Code)         |" << endl; break;
    case SU2_DEF: cout << "|   |___/\\___//___|   Suite (Mesh Deformation Code)                     |" << endl; break;
    case SU2_DOT: cout << "|   |___/\\___//___|   Suite (Gradient Projection Code)                  |" << endl; break;
    case SU2_MSH: cout << "|   |___/\\___//___|   Suite (Mesh Adaptation Code)                      |" << endl; break;
    case SU2_GEO: cout << "|   |___/\\___//___|   Suite (Geometry Definition Code)                  |" << endl; break;
    case SU2_SOL: cout << "|   |___/\\___//___|   Suite (Solution Exporting Code)                   |" << endl; break;
  }

  cout << "|                                                                       |" << endl;
  //cout << "|   Local date and time: " << dt << "                      |" << endl;
  cout <<"-------------------------------------------------------------------------" << endl;
  cout << "| SU2 Lead Dev.: Dr. Francisco Palacios, Francisco.D.Palacios@boeing.com|" << endl;
  cout << "|                Dr. Thomas D. Economon, economon@stanford.edu          |" << endl;
  cout <<"-------------------------------------------------------------------------" << endl;
  cout << "| SU2 Developers:                                                       |" << endl;
  cout << "| - Prof. Juan J. Alonso's group at Stanford University.                |" << endl;
  cout << "| - Prof. Piero Colonna's group at Delft University of Technology.      |" << endl;
  cout << "| - Prof. Nicolas R. Gauger's group at Kaiserslautern U. of Technology. |" << endl;
  cout << "| - Prof. Alberto Guardone's group at Polytechnic University of Milan.  |" << endl;
  cout << "| - Prof. Rafael Palacios' group at Imperial College London.            |" << endl;
  cout << "| - Prof. Edwin van der Weide's group at the University of Twente.      |" << endl;
  cout << "| - Prof. Vincent Terrapon's group at the University of Liege.          |" << endl;
  cout <<"-------------------------------------------------------------------------" << endl;
  cout << "| Copyright (C) 2012-2016 SU2, the open-source CFD code.                |" << endl;
  cout << "|                                                                       |" << endl;
  cout << "| SU2 is free software; you can redistribute it and/or                  |" << endl;
  cout << "| modify it under the terms of the GNU Lesser General Public            |" << endl;
  cout << "| License as published by the Free Software Foundation; either          |" << endl;
  cout << "| version 2.1 of the License, or (at your option) any later version.    |" << endl;
  cout << "|                                                                       |" << endl;
  cout << "| SU2 is distributed in the hope that it will be useful,                |" << endl;
  cout << "| but WITHOUT ANY WARRANTY; without even the implied warranty of        |" << endl;
  cout << "| MERCHANTABILITY or FITNESS FOR A PARTICULAR PURPOSE. See the GNU      |" << endl;
  cout << "| Lesser General Public License for more details.                       |" << endl;
  cout << "|                                                                       |" << endl;
  cout << "| You should have received a copy of the GNU Lesser General Public      |" << endl;
  cout << "| License along with SU2. If not, see <http://www.gnu.org/licenses/>.   |" << endl;
  cout <<"-------------------------------------------------------------------------" << endl;

  cout << endl <<"------------------------ Physical Case Definition -----------------------" << endl;
  if (val_software == SU2_CFD) {
	if (FSI_Problem) {
	   cout << "Fluid-Structure Interaction." << endl;
	}

  if (DiscreteAdjoint) {
     cout <<"Discrete Adjoint equations using Algorithmic Differentiation " << endl;
     cout <<"based on the physical case: ";
  }
    switch (Kind_Solver) {
      case EULER: case DISC_ADJ_EULER:
        if (Kind_Regime == COMPRESSIBLE) cout << "Compressible Euler equations." << endl;
        if (Kind_Regime == INCOMPRESSIBLE) cout << "Incompressible Euler equations." << endl;
        if (Kind_Regime == FREESURFACE) {
          cout << "Incompressible Euler equations with FreeSurface." << endl;
          cout << "Free surface flow equation. Density ratio: " << RatioDensity << "." << endl;
          cout << "The free surface is located at: " << FreeSurface_Zero <<", and its thickness is: " << FreeSurface_Thickness << "." << endl;
        }
        break;
      case NAVIER_STOKES: case DISC_ADJ_NAVIER_STOKES:
        if (Kind_Regime == COMPRESSIBLE) cout << "Compressible Laminar Navier-Stokes' equations." << endl;
        if (Kind_Regime == INCOMPRESSIBLE) cout << "Incompressible Laminar Navier-Stokes' equations." << endl;
        if (Kind_Regime == FREESURFACE) {
          cout << "Incompressible Laminar Navier-Stokes' equations with FreeSurface." << endl;
          cout << "Free surface flow equation. Density ratio: " << RatioDensity <<". Viscosity ratio: "<< RatioViscosity << "." << endl;
          cout << "The free surface is located at: " << FreeSurface_Zero <<", and its thickness is: " << FreeSurface_Thickness << "." << endl;
        }
        break;
      case RANS: case DISC_ADJ_RANS:
        if (Kind_Regime == COMPRESSIBLE) cout << "Compressible RANS equations." << endl;
        if (Kind_Regime == INCOMPRESSIBLE) cout << "Incompressible RANS equations." << endl;
        if (Kind_Regime == FREESURFACE) {
          cout << "Incompressible RANS equations with FreeSurface." << endl;
          cout << "Free surface flow equation. Density ratio: " << RatioDensity <<". Viscosity ratio: "<< RatioViscosity << "." << endl;
          cout << "The free surface is located at: " << FreeSurface_Zero <<", and its thickness is: " << FreeSurface_Thickness << "." << endl;
        }
        cout << "Turbulence model: ";
        switch (Kind_Turb_Model) {
          case SA:     cout << "Spalart Allmaras" << endl; break;
          case SA_NEG: cout << "Negative Spalart Allmaras" << endl; break;
          case SST:    cout << "Menter's SST"     << endl; break;
        }
        break;
      case POISSON_EQUATION: cout << "Poisson equation." << endl; break;
      case WAVE_EQUATION: cout << "Wave equation." << endl; break;
      case HEAT_EQUATION: cout << "Heat equation." << endl; break;
      case FEM_ELASTICITY:
    	  if (Kind_Struct_Solver == SMALL_DEFORMATIONS) cout << "Geometrically linear elasticity solver." << endl;
    	  if (Kind_Struct_Solver == LARGE_DEFORMATIONS) cout << "Geometrically non-linear elasticity solver." << endl;
    	  if (Kind_Material == LINEAR_ELASTIC) cout << "Linear elastic material." << endl;
    	  if (Kind_Material == NEO_HOOKEAN) {
    		  if (Kind_Material_Compress == COMPRESSIBLE_MAT) cout << "Compressible Neo-Hookean material model." << endl;
    		  if (Kind_Material_Compress == INCOMPRESSIBLE_MAT) cout << "Incompressible Neo-Hookean material model (mean dilatation method)." << endl;
    	  }
    	  break;
      case ADJ_EULER: cout << "Continuous Euler adjoint equations." << endl; break;
      case ADJ_NAVIER_STOKES:
        if (Frozen_Visc)
          cout << "Continuous Navier-Stokes adjoint equations with frozen (laminar) viscosity." << endl;
        else
          cout << "Continuous Navier-Stokes adjoint equations." << endl;
        break;
      case ADJ_RANS:
        if (Frozen_Visc)
          cout << "Continuous RANS adjoint equations with frozen (laminar and eddy) viscosity." << endl;
        else
          cout << "Continuous RANS adjoint equations." << endl;

        break;

    }

    if ((Kind_Regime == COMPRESSIBLE) && (Kind_Solver != FEM_ELASTICITY) &&
        (Kind_Solver != HEAT_EQUATION) && (Kind_Solver != WAVE_EQUATION)) {
      cout << "Mach number: " << Mach <<"."<< endl;
      cout << "Angle of attack (AoA): " << AoA <<" deg, and angle of sideslip (AoS): " << AoS <<" deg."<< endl;
      if ((Kind_Solver == NAVIER_STOKES) || (Kind_Solver == ADJ_NAVIER_STOKES) ||
          (Kind_Solver == RANS) || (Kind_Solver == ADJ_RANS))
        cout << "Reynolds number: " << Reynolds <<"."<< endl;
    }

    if (EquivArea) {
      cout <<"The equivalent area is going to be evaluated on the near-field."<< endl;
      cout <<"The lower integration limit is "<<EA_IntLimit[0]<<", and the upper is "<<EA_IntLimit[1]<<"."<< endl;
      cout <<"The near-field is situated at "<<EA_IntLimit[2]<<"."<< endl;
    }

    if (Grid_Movement) {
      cout << "Performing a dynamic mesh simulation: ";
      switch (Kind_GridMovement[ZONE_0]) {
        case NO_MOVEMENT:     cout << "no movement." << endl; break;
        case DEFORMING:       cout << "deforming mesh motion." << endl; break;
        case RIGID_MOTION:    cout << "rigid mesh motion." << endl; break;
        case MOVING_WALL:     cout << "moving walls." << endl; break;
        case ROTATING_FRAME:  cout << "rotating reference frame." << endl; break;
        case AEROELASTIC:     cout << "aeroelastic motion." << endl; break;
        case FLUID_STRUCTURE: cout << "fluid-structure motion." << endl; break;
        case EXTERNAL:        cout << "externally prescribed motion." << endl; break;
        case AEROELASTIC_RIGID_MOTION:  cout << "rigid mesh motion plus aeroelastic motion." << endl; break;
      }
    }

    if (Restart) {
      if (!ContinuousAdjoint && Kind_Solver != FEM_ELASTICITY) cout << "Read flow solution from: " << Solution_FlowFileName << "." << endl;
      if (ContinuousAdjoint) cout << "Read adjoint solution from: " << Solution_AdjFileName << "." << endl;
      if (Kind_Solver == FEM_ELASTICITY) cout << "Read structural solution from: " << Solution_FEMFileName << "." << endl;
    }
    else {
      cout << "No restart solution, use the values at infinity (freestream)." << endl;
    }

    if (ContinuousAdjoint)
      cout << "Read flow solution from: " << Solution_FlowFileName << "." << endl;

    
    if (Ref_NonDim == DIMENSIONAL) { cout << "Dimensional simulation." << endl; }
    else if (Ref_NonDim == FREESTREAM_PRESS_EQ_ONE) { cout << "Non-Dimensional simulation (P=1.0, Rho=1.0, T=1.0 at the farfield)." << endl; }
    else if (Ref_NonDim == FREESTREAM_VEL_EQ_MACH) { cout << "Non-Dimensional simulation (V=Mach, Rho=1.0, T=1.0 at the farfield)." << endl; }
    else if (Ref_NonDim == FREESTREAM_VEL_EQ_ONE) { cout << "Non-Dimensional simulation (V=1.0, Rho=1.0, T=1.0 at the farfield)." << endl; }
    
    if (RefAreaCoeff == 0) cout << "The reference length/area will be computed using y(2D) or z(3D) projection." << endl;
    else cout << "The reference length/area (force coefficient) is " << RefAreaCoeff << "." << endl;
    cout << "The reference length (moment computation) is " << RefLengthMoment << "." << endl;

    if ((nRefOriginMoment_X > 1) || (nRefOriginMoment_Y > 1) || (nRefOriginMoment_Z > 1)) {
      cout << "Surface(s) where the force coefficients are evaluated and \n";
      cout << "their reference origin for moment computation: \n";

      for (iMarker_Monitoring = 0; iMarker_Monitoring < nMarker_Monitoring; iMarker_Monitoring++) {
        cout << "   - " << Marker_Monitoring[iMarker_Monitoring] << " (" << RefOriginMoment_X[iMarker_Monitoring] <<", "<<RefOriginMoment_Y[iMarker_Monitoring] <<", "<< RefOriginMoment_Z[iMarker_Monitoring] << ")";
        if (iMarker_Monitoring < nMarker_Monitoring-1) cout << ".\n";
        else cout <<"."<< endl;
      }
    }
    else {
      cout << "Reference origin (moment computation) is (" << RefOriginMoment_X[0] << ", " << RefOriginMoment_Y[0] << ", " << RefOriginMoment_Z[0] << ")." << endl;
      cout << "Surface(s) where the force coefficients are evaluated: ";
      for (iMarker_Monitoring = 0; iMarker_Monitoring < nMarker_Monitoring; iMarker_Monitoring++) {
        cout << Marker_Monitoring[iMarker_Monitoring];
        if (iMarker_Monitoring < nMarker_Monitoring-1) cout << ", ";
        else cout <<"."<< endl;
      }
    }
    
    if (nMarker_Designing != 0) {
      cout << "Surface(s) where the objective function is evaluated: ";
      for (iMarker_Designing = 0; iMarker_Designing < nMarker_Designing; iMarker_Designing++) {
        cout << Marker_Designing[iMarker_Designing];
        if (iMarker_Designing < nMarker_Designing-1) cout << ", ";
        else cout <<".";
      }
      cout<< endl;
    }
    
    if (nMarker_Plotting != 0) {
      cout << "Surface(s) plotted in the output file: ";
      for (iMarker_Plotting = 0; iMarker_Plotting < nMarker_Plotting; iMarker_Plotting++) {
        cout << Marker_Plotting[iMarker_Plotting];
        if (iMarker_Plotting < nMarker_Plotting-1) cout << ", ";
        else cout <<".";
      }
      cout<< endl;
    }
    
    if (nMarker_Analyze != 0) {
      cout << "Surface(s) to be analyzed in detail: ";
      for (iMarker_Analyze = 0; iMarker_Analyze < nMarker_Analyze; iMarker_Analyze++) {
        cout << Marker_Analyze[iMarker_Analyze];
        if (iMarker_Analyze < nMarker_Analyze-1) cout << ", ";
        else cout <<".";
      }
      cout<< endl;
    }
    
    if (nMarker_FSIinterface != 0) {
      cout << "Surface(s) belonging to the Fluid-Structure Interaction problem: ";
      for (iMarker_FSIinterface = 0; iMarker_FSIinterface < nMarker_FSIinterface; iMarker_FSIinterface++) {
        cout << Marker_FSIinterface[iMarker_FSIinterface];
        if (iMarker_FSIinterface < nMarker_FSIinterface-1) cout << ", ";
        else cout <<".";
      }
      cout<<endl;
    }
    
    if (nMarker_DV != 0) {
      cout << "Surface(s) affected by the design variables: ";
      for (iMarker_DV = 0; iMarker_DV < nMarker_DV; iMarker_DV++) {
        cout << Marker_DV[iMarker_DV];
        if (iMarker_DV < nMarker_DV-1) cout << ", ";
        else cout <<".";
      }
      cout<< endl;
    }

    if ((Kind_GridMovement[ZONE_0] == DEFORMING) || (Kind_GridMovement[ZONE_0] == MOVING_WALL)) {
      cout << "Surface(s) in motion: ";
      for (iMarker_Moving = 0; iMarker_Moving < nMarker_Moving; iMarker_Moving++) {
        cout << Marker_Moving[iMarker_Moving];
        if (iMarker_Moving < nMarker_Moving-1) cout << ", ";
        else cout <<".";
      }
      cout<< endl;
    }

  }

  if (val_software == SU2_GEO) {
    if (nMarker_GeoEval != 0) {
      cout << "Surface(s) where the geometrical based functions is evaluated: ";
      for (iMarker_GeoEval = 0; iMarker_GeoEval < nMarker_GeoEval; iMarker_GeoEval++) {
        cout << Marker_GeoEval[iMarker_GeoEval];
        if (iMarker_GeoEval < nMarker_GeoEval-1) cout << ", ";
        else cout <<".";
      }
      cout<< endl;
    }
  }

  cout << "Input mesh file name: " << Mesh_FileName << endl;

	if (val_software == SU2_DOT) {
    if (DiscreteAdjoint) {
      cout << "Input sensitivity file name: " << GetObjFunc_Extension(Solution_AdjFileName) << "." << endl;
    }else {
		cout << "Input sensitivity file name: " << SurfAdjCoeff_FileName << "." << endl;
	}
  }

	if (val_software == SU2_MSH) {
		switch (Kind_Adaptation) {
		case FULL: case WAKE: case FULL_FLOW: case FULL_ADJOINT: case SMOOTHING: case SUPERSONIC_SHOCK:
			break;
		case GRAD_FLOW:
			cout << "Read flow solution from: " << Solution_FlowFileName << "." << endl;
			break;
		case GRAD_ADJOINT:
			cout << "Read adjoint flow solution from: " << Solution_AdjFileName << "." << endl;
			break;
		case GRAD_FLOW_ADJ: case COMPUTABLE: case REMAINING:
			cout << "Read flow solution from: " << Solution_FlowFileName << "." << endl;
			cout << "Read adjoint flow solution from: " << Solution_AdjFileName << "." << endl;
			break;
		}
	}

	if (val_software == SU2_DEF) {
		cout << endl <<"---------------------- Grid deformation parameters ----------------------" << endl;
		cout << "Grid deformation using a linear elasticity method." << endl;

    if (Hold_GridFixed == YES) cout << "Hold some regions of the mesh fixed (hardcode implementation)." << endl;
  }

  if (val_software == SU2_DOT) {
  cout << endl <<"-------------------- Surface deformation parameters ---------------------" << endl;
  }

  if (((val_software == SU2_DEF) || (val_software == SU2_DOT)) && (Design_Variable[0] != NONE)) {

    for (unsigned short iDV = 0; iDV < nDV; iDV++) {

      
      if ((Design_Variable[iDV] != FFD_SETTING) &&
          (Design_Variable[iDV] != SURFACE_FILE)) {
        
        if (iDV == 0)
          cout << "Design variables definition (markers <-> value <-> param):" << endl;
        
        switch (Design_Variable[iDV]) {
          case FFD_CONTROL_POINT_2D:  cout << "FFD 2D (control point) <-> "; break;
          case FFD_CAMBER_2D:         cout << "FFD 2D (camber) <-> "; break;
          case FFD_THICKNESS_2D:      cout << "FFD 2D (thickness) <-> "; break;
          case HICKS_HENNE:           cout << "Hicks Henne <-> " ; break;
	  case CST:           	      cout << "Kulfan parameter number (CST) <-> " ; break;
          case TRANSLATION:           cout << "Translation design variable."; break;
          case SCALE:                 cout << "Scale design variable."; break;
          case NACA_4DIGITS:          cout << "NACA four digits <-> "; break;
          case PARABOLIC:             cout << "Parabolic <-> "; break;
          case AIRFOIL:               cout << "Airfoil <-> "; break;
          case ROTATION:              cout << "Rotation <-> "; break;
          case FFD_CONTROL_POINT:     cout << "FFD (control point) <-> "; break;
          case FFD_DIHEDRAL_ANGLE:    cout << "FFD (dihedral angle) <-> "; break;
          case FFD_TWIST_ANGLE:       cout << "FFD (twist angle) <-> "; break;
          case FFD_ROTATION:          cout << "FFD (rotation) <-> "; break;
          case FFD_CONTROL_SURFACE:   cout << "FFD (control surface) <-> "; break;
          case FFD_CAMBER:            cout << "FFD (camber) <-> "; break;
          case FFD_THICKNESS:         cout << "FFD (thickness) <-> "; break;
          case CUSTOM:                cout << "Custom DV <-> "; break;
        }
        
        for (iMarker_DV = 0; iMarker_DV < nMarker_DV; iMarker_DV++) {
          cout << Marker_DV[iMarker_DV];
          if (iMarker_DV < nMarker_DV-1) cout << ", ";
          else cout << " <-> ";
        }

        for (iDV_Value = 0; iDV_Value < nDV_Value[iDV]; iDV_Value++) {
          cout << DV_Value[iDV][iDV_Value];
          if (iDV_Value != nDV_Value[iDV]-1) cout << ", ";
        }
        cout << " <-> ";

        if (Design_Variable[iDV] == FFD_SETTING) nParamDV = 0;
        if (Design_Variable[iDV] == SCALE) nParamDV = 0;
        if ((Design_Variable[iDV] == FFD_CAMBER_2D) ||
            (Design_Variable[iDV] == FFD_THICKNESS_2D) ||
            (Design_Variable[iDV] == HICKS_HENNE) ||
            (Design_Variable[iDV] == PARABOLIC) ||
            (Design_Variable[iDV] == AIRFOIL) ) nParamDV = 2;
        if ((Design_Variable[iDV] ==  TRANSLATION) ||
            (Design_Variable[iDV] ==  NACA_4DIGITS) ||
	    (Design_Variable[iDV] ==  CST) ||
            (Design_Variable[iDV] ==  FFD_CAMBER) ||
            (Design_Variable[iDV] ==  FFD_THICKNESS) ) nParamDV = 3;
        if (Design_Variable[iDV] == FFD_CONTROL_POINT_2D) nParamDV = 5;
        if (Design_Variable[iDV] == ROTATION) nParamDV = 6;
        if ((Design_Variable[iDV] ==  FFD_CONTROL_POINT) ||
            (Design_Variable[iDV] ==  FFD_DIHEDRAL_ANGLE) ||
            (Design_Variable[iDV] ==  FFD_TWIST_ANGLE) ||
            (Design_Variable[iDV] ==  FFD_ROTATION) ||
            (Design_Variable[iDV] ==  FFD_CONTROL_SURFACE) ) nParamDV = 7;
        if (Design_Variable[iDV] ==  CUSTOM) nParamDV = 1;

        for (unsigned short iParamDV = 0; iParamDV < nParamDV; iParamDV++) {

          if (iParamDV == 0) cout << "( ";

          if ((iParamDV == 0) &&
              ((Design_Variable[iDV] == FFD_SETTING) ||
               (Design_Variable[iDV] == FFD_CONTROL_POINT_2D) ||
               (Design_Variable[iDV] == FFD_CAMBER_2D) ||
               (Design_Variable[iDV] == FFD_THICKNESS_2D) ||
               (Design_Variable[iDV] == FFD_CONTROL_POINT) ||
               (Design_Variable[iDV] == FFD_DIHEDRAL_ANGLE) ||
               (Design_Variable[iDV] == FFD_TWIST_ANGLE) ||
               (Design_Variable[iDV] == FFD_ROTATION) ||
               (Design_Variable[iDV] == FFD_CONTROL_SURFACE) ||
               (Design_Variable[iDV] == FFD_CAMBER) ||
               (Design_Variable[iDV] == FFD_THICKNESS))) cout << FFDTag[iDV];
          else cout << ParamDV[iDV][iParamDV];

          if (iParamDV < nParamDV-1) cout << ", ";
          else cout <<" )"<< endl;
          
        }

      }
      
      else if (Design_Variable[iDV] == FFD_SETTING) {
        
        cout << "Setting the FFD box structure." << endl;
        cout << "FFD boxes definition (FFD tag <-> degree <-> coord):" << endl;
        
        for (unsigned short iFFDBox = 0; iFFDBox < nFFDBox; iFFDBox++) {
          
          cout << TagFFDBox[iFFDBox] << " <-> ";
          
          for (unsigned short iDegreeFFD = 0; iDegreeFFD < 3; iDegreeFFD++) {
            if (iDegreeFFD == 0) cout << "( ";
            cout << DegreeFFDBox[iFFDBox][iDegreeFFD];
            if (iDegreeFFD < 2) cout << ", ";
            else cout <<" )";
          }
          
          cout << " <-> ";

          for (unsigned short iCoordFFD = 0; iCoordFFD < 24; iCoordFFD++) {
            if (iCoordFFD == 0) cout << "( ";
            cout << CoordFFDBox[iFFDBox][iCoordFFD];
            if (iCoordFFD < 23) cout << ", ";
            else cout <<" )"<< endl;
          }
          
        }
        
      }
      
      else cout << endl;

		}
	}

	if (((val_software == SU2_CFD) && ( ContinuousAdjoint )) || (val_software == SU2_DOT)) {

		cout << endl <<"----------------------- Design problem definition -----------------------" << endl;
		if (nObj==1) {
      switch (Kind_ObjFunc[0]) {
        case DRAG_COEFFICIENT:        cout << "CD objective function." << endl; break;
        case LIFT_COEFFICIENT:        cout << "CL objective function." << endl; break;
        case MOMENT_X_COEFFICIENT:    cout << "CMx objective function." << endl; break;
        case MOMENT_Y_COEFFICIENT:    cout << "CMy objective function." << endl; break;
        case MOMENT_Z_COEFFICIENT:    cout << "CMz objective function." << endl; break;
        case INVERSE_DESIGN_PRESSURE: cout << "Inverse design (Cp) objective function." << endl; break;
        case INVERSE_DESIGN_HEATFLUX: cout << "Inverse design (Heat Flux) objective function." << endl; break;
        case SIDEFORCE_COEFFICIENT:   cout << "Side force objective function." << endl; break;
        case EFFICIENCY:              cout << "CL/CD objective function." << endl; break;
        case EQUIVALENT_AREA:         cout << "Equivalent area objective function. CD weight: " << WeightCd <<"."<< endl;  break;
        case NEARFIELD_PRESSURE:      cout << "Nearfield pressure objective function. CD weight: " << WeightCd <<"."<< endl;  break;
        case FORCE_X_COEFFICIENT:     cout << "X-force objective function." << endl; break;
        case FORCE_Y_COEFFICIENT:     cout << "Y-force objective function." << endl; break;
        case FORCE_Z_COEFFICIENT:     cout << "Z-force objective function." << endl; break;
        case THRUST_COEFFICIENT:      cout << "Thrust objective function." << endl; break;
        case TORQUE_COEFFICIENT:      cout << "Torque efficiency objective function." << endl; break;
        case TOTAL_HEATFLUX:          cout << "Total heat flux objective function." << endl; break;
        case MAXIMUM_HEATFLUX:        cout << "Maximum heat flux objective function." << endl; break;
        case FIGURE_OF_MERIT:         cout << "Rotor Figure of Merit objective function." << endl; break;
        case FREE_SURFACE:            cout << "Free-Surface objective function." << endl; break;
        case AVG_TOTAL_PRESSURE:      cout << "Average total objective pressure." << endl; break;
        case AVG_OUTLET_PRESSURE:     cout << "Average static objective pressure." << endl; break;
        case MASS_FLOW_RATE:          cout << "Mass flow rate objective function." << endl; break;
        case OUTFLOW_GENERALIZED:     cout << "Generalized outflow objective function." << endl; break;
      }
		}
		else {
		  cout << "Weighted sum objective function." << endl;
		}

	}

	if (val_software == SU2_CFD) {
		cout << endl <<"---------------------- Space Numerical Integration ----------------------" << endl;

		if (SmoothNumGrid) cout << "There are some smoothing iterations on the grid coordinates." << endl;

    if ((Kind_Solver == EULER) || (Kind_Solver == NAVIER_STOKES) || (Kind_Solver == RANS) ||
         (Kind_Solver == DISC_ADJ_EULER) || (Kind_Solver == DISC_ADJ_NAVIER_STOKES) || (Kind_Solver == DISC_ADJ_RANS) ) {

      if (Kind_ConvNumScheme_Flow == SPACE_CENTERED) {
        if (Kind_Centered_Flow == JST) {
          cout << "Jameson-Schmidt-Turkel scheme for the flow inviscid terms."<< endl;
          cout << "JST viscous coefficients (1st, 2nd & 4th): " << Kappa_1st_Flow
          << ", " << Kappa_2nd_Flow << ", " << Kappa_4th_Flow <<"."<< endl;
          cout << "The method includes a grid stretching correction (p = 0.3)."<< endl;
          cout << "Second order integration." << endl;
        }
        if (Kind_Centered_Flow == JST_KE) {
          cout << "Jameson-Schmidt-Turkel scheme for the flow inviscid terms."<< endl;
          cout << "JST viscous coefficients (1st, 2nd): " << Kappa_1st_Flow
          << ", " << Kappa_2nd_Flow << "."<< endl;
          cout << "The method includes a grid stretching correction (p = 0.3)."<< endl;
          cout << "Second order integration." << endl;
        }
        if (Kind_Centered_Flow == LAX) {
          cout << "Lax-Friedrich scheme for the flow inviscid terms."<< endl;
          cout << "First order integration." << endl;
        }
      }

			if (Kind_ConvNumScheme_Flow == SPACE_UPWIND) {
				if (Kind_Upwind_Flow == ROE) cout << "Roe (with entropy fix) solver for the flow inviscid terms."<< endl;
				if (Kind_Upwind_Flow == TURKEL) cout << "Roe-Turkel solver for the flow inviscid terms."<< endl;
				if (Kind_Upwind_Flow == AUSM)	cout << "AUSM solver for the flow inviscid terms."<< endl;
				if (Kind_Upwind_Flow == HLLC)	cout << "HLLC solver for the flow inviscid terms."<< endl;
				if (Kind_Upwind_Flow == SW)	cout << "Steger-Warming solver for the flow inviscid terms."<< endl;
				if (Kind_Upwind_Flow == MSW)	cout << "Modified Steger-Warming solver for the flow inviscid terms."<< endl;
        if (Kind_Upwind_Flow == CUSP)	cout << "CUSP solver for the flow inviscid terms."<< endl;
        switch (SpatialOrder_Flow) {
          case FIRST_ORDER: cout << "First order integration." << endl; break;
          case SECOND_ORDER: cout << "Second order integration." << endl; break;
          case SECOND_ORDER_LIMITER: cout << "Second order integration with slope limiter." << endl;
            switch (Kind_SlopeLimit_Flow) {
              case VENKATAKRISHNAN:
                cout << "Venkatakrishnan slope-limiting method, with constant: " << LimiterCoeff <<". "<< endl;
                cout << "The reference element size is: " << RefElemLength <<". "<< endl;
                break;
              case BARTH_JESPERSEN:
                cout << "Barth-Jespersen slope-limiting method." << endl;
                break;
            }
            break;
        }
			}

		}

    if ((Kind_Solver == RANS) || (Kind_Solver == DISC_ADJ_RANS)) {
      if (Kind_ConvNumScheme_Turb == SPACE_UPWIND) {
        if (Kind_Upwind_Turb == SCALAR_UPWIND) cout << "Scalar upwind solver (first order) for the turbulence model."<< endl;
        switch (SpatialOrder_Turb) {
          case FIRST_ORDER: cout << "First order integration." << endl; break;
          case SECOND_ORDER: cout << "Second order integration." << endl; break;
          case SECOND_ORDER_LIMITER: cout << "Second order integration with slope limiter." << endl;
            switch (Kind_SlopeLimit_Turb) {
              case VENKATAKRISHNAN:
                cout << "Venkatakrishnan slope-limiting method, with constant: " << LimiterCoeff <<". "<< endl;
                cout << "The reference element size is: " << RefElemLength <<". "<< endl;
                break;
              case BARTH_JESPERSEN:
                cout << "Barth-Jespersen slope-limiting method." << endl;
                break;
            }
            break;
        }
      }
    }

    if ((Kind_Solver == ADJ_EULER) || (Kind_Solver == ADJ_NAVIER_STOKES) || (Kind_Solver == ADJ_RANS)) {

      if (Kind_ConvNumScheme_AdjFlow == SPACE_CENTERED) {
        if (Kind_Centered_AdjFlow == JST) {
          cout << "Jameson-Schmidt-Turkel scheme for the adjoint inviscid terms."<< endl;
          cout << "JST viscous coefficients (1st, 2nd, & 4th): " << Kappa_1st_AdjFlow
          << ", " << Kappa_2nd_AdjFlow << ", " << Kappa_4th_AdjFlow <<"."<< endl;
          cout << "The method includes a grid stretching correction (p = 0.3)."<< endl;
          cout << "Second order integration." << endl;
        }
        if (Kind_Centered_AdjFlow == LAX) {
          cout << "Lax-Friedrich scheme for the adjoint inviscid terms."<< endl;
          cout << "First order integration." << endl;
        }
      }

      if (Kind_ConvNumScheme_AdjFlow == SPACE_UPWIND) {
        if (Kind_Upwind_AdjFlow == ROE) cout << "Roe (with entropy fix) solver for the adjoint inviscid terms."<< endl;
        switch (SpatialOrder_AdjFlow) {
          case FIRST_ORDER: cout << "First order integration." << endl; break;
          case SECOND_ORDER: cout << "Second order integration." << endl; break;
          case SECOND_ORDER_LIMITER: cout << "Second order integration with slope limiter." << endl;
            switch (Kind_SlopeLimit_AdjFlow) {
              case VENKATAKRISHNAN:
                cout << "Venkatakrishnan slope-limiting method, with constant: " << LimiterCoeff <<". "<< endl;
                cout << "The reference element size is: " << RefElemLength <<". "<< endl;
                break;
              case SHARP_EDGES:
                cout << "Sharp edges slope-limiting method, with constant: " << LimiterCoeff <<". "<< endl;
                cout << "The reference element size is: " << RefElemLength <<". "<< endl;
                cout << "The reference sharp edge distance is: " << SharpEdgesCoeff*RefElemLength*LimiterCoeff <<". "<< endl;
                break;
              case SOLID_WALL_DISTANCE:
                cout << "Wall distance slope-limiting method, with constant: " << LimiterCoeff <<". "<< endl;
                cout << "The reference element size is: " << RefElemLength <<". "<< endl;
                cout << "The reference wall distance is: " << SharpEdgesCoeff*RefElemLength*LimiterCoeff <<". "<< endl;
                break;
              case BARTH_JESPERSEN:
                cout << "Barth-Jespersen slope-limiting method." << endl;
                break;
            }
            break;
        }
      }
      
      cout << "The reference sharp edge distance is: " << SharpEdgesCoeff*RefElemLength*LimiterCoeff <<". "<< endl;

    }

    if ((Kind_Solver == ADJ_RANS) && (!Frozen_Visc)) {
      if (Kind_ConvNumScheme_AdjTurb == SPACE_UPWIND) {
        if (Kind_Upwind_Turb == SCALAR_UPWIND) cout << "Scalar upwind solver (first order) for the adjoint turbulence model."<< endl;
        switch (SpatialOrder_AdjTurb) {
          case FIRST_ORDER: cout << "First order integration." << endl; break;
          case SECOND_ORDER: cout << "Second order integration." << endl; break;
          case SECOND_ORDER_LIMITER: cout << "Second order integration with slope limiter." << endl;
            switch (Kind_SlopeLimit_AdjTurb) {
              case VENKATAKRISHNAN:
                cout << "Venkatakrishnan slope-limiting method, with constant: " << LimiterCoeff <<". "<< endl;
                cout << "The reference element size is: " << RefElemLength <<". "<< endl;
                break;
              case SHARP_EDGES:
                cout << "Sharp edges slope-limiting method, with constant: " << LimiterCoeff <<". "<< endl;
                cout << "The reference element size is: " << RefElemLength <<". "<< endl;
                cout << "The reference sharp edge distance is: " << SharpEdgesCoeff*RefElemLength*LimiterCoeff <<". "<< endl;
                break;
              case SOLID_WALL_DISTANCE:
                cout << "Wall distance slope-limiting method, with constant: " << LimiterCoeff <<". "<< endl;
                cout << "The reference element size is: " << RefElemLength <<". "<< endl;
                cout << "The reference wall distance is: " << SharpEdgesCoeff*RefElemLength*LimiterCoeff <<". "<< endl;
                break;
              case BARTH_JESPERSEN:
                cout << "Barth-Jespersen slope-limiting method." << endl;
                break;
            }
            break;
        }
      }
    }

    if ((Kind_Solver == NAVIER_STOKES) || (Kind_Solver == RANS) ||
        (Kind_Solver == DISC_ADJ_NAVIER_STOKES) || (Kind_Solver == DISC_ADJ_RANS)) {
        cout << "Average of gradients with correction (viscous flow terms)." << endl;
    }

    if ((Kind_Solver == ADJ_NAVIER_STOKES) || (Kind_Solver == ADJ_RANS)) {
      cout << "Average of gradients with correction (viscous adjoint terms)." << endl;
    }

    if ((Kind_Solver == RANS) || (Kind_Solver == DISC_ADJ_RANS)) {
      cout << "Average of gradients with correction (viscous turbulence terms)." << endl;
    }

    if (Kind_Solver == POISSON_EQUATION) {
      cout << "Galerkin method for viscous terms computation of the poisson potential equation." << endl;
    }

    if ((Kind_Solver == ADJ_RANS) && (!Frozen_Visc)) {
      cout << "Average of gradients with correction (2nd order) for computation of adjoint viscous turbulence terms." << endl;
      if (Kind_TimeIntScheme_AdjTurb == EULER_IMPLICIT) cout << "Euler implicit method for the turbulent adjoint equation." << endl;
    }

    switch (Kind_Gradient_Method) {
      case GREEN_GAUSS: cout << "Gradient computation using Green-Gauss theorem." << endl; break;
      case WEIGHTED_LEAST_SQUARES: cout << "Gradient Computation using weighted Least-Squares method." << endl; break;
    }

    if ((Kind_Regime == INCOMPRESSIBLE) || (Kind_Regime == FREESURFACE)) {
      cout << "Artificial compressibility factor: " << ArtComp_Factor << "." << endl;
    }

    cout << endl <<"---------------------- Time Numerical Integration -----------------------" << endl;

    if (Kind_Solver != FEM_ELASTICITY) {
		switch (Unsteady_Simulation) {
		  case NO:
			cout << "Local time stepping (steady state simulation)." << endl; break;
		  case TIME_STEPPING:
			cout << "Unsteady simulation using a time stepping strategy."<< endl;
			if (Unst_CFL != 0.0) cout << "Time step computed by the code. Unsteady CFL number: " << Unst_CFL <<"."<< endl;
			else cout << "Unsteady time step provided by the user (s): "<< Delta_UnstTime << "." << endl;
			break;
		  case DT_STEPPING_1ST: case DT_STEPPING_2ND:
			if (Unsteady_Simulation == DT_STEPPING_1ST) cout << "Unsteady simulation, dual time stepping strategy (first order in time)."<< endl;
			if (Unsteady_Simulation == DT_STEPPING_2ND) cout << "Unsteady simulation, dual time stepping strategy (second order in time)."<< endl;
			if (Unst_CFL != 0.0) cout << "Time step computed by the code. Unsteady CFL number: " << Unst_CFL <<"."<< endl;
			else cout << "Unsteady time step provided by the user (s): "<< Delta_UnstTime << "." << endl;
			cout << "Total number of internal Dual Time iterations: "<< Unst_nIntIter <<"." << endl;
			break;
		}
    }
	else {
		switch (Dynamic_Analysis) {
		  case NO:
			cout << "Static structural analysis." << endl; break;
		  case YES:
			cout << "Dynamic structural analysis."<< endl;
			cout << "Time step provided by the user for the dynamic analysis(s): "<< Delta_DynTime << "." << endl;
			break;
		}
	}

    if ((Kind_Solver == EULER) || (Kind_Solver == NAVIER_STOKES) || (Kind_Solver == RANS) ||
        (Kind_Solver == DISC_ADJ_EULER) || (Kind_Solver == DISC_ADJ_NAVIER_STOKES) || (Kind_Solver == DISC_ADJ_RANS)) {
      switch (Kind_TimeIntScheme_Flow) {
        case RUNGE_KUTTA_EXPLICIT:
          cout << "Runge-Kutta explicit method for the flow equations." << endl;
          cout << "Number of steps: " << nRKStep << endl;
          cout << "Alpha coefficients: ";
          for (unsigned short iRKStep = 0; iRKStep < nRKStep; iRKStep++) {
            cout << "\t" << RK_Alpha_Step[iRKStep];
          }
          cout << endl;
          break;
        case EULER_EXPLICIT: cout << "Euler explicit method for the flow equations." << endl; break;
        case EULER_IMPLICIT:
          cout << "Euler implicit method for the flow equations." << endl;
          switch (Kind_Linear_Solver) {
            case BCGSTAB:
              cout << "BCGSTAB is used for solving the linear system." << endl;
              cout << "Convergence criteria of the linear solver: "<< Linear_Solver_Error <<"."<< endl;
              cout << "Max number of iterations: "<< Linear_Solver_Iter <<"."<< endl;
              break;
            case FGMRES || RESTARTED_FGMRES:
              cout << "FGMRES is used for solving the linear system." << endl;
              cout << "Convergence criteria of the linear solver: "<< Linear_Solver_Error <<"."<< endl;
              cout << "Max number of iterations: "<< Linear_Solver_Iter <<"."<< endl;
              break;
            case SMOOTHER_JACOBI:
              cout << "A Jacobi method is used for smoothing the linear system." << endl;
              break;
            case SMOOTHER_ILU:
              cout << "A ILU0 method is used for smoothing the linear system." << endl;
              break;
            case SMOOTHER_LUSGS:
              cout << "A LU-SGS method is used for smoothing the linear system." << endl;
              break;
            case SMOOTHER_LINELET:
              cout << "A Linelet method is used for smoothing the linear system." << endl;
              break;
          }
          break;
      }
    }

    if ((Kind_Solver == ADJ_EULER) || (Kind_Solver == ADJ_NAVIER_STOKES) || (Kind_Solver == ADJ_RANS)) {
      switch (Kind_TimeIntScheme_AdjFlow) {
        case RUNGE_KUTTA_EXPLICIT:
          cout << "Runge-Kutta explicit method for the adjoint equations." << endl;
          cout << "Number of steps: " << nRKStep << endl;
          cout << "Alpha coefficients: ";
          for (unsigned short iRKStep = 0; iRKStep < nRKStep; iRKStep++) {
            cout << "\t" << RK_Alpha_Step[iRKStep];
          }
          cout << endl;
          break;
        case EULER_EXPLICIT: cout << "Euler explicit method for the adjoint equations." << endl; break;
        case EULER_IMPLICIT: cout << "Euler implicit method for the adjoint equations." << endl; break;
      }
    }

    if (nMGLevels !=0) {
      
      if (nStartUpIter != 0) cout << "A total of " << nStartUpIter << " start up iterations on the fine grid."<< endl;
      if (MGCycle == V_CYCLE) cout << "V Multigrid Cycle, with " << nMGLevels << " multigrid levels."<< endl;
      if (MGCycle == W_CYCLE) cout << "W Multigrid Cycle, with " << nMGLevels << " multigrid levels."<< endl;
      if (MGCycle == FULLMG_CYCLE) cout << "Full Multigrid Cycle, with " << nMGLevels << " multigrid levels."<< endl;

      cout << "Damping factor for the residual restriction: " << Damp_Res_Restric <<"."<< endl;
      cout << "Damping factor for the correction prolongation: " << Damp_Correc_Prolong <<"."<< endl;
    }

    if ((Kind_Solver != FEM_ELASTICITY) && (Kind_Solver != HEAT_EQUATION) && (Kind_Solver != WAVE_EQUATION)) {

      if (!CFL_Adapt) cout << "No CFL adaptation." << endl;
      else cout << "CFL adaptation. Factor down: "<< CFL_AdaptParam[0] <<", factor up: "<< CFL_AdaptParam[1]
        <<",\n                lower limit: "<< CFL_AdaptParam[2] <<", upper limit: " << CFL_AdaptParam[3] <<"."<< endl;

      if (nMGLevels !=0) {
        cout << "Multigrid Level:                  ";
        for (unsigned short iLevel = 0; iLevel < nMGLevels+1; iLevel++) {
          cout.width(6); cout << iLevel;
        }
        cout << endl;
      }

			if (Unsteady_Simulation != TIME_STEPPING) {
				cout << "Courant-Friedrichs-Lewy number:   ";
				cout.precision(3);
				cout.width(6); cout << CFL[0];
				cout << endl;
			}
			

      if (nMGLevels !=0) {
        cout.precision(3);
        cout << "MG PreSmooth coefficients:        ";
        for (unsigned short iMG_PreSmooth = 0; iMG_PreSmooth < nMGLevels+1; iMG_PreSmooth++) {
          cout.width(6); cout << MG_PreSmooth[iMG_PreSmooth];
        }
        cout << endl;
      }

      if (nMGLevels !=0) {
        cout.precision(3);
        cout << "MG PostSmooth coefficients:       ";
        for (unsigned short iMG_PostSmooth = 0; iMG_PostSmooth < nMGLevels+1; iMG_PostSmooth++) {
          cout.width(6); cout << MG_PostSmooth[iMG_PostSmooth];
        }
        cout << endl;
      }

      if (nMGLevels !=0) {
        cout.precision(3);
        cout << "MG CorrecSmooth coefficients:     ";
        for (unsigned short iMG_CorrecSmooth = 0; iMG_CorrecSmooth < nMGLevels+1; iMG_CorrecSmooth++) {
          cout.width(6); cout << MG_CorrecSmooth[iMG_CorrecSmooth];
        }
        cout << endl;
      }

    }

    if ((Kind_Solver == RANS) || (Kind_Solver == DISC_ADJ_RANS))
      if (Kind_TimeIntScheme_Turb == EULER_IMPLICIT)
        cout << "Euler implicit time integration for the turbulence model." << endl;
  }

  if (val_software == SU2_CFD) {

    cout << endl <<"------------------------- Convergence Criteria --------------------------" << endl;

    cout << "Maximum number of iterations: " << nExtIter <<"."<< endl;

    if (ConvCriteria == CAUCHY) {
      if (!ContinuousAdjoint && !DiscreteAdjoint)
        switch (Cauchy_Func_Flow) {
          case LIFT_COEFFICIENT: cout << "Cauchy criteria for Lift using "
            << Cauchy_Elems << " elements and epsilon " <<Cauchy_Eps<< "."<< endl; break;
          case DRAG_COEFFICIENT: cout << "Cauchy criteria for Drag using "
            << Cauchy_Elems << " elements and epsilon " <<Cauchy_Eps<< "."<< endl; break;
        }

      if (ContinuousAdjoint || DiscreteAdjoint)
        switch (Cauchy_Func_AdjFlow) {
          case SENS_GEOMETRY: cout << "Cauchy criteria for geo. sensitivity using "
            << Cauchy_Elems << " elements and epsilon " <<Cauchy_Eps<< "."<< endl; break;
          case SENS_MACH: cout << "Cauchy criteria for Mach number sensitivity using "
            << Cauchy_Elems << " elements and epsilon " <<Cauchy_Eps<< "."<< endl; break;
        }

      cout << "Start convergence criteria at iteration " << StartConv_Iter<< "."<< endl;
      
    }


    if (ConvCriteria == RESIDUAL) {
      if (!ContinuousAdjoint && !DiscreteAdjoint) {
        cout << "Reduce the density residual " << OrderMagResidual << " orders of magnitude."<< endl;
        cout << "The minimum bound for the density residual is 10^(" << MinLogResidual<< ")."<< endl;
        cout << "Start convergence criteria at iteration " << StartConv_Iter<< "."<< endl;
      }

      if (ContinuousAdjoint || DiscreteAdjoint) {
        cout << "Reduce the adjoint density residual " << OrderMagResidual << " orders of magnitude."<< endl;
        cout << "The minimum value for the adjoint density residual is 10^(" << MinLogResidual<< ")."<< endl;
      }

    }

  }

  if (val_software == SU2_MSH) {
    cout << endl <<"----------------------- Grid adaptation strategy ------------------------" << endl;

    switch (Kind_Adaptation) {
      case NONE: break;
      case PERIODIC: cout << "Grid modification to run periodic bc problems." << endl; break;
      case FULL: cout << "Grid adaptation using a complete refinement." << endl; break;
      case WAKE: cout << "Grid adaptation of the wake." << endl; break;
      case FULL_FLOW: cout << "Flow grid adaptation using a complete refinement." << endl; break;
      case FULL_ADJOINT: cout << "Adjoint grid adaptation using a complete refinement." << endl; break;
      case GRAD_FLOW: cout << "Grid adaptation using gradient based strategy (density)." << endl; break;
      case GRAD_ADJOINT: cout << "Grid adaptation using gradient based strategy (adjoint density)." << endl; break;
      case GRAD_FLOW_ADJ: cout << "Grid adaptation using gradient based strategy (density and adjoint density)." << endl; break;
      case COMPUTABLE: cout << "Grid adaptation using computable correction."<< endl; break;
      case REMAINING: cout << "Grid adaptation using remaining error."<< endl; break;
      case SMOOTHING: cout << "Grid smoothing using an implicit method."<< endl; break;
      case SUPERSONIC_SHOCK: cout << "Grid adaptation for a supersonic shock at Mach: " << Mach <<"."<< endl; break;
    }

    switch (Kind_Adaptation) {
      case GRAD_FLOW: case GRAD_ADJOINT: case GRAD_FLOW_ADJ: case COMPUTABLE: case REMAINING:
        cout << "Power of the dual volume in the adaptation sensor: " << DualVol_Power << endl;
        cout << "Percentage of new elements in the adaptation process: " << New_Elem_Adapt << "."<< endl;
        break;
    }

    if (Analytical_Surface != NONE)
      cout << "Use analytical definition for including points in the surfaces." << endl;

  }

  cout << endl <<"-------------------------- Output Information ---------------------------" << endl;

  if (val_software == SU2_CFD) {

    if (Low_MemoryOutput) cout << "Writing output files with low memory RAM requirements."<< endl;
    cout << "Writing a flow solution every " << Wrt_Sol_Freq <<" iterations."<< endl;
    cout << "Writing the convergence history every " << Wrt_Con_Freq <<" iterations."<< endl;
    if ((Unsteady_Simulation == DT_STEPPING_1ST) || (Unsteady_Simulation == DT_STEPPING_2ND)) {
      cout << "Writing the dual time flow solution every " << Wrt_Sol_Freq_DualTime <<" iterations."<< endl;
      cout << "Writing the dual time convergence history every " << Wrt_Con_Freq_DualTime <<" iterations."<< endl;
    }

    switch (Output_FileFormat) {
      case PARAVIEW: cout << "The output file format is Paraview ASCII (.vtk)." << endl; break;
      case TECPLOT: cout << "The output file format is Tecplot ASCII (.dat)." << endl; break;
      case TECPLOT_BINARY: cout << "The output file format is Tecplot binary (.plt)." << endl; break;
      case FIELDVIEW: cout << "The output file format is FieldView ASCII (.uns)." << endl; break;
      case FIELDVIEW_BINARY: cout << "The output file format is FieldView binary (.uns)." << endl; break;
      case CGNS_SOL: cout << "The output file format is CGNS (.cgns)." << endl; break;
    }

    cout << "Convergence history file name: " << Conv_FileName << "." << endl;

    cout << "Forces breakdown file name: " << Breakdown_FileName << "." << endl;

    if ((Kind_Solver != FEM_ELASTICITY) && (Kind_Solver != HEAT_EQUATION) && (Kind_Solver != WAVE_EQUATION)) {
      if (!ContinuousAdjoint && !DiscreteAdjoint) {
        cout << "Surface flow coefficients file name: " << SurfFlowCoeff_FileName << "." << endl;
        cout << "Flow variables file name: " << Flow_FileName << "." << endl;
        cout << "Restart flow file name: " << Restart_FlowFileName << "." << endl;
      }

      if (ContinuousAdjoint || DiscreteAdjoint) {
        cout << "Adjoint solution file name: " << Solution_AdjFileName << "." << endl;
        cout << "Restart adjoint file name: " << Restart_AdjFileName << "." << endl;
        cout << "Adjoint variables file name: " << Adj_FileName << "." << endl;
        cout << "Surface adjoint coefficients file name: " << SurfAdjCoeff_FileName << "." << endl;
      }
    }
    else {
      cout << "Surface structure coefficients file name: " << SurfStructure_FileName << "." << endl;
      cout << "Structure variables file name: " << Structure_FileName << "." << endl;
      cout << "Restart structure file name: " << Restart_FEMFileName << "." << endl;
    }

  }

  if (val_software == SU2_SOL) {
    if (Low_MemoryOutput) cout << "Writing output files with low memory RAM requirements."<< endl;
    switch (Output_FileFormat) {
      case PARAVIEW: cout << "The output file format is Paraview ASCII (.vtk)." << endl; break;
      case TECPLOT: cout << "The output file format is Tecplot ASCII (.dat)." << endl; break;
      case TECPLOT_BINARY: cout << "The output file format is Tecplot binary (.plt)." << endl; break;
      case FIELDVIEW: cout << "The output file format is FieldView ASCII (.uns)." << endl; break;
      case FIELDVIEW_BINARY: cout << "The output file format is FieldView binary (.uns)." << endl; break;
      case CGNS_SOL: cout << "The output file format is CGNS (.cgns)." << endl; break;
    }
    cout << "Flow variables file name: " << Flow_FileName << "." << endl;
  }

  if (val_software == SU2_DEF) {
    cout << "Output mesh file name: " << Mesh_Out_FileName << ". " << endl;
    if (Visualize_Deformation) cout << "A file will be created to visualize the deformation." << endl;
    else cout << "No file for visualizing the deformation." << endl;
    switch (GetDeform_Stiffness_Type()) {
      case INVERSE_VOLUME:
        cout << "Cell stiffness scaled by inverse of the cell volume." << endl;
        break;
      case WALL_DISTANCE:
        cout << "Cell stiffness scaled by distance from the deforming surface." << endl;
        break;
      case CONSTANT_STIFFNESS:
        cout << "Imposing constant cell stiffness (steel)." << endl;
        break;
    }
  }

  if (val_software == SU2_MSH) {
    cout << "Output mesh file name: " << Mesh_Out_FileName << ". " << endl;
  }

  if (val_software == SU2_DOT) {
    if (DiscreteAdjoint) {
      cout << "Output Volume Sensitivity file name: " << VolSens_FileName << ". " << endl;
      cout << "Output Surface Sensitivity file name: " << SurfSens_FileName << ". " << endl;
    }
    cout << "Output gradient file name: " << ObjFunc_Grad_FileName << ". " << endl;
  }

  if (val_software == SU2_MSH) {
    cout << "Output mesh file name: " << Mesh_Out_FileName << ". " << endl;
    cout << "Restart flow file name: " << Restart_FlowFileName << "." << endl;
    if ((Kind_Adaptation == FULL_ADJOINT) || (Kind_Adaptation == GRAD_ADJOINT) || (Kind_Adaptation == GRAD_FLOW_ADJ) ||
        (Kind_Adaptation == COMPUTABLE) || (Kind_Adaptation == REMAINING)) {
      if (Kind_ObjFunc[0] == DRAG_COEFFICIENT) cout << "Restart adjoint file name: " << Restart_AdjFileName << "." << endl;
      if (Kind_ObjFunc[0] == EQUIVALENT_AREA) cout << "Restart adjoint file name: " << Restart_AdjFileName << "." << endl;
      if (Kind_ObjFunc[0] == NEARFIELD_PRESSURE) cout << "Restart adjoint file name: " << Restart_AdjFileName << "." << endl;
      if (Kind_ObjFunc[0] == LIFT_COEFFICIENT) cout << "Restart adjoint file name: " << Restart_AdjFileName << "." << endl;
    }
  }

  cout << endl <<"------------------- Config File Boundary Information --------------------" << endl;

  if (nMarker_Euler != 0) {
    cout << "Euler wall boundary marker(s): ";
    for (iMarker_Euler = 0; iMarker_Euler < nMarker_Euler; iMarker_Euler++) {
      cout << Marker_Euler[iMarker_Euler];
      if (iMarker_Euler < nMarker_Euler-1) cout << ", ";
      else cout <<"."<< endl;
    }
  }

  if (nMarker_FarField != 0) {
    cout << "Far-field boundary marker(s): ";
    for (iMarker_FarField = 0; iMarker_FarField < nMarker_FarField; iMarker_FarField++) {
      cout << Marker_FarField[iMarker_FarField];
      if (iMarker_FarField < nMarker_FarField-1) cout << ", ";
      else cout <<"."<< endl;
    }
  }

  if (nMarker_SymWall != 0) {
    cout << "Symmetry plane boundary marker(s): ";
    for (iMarker_SymWall = 0; iMarker_SymWall < nMarker_SymWall; iMarker_SymWall++) {
      cout << Marker_SymWall[iMarker_SymWall];
      if (iMarker_SymWall < nMarker_SymWall-1) cout << ", ";
      else cout <<"."<< endl;
    }
  }

  if (nMarker_Pressure != 0) {
    cout << "Pressure boundary marker(s): ";
    for (iMarker_Pressure = 0; iMarker_Pressure < nMarker_Pressure; iMarker_Pressure++) {
      cout << Marker_Pressure[iMarker_Pressure];
      if (iMarker_Pressure < nMarker_Pressure-1) cout << ", ";
      else cout <<"."<< endl;
    }
  }

  if (nMarker_PerBound != 0) {
    cout << "Periodic boundary marker(s): ";
    for (iMarker_PerBound = 0; iMarker_PerBound < nMarker_PerBound; iMarker_PerBound++) {
      cout << Marker_PerBound[iMarker_PerBound];
      if (iMarker_PerBound < nMarker_PerBound-1) cout << ", ";
      else cout <<"."<< endl;
    }
  }

  if (nMarker_NearFieldBound != 0) {
    cout << "Near-field boundary marker(s): ";
    for (iMarker_NearFieldBound = 0; iMarker_NearFieldBound < nMarker_NearFieldBound; iMarker_NearFieldBound++) {
      cout << Marker_NearFieldBound[iMarker_NearFieldBound];
      if (iMarker_NearFieldBound < nMarker_NearFieldBound-1) cout << ", ";
      else cout <<"."<< endl;
    }
  }

  if (nMarker_InterfaceBound != 0) {
    cout << "Interface boundary marker(s): ";
    for (iMarker_InterfaceBound = 0; iMarker_InterfaceBound < nMarker_InterfaceBound; iMarker_InterfaceBound++) {
      cout << Marker_InterfaceBound[iMarker_InterfaceBound];
      if (iMarker_InterfaceBound < nMarker_InterfaceBound-1) cout << ", ";
      else cout <<"."<< endl;
    }
  }
  
  if (nMarker_Fluid_InterfaceBound != 0) {
    cout << "Fluid interface boundary marker(s): ";
    for (iMarker_Fluid_InterfaceBound = 0; iMarker_Fluid_InterfaceBound < nMarker_Fluid_InterfaceBound; iMarker_Fluid_InterfaceBound++) {
      cout << Marker_Fluid_InterfaceBound[iMarker_Fluid_InterfaceBound];
      if (iMarker_Fluid_InterfaceBound < nMarker_Fluid_InterfaceBound-1) cout << ", ";
      else cout <<"."<< endl;
    }
  }

  if (nMarker_Dirichlet != 0) {
    cout << "Dirichlet boundary marker(s): ";
    for (iMarker_Dirichlet = 0; iMarker_Dirichlet < nMarker_Dirichlet; iMarker_Dirichlet++) {
      cout << Marker_Dirichlet[iMarker_Dirichlet];
      if (iMarker_Dirichlet < nMarker_Dirichlet-1) cout << ", ";
      else cout <<"."<< endl;
    }
  }

  if (nMarker_FlowLoad != 0) {
    cout << "Flow Load boundary marker(s): ";
    for (iMarker_FlowLoad = 0; iMarker_FlowLoad < nMarker_FlowLoad; iMarker_FlowLoad++) {
      cout << Marker_FlowLoad[iMarker_FlowLoad];
      if (iMarker_FlowLoad < nMarker_FlowLoad-1) cout << ", ";
      else cout <<"."<< endl;
    }
  }
  
  if (nMarker_Internal != 0) {
    cout << "Internal boundary marker(s): ";
    for (iMarker_Internal = 0; iMarker_Internal < nMarker_Internal; iMarker_Internal++) {
      cout << Marker_Internal[iMarker_Internal];
      if (iMarker_Internal < nMarker_Internal-1) cout << ", ";
      else cout <<"."<< endl;
    }
  }

  if (nMarker_Inlet != 0) {
    cout << "Inlet boundary marker(s): ";
    for (iMarker_Inlet = 0; iMarker_Inlet < nMarker_Inlet; iMarker_Inlet++) {
      cout << Marker_Inlet[iMarker_Inlet];
      if (iMarker_Inlet < nMarker_Inlet-1) cout << ", ";
      else cout <<"."<< endl;
    }
  }

  if (nMarker_Riemann != 0) {
      cout << "Riemann boundary marker(s): ";
      for (iMarker_Riemann = 0; iMarker_Riemann < nMarker_Riemann; iMarker_Riemann++) {
        cout << Marker_Riemann[iMarker_Riemann];
        if (iMarker_Riemann < nMarker_Riemann-1) cout << ", ";
        else cout <<"."<< endl;
    }
  }
  
  if (nMarker_NRBC != 0) {
      cout << "NRBC boundary marker(s): ";
      for (iMarker_NRBC = 0; iMarker_NRBC < nMarker_NRBC; iMarker_NRBC++) {
        cout << Marker_NRBC[iMarker_NRBC];
        if (iMarker_NRBC < nMarker_NRBC-1) cout << ", ";
        else cout <<"."<< endl;
    }
  }

  if (nMarker_MixBound != 0) {
      cout << "MixingPlane boundary marker(s): ";
      for (iMarker_MixBound = 0; iMarker_MixBound < nMarker_MixBound; iMarker_MixBound++) {
        cout << Marker_MixBound[iMarker_MixBound];
        if (iMarker_MixBound < nMarker_MixBound-1) cout << ", ";
        else cout <<"."<< endl;
    }
  }

  if (nMarker_EngineInflow != 0) {
    cout << "Engine inflow boundary marker(s): ";
    for (iMarker_EngineInflow = 0; iMarker_EngineInflow < nMarker_EngineInflow; iMarker_EngineInflow++) {
      cout << Marker_EngineInflow[iMarker_EngineInflow];
      if (iMarker_EngineInflow < nMarker_EngineInflow-1) cout << ", ";
      else cout <<"."<< endl;
    }
  }

  if (nMarker_EngineExhaust != 0) {
    cout << "Engine exhaust boundary marker(s): ";
    for (iMarker_EngineExhaust = 0; iMarker_EngineExhaust < nMarker_EngineExhaust; iMarker_EngineExhaust++) {
      cout << Marker_EngineExhaust[iMarker_EngineExhaust];
      if (iMarker_EngineExhaust < nMarker_EngineExhaust-1) cout << ", ";
      else cout <<"."<< endl;
    }
  }

  if (nMarker_Supersonic_Inlet != 0) {
    cout << "Supersonic inlet boundary marker(s): ";
    for (iMarker_Supersonic_Inlet = 0; iMarker_Supersonic_Inlet < nMarker_Supersonic_Inlet; iMarker_Supersonic_Inlet++) {
      cout << Marker_Supersonic_Inlet[iMarker_Supersonic_Inlet];
      if (iMarker_Supersonic_Inlet < nMarker_Supersonic_Inlet-1) cout << ", ";
      else cout <<"."<< endl;
    }
  }
  
  if (nMarker_Supersonic_Outlet != 0) {
    cout << "Supersonic outlet boundary marker(s): ";
    for (iMarker_Supersonic_Outlet = 0; iMarker_Supersonic_Outlet < nMarker_Supersonic_Outlet; iMarker_Supersonic_Outlet++) {
      cout << Marker_Supersonic_Outlet[iMarker_Supersonic_Outlet];
      if (iMarker_Supersonic_Outlet < nMarker_Supersonic_Outlet-1) cout << ", ";
      else cout <<"."<< endl;
    }
  }

  if (nMarker_Outlet != 0) {
    cout << "Outlet boundary marker(s): ";
    for (iMarker_Outlet = 0; iMarker_Outlet < nMarker_Outlet; iMarker_Outlet++) {
      cout << Marker_Outlet[iMarker_Outlet];
      if (iMarker_Outlet < nMarker_Outlet-1) cout << ", ";
      else cout <<"."<< endl;
    }
  }

  if (nMarker_Isothermal != 0) {
    cout << "Isothermal wall boundary marker(s): ";
    for (iMarker_Isothermal = 0; iMarker_Isothermal < nMarker_Isothermal; iMarker_Isothermal++) {
      cout << Marker_Isothermal[iMarker_Isothermal];
      if (iMarker_Isothermal < nMarker_Isothermal-1) cout << ", ";
      else cout <<"."<< endl;
    }
  }

  if (nMarker_HeatFlux != 0) {
    cout << "Constant heat flux wall boundary marker(s): ";
    for (iMarker_HeatFlux = 0; iMarker_HeatFlux < nMarker_HeatFlux; iMarker_HeatFlux++) {
      cout << Marker_HeatFlux[iMarker_HeatFlux];
      if (iMarker_HeatFlux < nMarker_HeatFlux-1) cout << ", ";
      else cout <<"."<< endl;
    }
  }

  if (nMarker_Clamped != 0) {
    cout << "Clamped boundary marker(s): ";
    for (iMarker_Clamped = 0; iMarker_Clamped < nMarker_Clamped; iMarker_Clamped++) {
      cout << Marker_Clamped[iMarker_Clamped];
      if (iMarker_Clamped < nMarker_Clamped-1) cout << ", ";
      else cout <<"."<<endl;
    }
  }

  if (nMarker_Displacement != 0) {
    cout << "Displacement boundary marker(s): ";
    for (iMarker_Displacement = 0; iMarker_Displacement < nMarker_Displacement; iMarker_Displacement++) {
      cout << Marker_Displacement[iMarker_Displacement];
      if (iMarker_Displacement < nMarker_Displacement-1) cout << ", ";
      else cout <<"."<< endl;
    }
  }

  if (nMarker_Load != 0) {
    cout << "Normal load boundary marker(s): ";
    for (iMarker_Load = 0; iMarker_Load < nMarker_Load; iMarker_Load++) {
      cout << Marker_Load[iMarker_Load];
      if (iMarker_Load < nMarker_Load-1) cout << ", ";
      else cout <<"."<< endl;
    }
  }

  if (nMarker_Load_Dir != 0) {
    cout << "Load boundary marker(s) in cartesian coordinates: ";
    for (iMarker_Load_Dir = 0; iMarker_Load_Dir < nMarker_Load_Dir; iMarker_Load_Dir++) {
      cout << Marker_Load_Dir[iMarker_Load_Dir];
      if (iMarker_Load_Dir < nMarker_Load_Dir-1) cout << ", ";
      else cout <<"."<<endl;
    }
  }

  if (nMarker_Load_Sine != 0) {
    cout << "Sine-Wave Load boundary marker(s): ";
    for (iMarker_Load_Sine = 0; iMarker_Load_Sine < nMarker_Load_Sine; iMarker_Load_Sine++) {
      cout << Marker_Load_Sine[iMarker_Load_Sine];
      if (iMarker_Load_Sine < nMarker_Load_Sine-1) cout << ", ";
      else cout <<"."<<endl;
    }
  }

  if (nMarker_Neumann != 0) {
    cout << "Neumann boundary marker(s): ";
    for (iMarker_Neumann = 0; iMarker_Neumann < nMarker_Neumann; iMarker_Neumann++) {
      cout << Marker_Neumann[iMarker_Neumann];
      if (iMarker_Neumann < nMarker_Neumann-1) cout << ", ";
      else cout <<"."<< endl;
    }
  }

  if (nMarker_Custom != 0) {
    cout << "Custom boundary marker(s): ";
    for (iMarker_Custom = 0; iMarker_Custom < nMarker_Custom; iMarker_Custom++) {
      cout << Marker_Custom[iMarker_Custom];
      if (iMarker_Custom < nMarker_Custom-1) cout << ", ";
      else cout <<"."<< endl;
    }
  }

  if (nMarker_ActDiskInlet != 0) {
		cout << "Actuator disk (inlet) boundary marker(s): ";
		for (iMarker_ActDiskInlet = 0; iMarker_ActDiskInlet < nMarker_ActDiskInlet; iMarker_ActDiskInlet++) {
			cout << Marker_ActDiskInlet[iMarker_ActDiskInlet];
			if (iMarker_ActDiskInlet < nMarker_ActDiskInlet-1) cout << ", ";
			else cout <<"."<< endl;
		}
	}

  if (nMarker_ActDiskOutlet != 0) {
		cout << "Actuator disk (outlet) boundary marker(s): ";
		for (iMarker_ActDiskOutlet = 0; iMarker_ActDiskOutlet < nMarker_ActDiskOutlet; iMarker_ActDiskOutlet++) {
			cout << Marker_ActDiskOutlet[iMarker_ActDiskOutlet];
			if (iMarker_ActDiskOutlet < nMarker_ActDiskOutlet-1) cout << ", ";
			else cout <<"."<< endl;
		}
	}

}

bool CConfig::TokenizeString(string & str, string & option_name,
                             vector<string> & option_value) {
  const string delimiters(" ()[]{}:,\t\n\v\f\r");
  // check for comments or empty string
  string::size_type pos, last_pos;
  pos = str.find_first_of("%");
  if ( (str.length() == 0) || (pos == 0) ) {
    // str is empty or a comment line, so no option here
    return false;
  }
  if (pos != string::npos) {
    // remove comment at end if necessary
    str.erase(pos);
  }

  // look for line composed on only delimiters (usually whitespace)
  pos = str.find_first_not_of(delimiters);
  if (pos == string::npos) {
    return false;
  }

  // find the equals sign and split string
  string name_part, value_part;
  pos = str.find("=");
  if (pos == string::npos) {
    cerr << "Error in TokenizeString(): "
    << "line in the configuration file with no \"=\" sign."
    << endl;
    cout << "Look for: " << str << endl;
    cout << "str.length() = " << str.length() << endl;
    throw(-1);
  }
  name_part = str.substr(0, pos);
  value_part = str.substr(pos+1, string::npos);
  //cout << "name_part  = |" << name_part  << "|" << endl;
  //cout << "value_part = |" << value_part << "|" << endl;

  // the first_part should consist of one string with no interior delimiters
  last_pos = name_part.find_first_not_of(delimiters, 0);
  pos = name_part.find_first_of(delimiters, last_pos);
  if ( (name_part.length() == 0) || (last_pos == string::npos) ) {
    cerr << "Error in CConfig::TokenizeString(): "
    << "line in the configuration file with no name before the \"=\" sign."
    << endl;
    throw(-1);
  }
  if (pos == string::npos) pos = name_part.length();
  option_name = name_part.substr(last_pos, pos - last_pos);
  last_pos = name_part.find_first_not_of(delimiters, pos);
  if (last_pos != string::npos) {
    cerr << "Error in TokenizeString(): "
    << "two or more options before an \"=\" sign in the configuration file."
    << endl;
    throw(-1);
  }
  StringToUpperCase(option_name);

  //cout << "option_name = |" << option_name << "|" << endl;
  //cout << "pos = " << pos << ": last_pos = " << last_pos << endl;

  // now fill the option value vector
  option_value.clear();
  last_pos = value_part.find_first_not_of(delimiters, 0);
  pos = value_part.find_first_of(delimiters, last_pos);
  while (string::npos != pos || string::npos != last_pos) {
    // add token to the vector<string>
    option_value.push_back(value_part.substr(last_pos, pos - last_pos));
    // skip delimiters
    last_pos = value_part.find_first_not_of(delimiters, pos);
    // find next "non-delimiter"
    pos = value_part.find_first_of(delimiters, last_pos);
  }
  if (option_value.size() == 0) {
    cerr << "Error in TokenizeString(): "
    << "option " << option_name << " in configuration file with no value assigned."
    << endl;
    throw(-1);
  }

#if 0
  cout << "option value(s) = ";
  for (unsigned int i = 0; i < option_value.size(); i++)
    cout << option_value[i] << " ";
  cout << endl;
#endif

  // look for ';' DV delimiters attached to values
  vector<string>::iterator it;
  it = option_value.begin();
  while (it != option_value.end()) {
    if (it->compare(";") == 0) {
      it++;
      continue;
    }

    pos = it->find(';');
    if (pos != string::npos) {
      string before_semi = it->substr(0, pos);
      string after_semi= it->substr(pos+1, string::npos);
      if (before_semi.empty()) {
        *it = ";";
        it++;
        option_value.insert(it, after_semi);
      } else {
        *it = before_semi;
        it++;
        vector<string> to_insert;
        to_insert.push_back(";");
        if (!after_semi.empty())
          to_insert.push_back(after_semi);
        option_value.insert(it, to_insert.begin(), to_insert.end());
      }
      it = option_value.begin(); // go back to beginning; not efficient
      continue;
    } else {
      it++;
    }
  }
#if 0
  cout << "option value(s) = ";
  for (unsigned int i = 0; i < option_value.size(); i++)
    cout << option_value[i] << " ";
  cout << endl;
#endif
  // remove any consecutive ";"
  it = option_value.begin();
  bool semi_at_prev = false;
  while (it != option_value.end()) {
    if (semi_at_prev) {
      if (it->compare(";") == 0) {
        option_value.erase(it);
        it = option_value.begin();
        semi_at_prev = false;
        continue;
      }
    }
    if (it->compare(";") == 0) {
      semi_at_prev = true;
    } else {
      semi_at_prev = false;
    }
    it++;
  }

#if 0
  cout << "option value(s) = ";
  for (unsigned int i = 0; i < option_value.size(); i++)
    cout << option_value[i] << " ";
  cout << endl;
#endif
  return true;
}

unsigned short CConfig::GetMarker_CfgFile_TagBound(string val_marker) {

  unsigned short iMarker_CfgFile;

  for (iMarker_CfgFile = 0; iMarker_CfgFile < nMarker_CfgFile; iMarker_CfgFile++)
    if (Marker_CfgFile_TagBound[iMarker_CfgFile] == val_marker)
      return iMarker_CfgFile;

  cout <<"The configuration file doesn't have any definition for marker "<< val_marker <<"!!" << endl;
  exit(EXIT_FAILURE);
  
}

string CConfig::GetMarker_CfgFile_TagBound(unsigned short val_marker) {
  return Marker_CfgFile_TagBound[val_marker];
}

unsigned short CConfig::GetMarker_CfgFile_KindBC(string val_marker) {
  unsigned short iMarker_CfgFile;
  for (iMarker_CfgFile = 0; iMarker_CfgFile < nMarker_CfgFile; iMarker_CfgFile++)
    if (Marker_CfgFile_TagBound[iMarker_CfgFile] == val_marker) break;
  return Marker_CfgFile_KindBC[iMarker_CfgFile];
}

unsigned short CConfig::GetMarker_CfgFile_Monitoring(string val_marker) {
  unsigned short iMarker_CfgFile;
  for (iMarker_CfgFile = 0; iMarker_CfgFile < nMarker_CfgFile; iMarker_CfgFile++)
    if (Marker_CfgFile_TagBound[iMarker_CfgFile] == val_marker) break;
  return Marker_CfgFile_Monitoring[iMarker_CfgFile];
}

unsigned short CConfig::GetMarker_CfgFile_GeoEval(string val_marker) {
  unsigned short iMarker_CfgFile;
  for (iMarker_CfgFile = 0; iMarker_CfgFile < nMarker_CfgFile; iMarker_CfgFile++)
    if (Marker_CfgFile_TagBound[iMarker_CfgFile] == val_marker) break;
  return Marker_CfgFile_GeoEval[iMarker_CfgFile];
}

unsigned short CConfig::GetMarker_CfgFile_Designing(string val_marker) {
  unsigned short iMarker_CfgFile;
  for (iMarker_CfgFile = 0; iMarker_CfgFile < nMarker_CfgFile; iMarker_CfgFile++)
    if (Marker_CfgFile_TagBound[iMarker_CfgFile] == val_marker) break;
  return Marker_CfgFile_Designing[iMarker_CfgFile];
}

unsigned short CConfig::GetMarker_CfgFile_Plotting(string val_marker) {
  unsigned short iMarker_CfgFile;
  for (iMarker_CfgFile = 0; iMarker_CfgFile < nMarker_CfgFile; iMarker_CfgFile++)
    if (Marker_CfgFile_TagBound[iMarker_CfgFile] == val_marker) break;
  return Marker_CfgFile_Plotting[iMarker_CfgFile];
}

unsigned short CConfig::GetMarker_CfgFile_Analyze(string val_marker) {
  unsigned short iMarker_CfgFile;
  for (iMarker_CfgFile = 0; iMarker_CfgFile < nMarker_CfgFile; iMarker_CfgFile++)
    if (Marker_CfgFile_TagBound[iMarker_CfgFile] == val_marker) break;
  return Marker_CfgFile_Analyze[iMarker_CfgFile];
}


unsigned short CConfig::GetMarker_CfgFile_FSIinterface(string val_marker) {
  unsigned short iMarker_CfgFile;
  for (iMarker_CfgFile = 0; iMarker_CfgFile < nMarker_CfgFile; iMarker_CfgFile++)
    if (Marker_CfgFile_TagBound[iMarker_CfgFile] == val_marker) break;
  return Marker_CfgFile_FSIinterface[iMarker_CfgFile];
}

unsigned short CConfig::GetMarker_CfgFile_Out_1D(string val_marker) {
  unsigned short iMarker_CfgFile;
  for (iMarker_CfgFile = 0; iMarker_CfgFile < nMarker_CfgFile; iMarker_CfgFile++)
    if (Marker_CfgFile_TagBound[iMarker_CfgFile] == val_marker) break;
  return Marker_CfgFile_Out_1D[iMarker_CfgFile];
}

unsigned short CConfig::GetMarker_CfgFile_DV(string val_marker) {
  unsigned short iMarker_CfgFile;
  for (iMarker_CfgFile = 0; iMarker_CfgFile < nMarker_CfgFile; iMarker_CfgFile++)
    if (Marker_CfgFile_TagBound[iMarker_CfgFile] == val_marker) break;
  return Marker_CfgFile_DV[iMarker_CfgFile];
}

unsigned short CConfig::GetMarker_CfgFile_Moving(string val_marker) {
  unsigned short iMarker_CfgFile;
  for (iMarker_CfgFile = 0; iMarker_CfgFile < nMarker_CfgFile; iMarker_CfgFile++)
    if (Marker_CfgFile_TagBound[iMarker_CfgFile] == val_marker) break;
  return Marker_CfgFile_Moving[iMarker_CfgFile];
}

unsigned short CConfig::GetMarker_CfgFile_PerBound(string val_marker) {
  unsigned short iMarker_CfgFile;
  for (iMarker_CfgFile = 0; iMarker_CfgFile < nMarker_CfgFile; iMarker_CfgFile++)
    if (Marker_CfgFile_TagBound[iMarker_CfgFile] == val_marker) break;
  return Marker_CfgFile_PerBound[iMarker_CfgFile];
}

int CConfig::GetMarker_FSIinterface(string val_marker) {	
	  unsigned short iMarker_CfgFile;
	  for (iMarker_CfgFile = 0; iMarker_CfgFile < nMarker_CfgFile; iMarker_CfgFile++)
    
		  if (Marker_CfgFile_TagBound[iMarker_CfgFile] == val_marker)
				return  Marker_CfgFile_FSIinterface[iMarker_CfgFile];
    return 0;
}


CConfig::~CConfig(void) {
<<<<<<< HEAD

  if (RK_Alpha_Step !=NULL) delete [] RK_Alpha_Step;
  if (MG_PreSmooth  !=NULL) delete [] MG_PreSmooth;
  if (MG_PostSmooth !=NULL) delete [] MG_PostSmooth;
=======
	
  unsigned long iDV, iMarker, iPeriodic, iFFD;

  /*--- Delete all of the option objects in the global option map ---*/
    
  for(map<string, COptionBase*>::iterator itr = option_map.begin(); itr != option_map.end(); itr++) {
    delete itr->second;
  }
 
  if (RK_Alpha_Step != NULL) delete [] RK_Alpha_Step;
  if (MG_PreSmooth  != NULL) delete [] MG_PreSmooth;
  if (MG_PostSmooth != NULL) delete [] MG_PostSmooth;
>>>>>>> 4befb10b
  
  /*--- Free memory for Aeroelastic problems. ---*/

  if (Grid_Movement && Aeroelastic_Simulation) {
    if (Aeroelastic_pitch  != NULL) delete[] Aeroelastic_pitch;
    if (Aeroelastic_plunge != NULL) delete[] Aeroelastic_plunge;
  }

  /*--- Free memory for unspecified grid motion parameters ---*/

 if (Kind_GridMovement != NULL) delete [] Kind_GridMovement;

  /*--- motion origin: ---*/
  
  if (Motion_Origin_X   != NULL) delete [] Motion_Origin_X;
  if (Motion_Origin_Y   != NULL) delete [] Motion_Origin_Y;
  if (Motion_Origin_Z   != NULL) delete [] Motion_Origin_Z;
  if (MoveMotion_Origin != NULL) delete [] MoveMotion_Origin;

  /*--- translation: ---*/
  
  if (Translation_Rate_X != NULL) delete [] Translation_Rate_X;
  if (Translation_Rate_Y != NULL) delete [] Translation_Rate_Y;
  if (Translation_Rate_Z != NULL) delete [] Translation_Rate_Z;

  /*--- rotation: ---*/
  
  if (Rotation_Rate_X != NULL) delete [] Rotation_Rate_X;
  if (Rotation_Rate_Y != NULL) delete [] Rotation_Rate_Y;
  if (Rotation_Rate_Z != NULL) delete [] Rotation_Rate_Z;

  /*--- pitching: ---*/
  
  if (Pitching_Omega_X != NULL) delete [] Pitching_Omega_X;
  if (Pitching_Omega_Y != NULL) delete [] Pitching_Omega_Y;
  if (Pitching_Omega_Z != NULL) delete [] Pitching_Omega_Z;

  /*--- pitching amplitude: ---*/
  
  if (Pitching_Ampl_X != NULL) delete [] Pitching_Ampl_X;
  if (Pitching_Ampl_Y != NULL) delete [] Pitching_Ampl_Y;
  if (Pitching_Ampl_Z != NULL) delete [] Pitching_Ampl_Z;

  /*--- pitching phase: ---*/
  
  if (Pitching_Phase_X != NULL) delete [] Pitching_Phase_X;
  if (Pitching_Phase_Y != NULL) delete [] Pitching_Phase_Y;
  if (Pitching_Phase_Z != NULL) delete [] Pitching_Phase_Z;

  /*--- plunging: ---*/
  
  if (Plunging_Omega_X != NULL) delete [] Plunging_Omega_X;
  if (Plunging_Omega_Y != NULL) delete [] Plunging_Omega_Y;
  if (Plunging_Omega_Z != NULL) delete [] Plunging_Omega_Z;

  /*--- plunging amplitude: ---*/
  
  if (Plunging_Ampl_X != NULL) delete [] Plunging_Ampl_X;
  if (Plunging_Ampl_Y != NULL) delete [] Plunging_Ampl_Y;
  if (Plunging_Ampl_Z != NULL) delete [] Plunging_Ampl_Z;

  /*--- reference origin for moments ---*/
  
  if (RefOriginMoment   != NULL) delete [] RefOriginMoment;
  if (RefOriginMoment_X != NULL) delete [] RefOriginMoment_X;
  if (RefOriginMoment_Y != NULL) delete [] RefOriginMoment_Y;
  if (RefOriginMoment_Z != NULL) delete [] RefOriginMoment_Z;

  /*--- Free memory for Harmonic Blance Frequency  pointer ---*/
    
  if (Omega_HB != NULL) delete [] Omega_HB;
    
  /*--- Marker pointers ---*/
  
  if (Marker_CfgFile_Out_1D != NULL) delete[] Marker_CfgFile_Out_1D;
  if (Marker_All_Out_1D     != NULL) delete[] Marker_All_Out_1D;
  
  if (Marker_CfgFile_GeoEval != NULL) delete[] Marker_CfgFile_GeoEval;
  if (Marker_All_GeoEval     != NULL) delete[] Marker_All_GeoEval;
  
  if (Marker_CfgFile_TagBound != NULL) delete[] Marker_CfgFile_TagBound;
  if (Marker_All_TagBound     != NULL) delete[] Marker_All_TagBound;
  
  if (Marker_CfgFile_KindBC != NULL) delete[] Marker_CfgFile_KindBC;
  if (Marker_All_KindBC     != NULL) delete[] Marker_All_KindBC;
  
  if (Marker_CfgFile_Monitoring != NULL) delete[] Marker_CfgFile_Monitoring;
  if (Marker_All_Monitoring     != NULL) delete[] Marker_All_Monitoring;
  
  if (Marker_CfgFile_Designing != NULL) delete[] Marker_CfgFile_Designing;
  if (Marker_All_Designing     != NULL) delete[] Marker_All_Designing;
  
  if (Marker_CfgFile_Plotting != NULL) delete[] Marker_CfgFile_Plotting;
  if (Marker_All_Plotting     != NULL) delete[] Marker_All_Plotting;
  
  if (Marker_CfgFile_Analyze != NULL) delete[] Marker_CfgFile_Analyze;
  if (Marker_All_Analyze  != NULL) delete[] Marker_All_Analyze;

  if (Marker_CfgFile_FSIinterface != NULL) delete[] Marker_CfgFile_FSIinterface;
  if (Marker_All_FSIinterface     != NULL) delete[] Marker_All_FSIinterface;
  
  if (Marker_CfgFile_DV != NULL) delete[] Marker_CfgFile_DV;
  if (Marker_All_DV     != NULL) delete[] Marker_All_DV;
  
  if (Marker_CfgFile_Moving != NULL) delete[] Marker_CfgFile_Moving;
  if (Marker_All_Moving     != NULL) delete[] Marker_All_Moving;
  
  if (Marker_CfgFile_PerBound != NULL) delete[] Marker_CfgFile_PerBound;
  if (Marker_All_PerBound     != NULL) delete[] Marker_All_PerBound;

  if (Marker_DV!= NULL)               delete[] Marker_DV;
  if (Marker_Moving != NULL)           delete[] Marker_Moving;
  if (Marker_Monitoring != NULL)      delete[] Marker_Monitoring;
  if (Marker_Designing != NULL)       delete[] Marker_Designing;
  if (Marker_GeoEval != NULL)         delete[] Marker_GeoEval;
  if (Marker_Plotting != NULL)        delete[] Marker_Plotting;
  if (Marker_Analyze != NULL)        delete[] Marker_Analyze;
  if (Marker_FSIinterface != NULL)        delete[] Marker_FSIinterface;
  if (Marker_All_SendRecv != NULL)    delete[] Marker_All_SendRecv;

  if (Kind_ObjFunc != NULL)      delete[] Kind_ObjFunc;
  if (Weight_ObjFunc != NULL)      delete[] Weight_ObjFunc;

  if (DV_Value != NULL) {
    for (iDV = 0; iDV < nDV; iDV++) delete[] DV_Value[iDV];
    delete [] DV_Value;
  }
  
  if (ParamDV != NULL) {
    for (iDV = 0; iDV < nDV; iDV++) delete[] ParamDV[iDV];
    delete [] ParamDV;
  }
  
  if (CoordFFDBox != NULL) {
    for (iFFD = 0; iFFD < nFFDBox; iFFD++) delete[] CoordFFDBox[iFFD];
    delete [] CoordFFDBox;
  }
  
  if (DegreeFFDBox != NULL) {
    for (iFFD = 0; iFFD < nFFDBox; iFFD++) delete[] DegreeFFDBox[iFFD];
    delete [] DegreeFFDBox;
  }
  
  if (Design_Variable != NULL)    delete[] Design_Variable;
  if (Dirichlet_Value != NULL)    delete[] Dirichlet_Value;
  
  if (Exhaust_Temperature_Target != NULL)    delete[]  Exhaust_Temperature_Target;
  if (Exhaust_Pressure_Target != NULL)    delete[]  Exhaust_Pressure_Target;
  if (Exhaust_Pressure != NULL)    delete[] Exhaust_Pressure;
  if (Exhaust_Temperature != NULL)    delete[] Exhaust_Temperature;
  if (Exhaust_MassFlow != NULL)    delete[] Exhaust_MassFlow;
  if (Exhaust_TotalPressure != NULL)    delete[] Exhaust_TotalPressure;
  if (Exhaust_TotalTemperature != NULL)    delete[] Exhaust_TotalTemperature;
  if (Exhaust_GrossThrust != NULL)    delete[] Exhaust_GrossThrust;
  if (Exhaust_Force != NULL)    delete[] Exhaust_Force;
  if (Exhaust_Power != NULL)    delete[] Exhaust_Power;

  if (Inflow_Mach != NULL)    delete[]  Inflow_Mach;
  if (Inflow_Pressure != NULL)    delete[] Inflow_Pressure;
  if (Inflow_MassFlow != NULL)    delete[] Inflow_MassFlow;
  if (Inflow_ReverseMassFlow != NULL)    delete[] Inflow_ReverseMassFlow;
  if (Inflow_TotalPressure != NULL)    delete[] Inflow_TotalPressure;
  if (Inflow_Temperature != NULL)    delete[] Inflow_Temperature;
  if (Inflow_TotalTemperature != NULL)    delete[] Inflow_TotalTemperature;
  if (Inflow_RamDrag != NULL)    delete[] Inflow_RamDrag;
  if (Inflow_Force != NULL)    delete[]  Inflow_Force;
  if (Inflow_Power != NULL)    delete[] Inflow_Power;

  if (Engine_Power != NULL)    delete[]  Engine_Power;
  if (Engine_Mach != NULL)    delete[]  Engine_Mach;
  if (Engine_Force != NULL)    delete[]  Engine_Force;
  if (Engine_NetThrust != NULL)    delete[]  Engine_NetThrust;
  if (Engine_GrossThrust != NULL)    delete[]  Engine_GrossThrust;
  if (Engine_Area != NULL)    delete[]  Engine_Area;
  if (EngineInflow_Target != NULL)    delete[] EngineInflow_Target;

  if (ActDiskInlet_MassFlow != NULL)    delete[]  ActDiskInlet_MassFlow;
  if (ActDiskInlet_Temperature != NULL)    delete[]  ActDiskInlet_Temperature;
  if (ActDiskInlet_TotalTemperature != NULL)    delete[]  ActDiskInlet_TotalTemperature;
  if (ActDiskInlet_Pressure != NULL)    delete[]  ActDiskInlet_Pressure;
  if (ActDiskInlet_TotalPressure != NULL)    delete[]  ActDiskInlet_TotalPressure;
  if (ActDiskInlet_RamDrag != NULL)    delete[]  ActDiskInlet_RamDrag;
  if (ActDiskInlet_Force != NULL)    delete[]  ActDiskInlet_Force;
  if (ActDiskInlet_Power != NULL)    delete[]  ActDiskInlet_Power;

  if (ActDiskOutlet_MassFlow != NULL)    delete[]  ActDiskOutlet_MassFlow;
  if (ActDiskOutlet_Temperature != NULL)    delete[]  ActDiskOutlet_Temperature;
  if (ActDiskOutlet_TotalTemperature != NULL)    delete[]  ActDiskOutlet_TotalTemperature;
  if (ActDiskOutlet_Pressure != NULL)    delete[]  ActDiskOutlet_Pressure;
  if (ActDiskOutlet_TotalPressure != NULL)    delete[]  ActDiskOutlet_TotalPressure;
  if (ActDiskOutlet_GrossThrust != NULL)    delete[]  ActDiskOutlet_GrossThrust;
  if (ActDiskOutlet_Force != NULL)    delete[]  ActDiskOutlet_Force;
  if (ActDiskOutlet_Power != NULL)    delete[]  ActDiskOutlet_Power;

  if (ActDisk_DeltaPress != NULL)    delete[]  ActDisk_DeltaPress;
  if (ActDisk_DeltaTemp != NULL)    delete[]  ActDisk_DeltaTemp;
  if (ActDisk_TotalPressRatio != NULL)    delete[]  ActDisk_TotalPressRatio;
  if (ActDisk_TotalTempRatio != NULL)    delete[]  ActDisk_TotalTempRatio;
  if (ActDisk_StaticPressRatio != NULL)    delete[]  ActDisk_StaticPressRatio;
  if (ActDisk_StaticTempRatio != NULL)    delete[]  ActDisk_StaticTempRatio;
  if (ActDisk_Power != NULL)    delete[]  ActDisk_Power;
  if (ActDisk_MassFlow != NULL)    delete[]  ActDisk_MassFlow;
  if (ActDisk_Mach != NULL)    delete[]  ActDisk_Mach;
  if (ActDisk_Force != NULL)    delete[]  ActDisk_Force;
  if (ActDisk_NetThrust != NULL)    delete[]  ActDisk_NetThrust;
  if (ActDisk_BCThrust != NULL)    delete[]  ActDisk_BCThrust;
  if (ActDisk_BCThrust_Old != NULL)    delete[]  ActDisk_BCThrust_Old;
  if (ActDisk_GrossThrust != NULL)    delete[]  ActDisk_GrossThrust;
  if (ActDisk_Area != NULL)    delete[]  ActDisk_Area;
  if (ActDisk_ReverseMassFlow != NULL)    delete[]  ActDisk_ReverseMassFlow;
  
  if (Surface_MassFlow != NULL)    delete[]  Surface_MassFlow;
  if (Surface_DC60 != NULL)    delete[]  Surface_DC60;
  if (Surface_IDC != NULL)    delete[]  Surface_IDC;
  if (Surface_IDC_Mach != NULL)    delete[]  Surface_IDC_Mach;
  if (Surface_IDR != NULL)    delete[]  Surface_IDR;

  if (Inlet_Ttotal != NULL) delete[]  Inlet_Ttotal;
  if (Inlet_Ptotal != NULL) delete[]  Inlet_Ptotal;
  if (Inlet_FlowDir != NULL) {
    for (iMarker = 0; iMarker < nMarker_Inlet; iMarker++)
      delete [] Inlet_FlowDir[iMarker];
    delete [] Inlet_FlowDir;
  }
  
  if (Inlet_Velocity != NULL) {
    for (iMarker = 0; iMarker < nMarker_Supersonic_Inlet; iMarker++)
      delete [] Inlet_Velocity[iMarker];
    delete [] Inlet_Velocity;
  }
  
  if (Riemann_FlowDir != NULL) {
    for (iMarker = 0; iMarker < nMarker_Riemann; iMarker++)
      delete [] Riemann_FlowDir[iMarker];
    delete [] Riemann_FlowDir;
  }
  
  if (NRBC_FlowDir != NULL) {
    for (iMarker = 0; iMarker < nMarker_NRBC; iMarker++)
      delete [] NRBC_FlowDir[iMarker];
    delete [] NRBC_FlowDir;
  }
  
  if (Load_Sine_Dir != NULL) {
    for (iMarker = 0; iMarker < nMarker_Load_Sine; iMarker++)
      delete [] Load_Sine_Dir[iMarker];
    delete [] Load_Sine_Dir;
  }
  
  if (Load_Dir != NULL) {
    for (iMarker = 0; iMarker < nMarker_Load_Dir; iMarker++)
      delete [] Load_Dir[iMarker];
    delete [] Load_Dir;
  }
  
  if (Inlet_Temperature != NULL)    delete[] Inlet_Temperature;
  if (Inlet_Pressure != NULL)    delete[] Inlet_Pressure;
  if (Outlet_Pressure != NULL)    delete[] Outlet_Pressure;
  if (Isothermal_Temperature != NULL)    delete[] Isothermal_Temperature;
  if (Heat_Flux != NULL)    delete[] Heat_Flux;
  if (Displ_Value != NULL)    delete[] Displ_Value;
  if (Load_Value != NULL)    delete[] Load_Value;
  if (Load_Dir_Multiplier != NULL)    delete[] Load_Dir_Multiplier;
  if (Load_Dir_Value != NULL)    delete[] Load_Dir_Value;
  if (Load_Sine_Amplitude != NULL)    delete[] Load_Sine_Amplitude;
  if (Load_Sine_Frequency != NULL)    delete[] Load_Sine_Frequency;
  if (FlowLoad_Value != NULL)    delete[] FlowLoad_Value;

  /*--- related to periodic boundary conditions ---*/
  
  for (iMarker = 0; iMarker < nMarker_PerBound; iMarker++) {
    if (Periodic_RotCenter   != NULL) delete [] Periodic_RotCenter[iMarker];
    if (Periodic_RotAngles   != NULL) delete [] Periodic_RotAngles[iMarker];
    if (Periodic_Translation != NULL) delete [] Periodic_Translation[iMarker];
  }
  if (Periodic_RotCenter   != NULL) delete[] Periodic_RotCenter;
  if (Periodic_RotAngles   != NULL) delete[] Periodic_RotAngles;
  if (Periodic_Translation != NULL) delete[] Periodic_Translation;

  for (iPeriodic = 0; iPeriodic < nPeriodic_Index; iPeriodic++) {
    if (Periodic_Center    != NULL) delete [] Periodic_Center[iPeriodic];
    if (Periodic_Rotation  != NULL) delete [] Periodic_Rotation[iPeriodic];
    if (Periodic_Translate != NULL) delete [] Periodic_Translate[iPeriodic];
  }
  if (Periodic_Center      != NULL) delete[] Periodic_Center;
  if (Periodic_Rotation    != NULL) delete[] Periodic_Rotation;
  if (Periodic_Translate   != NULL) delete[] Periodic_Translate;
  
  if (MG_CorrecSmooth != NULL)        delete[] MG_CorrecSmooth;
  if (PlaneTag != NULL)               delete[] PlaneTag;
  if (CFL!= NULL)                      delete[] CFL;
  
  /*--- String markers ---*/
  if (Marker_Euler != NULL )              delete[] Marker_Euler;
  if (Marker_FarField != NULL )           delete[] Marker_FarField;
  if (Marker_Custom != NULL )             delete[] Marker_Custom;
  if (Marker_SymWall != NULL )            delete[] Marker_SymWall;
  if (Marker_Pressure != NULL )           delete[] Marker_Pressure;
  if (Marker_PerBound != NULL )           delete[] Marker_PerBound;
  if (Marker_PerDonor != NULL )           delete[] Marker_PerDonor;
  if (Marker_NearFieldBound != NULL )     delete[] Marker_NearFieldBound;
  if (Marker_InterfaceBound != NULL )     delete[] Marker_InterfaceBound;
  if (Marker_Fluid_InterfaceBound != NULL )     delete[] Marker_Fluid_InterfaceBound;
  if (Marker_Dirichlet != NULL )          delete[] Marker_Dirichlet;
  if (Marker_Inlet != NULL )              delete[] Marker_Inlet;
  if (Marker_Supersonic_Inlet != NULL )   delete[] Marker_Supersonic_Inlet;
  if (Marker_Supersonic_Outlet != NULL )   delete[] Marker_Supersonic_Outlet;
  if (Marker_Outlet != NULL )             delete[] Marker_Outlet;
  if (Marker_Out_1D != NULL )             delete[] Marker_Out_1D;
  if (Marker_Isothermal != NULL )         delete[] Marker_Isothermal;
  if (Marker_EngineInflow != NULL )      delete[] Marker_EngineInflow;
  if (Marker_EngineExhaust != NULL )     delete[] Marker_EngineExhaust;
  if (Marker_Displacement != NULL )       delete[] Marker_Displacement;
  if (Marker_Load != NULL )               delete[] Marker_Load;
  if (Marker_Load_Dir != NULL )               delete[] Marker_Load_Dir;
  if (Marker_Load_Sine != NULL )               delete[] Marker_Load_Sine;
  if (Marker_FlowLoad != NULL )           delete[] Marker_FlowLoad;
  if (Marker_Neumann != NULL )            delete[] Marker_Neumann;
  if (Marker_Internal != NULL )            delete[] Marker_Internal;
  if (Marker_HeatFlux != NULL )               delete[] Marker_HeatFlux;

  if (Int_Coeffs != NULL) delete [] Int_Coeffs;
  
  /*--- Delete some arrays needed just for initializing options. ---*/
  
  if (default_vel_inf       != NULL) delete [] default_vel_inf;
  if (default_eng_box       != NULL) delete [] default_eng_box;
  if (default_eng_val       != NULL) delete [] default_eng_val;
  if (default_cfl_adapt     != NULL) delete [] default_cfl_adapt;
  if (default_ad_coeff_flow != NULL) delete [] default_ad_coeff_flow;
  if (default_ad_coeff_adj  != NULL) delete [] default_ad_coeff_adj;
  if (default_obj_coeff     != NULL) delete [] default_obj_coeff;
  if (default_geo_loc       != NULL) delete [] default_geo_loc;
  if (default_distortion    != NULL) delete [] default_distortion;
  if (default_ea_lim        != NULL) delete [] default_ea_lim;
  if (default_grid_fix      != NULL) delete [] default_grid_fix;
  if (default_inc_crit      != NULL) delete [] default_inc_crit;
 
  if (FFDTag != NULL) delete [] FFDTag;
  if (nDV_Value != NULL) delete [] nDV_Value;
  if (TagFFDBox != NULL) delete [] TagFFDBox;
  
  if (Kind_Data_Riemann != NULL) delete [] Kind_Data_Riemann;
  if (Riemann_Var1 != NULL) delete [] Riemann_Var1;
  if (Riemann_Var2 != NULL) delete [] Riemann_Var2;
  if (Kind_Data_NRBC != NULL) delete [] Kind_Data_NRBC;
  if (NRBC_Var1 != NULL) delete [] NRBC_Var1;
  if (NRBC_Var2 != NULL) delete [] NRBC_Var2;
  if (Marker_TurboBoundIn != NULL) delete [] Marker_TurboBoundIn;
  if (Marker_TurboBoundOut != NULL) delete [] Marker_TurboBoundOut;
  if (Kind_TurboPerformance != NULL) delete [] Kind_TurboPerformance;
  if (Marker_Riemann != NULL) delete [] Marker_Riemann;
  if (Marker_NRBC != NULL) delete [] Marker_NRBC;
 
}

string CConfig::GetUnsteady_FileName(string val_filename, int val_iter) {

  string UnstExt, UnstFilename = val_filename;
  char buffer[50];

  /*--- Check that a positive value iteration is requested (for now). ---*/
  
  if (val_iter < 0) {
    cout << "Requesting a negative iteration number for the restart file!!" << endl;
    exit(EXIT_FAILURE);
  }

  /*--- Append iteration number for unsteady cases ---*/

  if ((Wrt_Unsteady) || (Wrt_Dynamic)) {
    unsigned short lastindex = UnstFilename.find_last_of(".");
    UnstFilename = UnstFilename.substr(0, lastindex);
    if ((val_iter >= 0)    && (val_iter < 10))    SPRINTF (buffer, "_0000%d.dat", val_iter);
    if ((val_iter >= 10)   && (val_iter < 100))   SPRINTF (buffer, "_000%d.dat",  val_iter);
    if ((val_iter >= 100)  && (val_iter < 1000))  SPRINTF (buffer, "_00%d.dat",   val_iter);
    if ((val_iter >= 1000) && (val_iter < 10000)) SPRINTF (buffer, "_0%d.dat",    val_iter);
    if (val_iter >= 10000) SPRINTF (buffer, "_%d.dat", val_iter);
    string UnstExt = string(buffer);
    UnstFilename.append(UnstExt);
  }

  return UnstFilename;
}

string CConfig::GetMultizone_FileName(string val_filename, int val_iZone) {

    string multizone_filename = val_filename;
    char buffer[50];
    
    if (GetnZone() > 1 ) {
        unsigned short lastindex = multizone_filename.find_last_of(".");
        multizone_filename = multizone_filename.substr(0, lastindex);
        SPRINTF (buffer, "_%d.dat", SU2_TYPE::Int(val_iZone));
        multizone_filename.append(string(buffer));
    }
    
    return multizone_filename;
}

string CConfig::GetObjFunc_Extension(string val_filename) {

  string AdjExt, Filename = val_filename;

  if (ContinuousAdjoint || DiscreteAdjoint) {

    /*--- Remove filename extension (.dat) ---*/
    unsigned short lastindex = Filename.find_last_of(".");
    Filename = Filename.substr(0, lastindex);
    if (nObj==1) {
      switch (Kind_ObjFunc[0]) {
      case DRAG_COEFFICIENT:        AdjExt = "_cd";       break;
      case LIFT_COEFFICIENT:        AdjExt = "_cl";       break;
      case SIDEFORCE_COEFFICIENT:   AdjExt = "_csf";      break;
      case INVERSE_DESIGN_PRESSURE: AdjExt = "_invpress"; break;
      case INVERSE_DESIGN_HEATFLUX: AdjExt = "_invheat";  break;
      case MOMENT_X_COEFFICIENT:    AdjExt = "_cmx";      break;
      case MOMENT_Y_COEFFICIENT:    AdjExt = "_cmy";      break;
      case MOMENT_Z_COEFFICIENT:    AdjExt = "_cmz";      break;
      case EFFICIENCY:              AdjExt = "_eff";      break;
      case EQUIVALENT_AREA:         AdjExt = "_ea";       break;
      case NEARFIELD_PRESSURE:      AdjExt = "_nfp";      break;
      case FORCE_X_COEFFICIENT:     AdjExt = "_cfx";      break;
      case FORCE_Y_COEFFICIENT:     AdjExt = "_cfy";      break;
      case FORCE_Z_COEFFICIENT:     AdjExt = "_cfz";      break;
      case THRUST_COEFFICIENT:      AdjExt = "_ct";       break;
      case TORQUE_COEFFICIENT:      AdjExt = "_cq";       break;
      case TOTAL_HEATFLUX:          AdjExt = "_totheat";  break;
      case MAXIMUM_HEATFLUX:        AdjExt = "_maxheat";  break;
      case FIGURE_OF_MERIT:         AdjExt = "_merit";    break;
      case FREE_SURFACE:            AdjExt = "_fs";       break;
      case AVG_TOTAL_PRESSURE:      AdjExt = "_pt";       break;
      case AVG_OUTLET_PRESSURE:     AdjExt = "_pe";       break;
      case MASS_FLOW_RATE:          AdjExt = "_mfr";       break;
      case OUTFLOW_GENERALIZED:     AdjExt = "_chn";       break;
      }
    }
    else{
      AdjExt = "_combo";
    }
    Filename.append(AdjExt);

    /*--- Lastly, add the .dat extension ---*/
    Filename.append(".dat");

  }

  return Filename;
}

unsigned short CConfig::GetContainerPosition(unsigned short val_eqsystem) {

  switch (val_eqsystem) {
    case RUNTIME_FLOW_SYS:      return FLOW_SOL;
    case RUNTIME_TURB_SYS:      return TURB_SOL;
    case RUNTIME_TRANS_SYS:     return TRANS_SOL;
    case RUNTIME_POISSON_SYS:   return POISSON_SOL;
    case RUNTIME_WAVE_SYS:      return WAVE_SOL;
    case RUNTIME_HEAT_SYS:      return HEAT_SOL;
    case RUNTIME_FEA_SYS:       return FEA_SOL;
    case RUNTIME_ADJPOT_SYS:    return ADJFLOW_SOL;
    case RUNTIME_ADJFLOW_SYS:   return ADJFLOW_SOL;
    case RUNTIME_ADJTURB_SYS:   return ADJTURB_SOL;
    case RUNTIME_MULTIGRID_SYS: return 0;
  }
  return 0;
}

void CConfig::SetKind_ConvNumScheme(unsigned short val_kind_convnumscheme,
                                    unsigned short val_kind_centered, unsigned short val_kind_upwind,
                                    unsigned short val_kind_slopelimit, unsigned short val_order_spatial_int) {

  Kind_ConvNumScheme = val_kind_convnumscheme;
  Kind_Centered = val_kind_centered;
  Kind_Upwind = val_kind_upwind;
  Kind_SlopeLimit = val_kind_slopelimit;
  SpatialOrder = val_order_spatial_int;

}

void CConfig::SetGlobalParam(unsigned short val_solver,
                             unsigned short val_system,
                             unsigned long val_extiter) {

  /*--- Set the simulation global time ---*/
  Current_UnstTime = static_cast<su2double>(val_extiter)*Delta_UnstTime;
  Current_UnstTimeND = static_cast<su2double>(val_extiter)*Delta_UnstTimeND;

  /*--- Set the solver methods ---*/
  switch (val_solver) {
    case EULER:
      if (val_system == RUNTIME_FLOW_SYS) {
        SetKind_ConvNumScheme(Kind_ConvNumScheme_Flow, Kind_Centered_Flow,
                              Kind_Upwind_Flow, Kind_SlopeLimit_Flow,
                              SpatialOrder_Flow);
        SetKind_TimeIntScheme(Kind_TimeIntScheme_Flow);
      }
      break;
    case NAVIER_STOKES:
      if (val_system == RUNTIME_FLOW_SYS) {
        SetKind_ConvNumScheme(Kind_ConvNumScheme_Flow, Kind_Centered_Flow,
                              Kind_Upwind_Flow, Kind_SlopeLimit_Flow,
                              SpatialOrder_Flow);
        SetKind_TimeIntScheme(Kind_TimeIntScheme_Flow);
      }
      break;
    case RANS:
      if (val_system == RUNTIME_FLOW_SYS) {
        SetKind_ConvNumScheme(Kind_ConvNumScheme_Flow, Kind_Centered_Flow,
                              Kind_Upwind_Flow, Kind_SlopeLimit_Flow,
                              SpatialOrder_Flow);
        SetKind_TimeIntScheme(Kind_TimeIntScheme_Flow);
      }
      if (val_system == RUNTIME_TURB_SYS) {
        SetKind_ConvNumScheme(Kind_ConvNumScheme_Turb, Kind_Centered_Turb,
                              Kind_Upwind_Turb, Kind_SlopeLimit_Turb,
                              SpatialOrder_Turb);
        SetKind_TimeIntScheme(Kind_TimeIntScheme_Turb);
      }
      if (val_system == RUNTIME_TRANS_SYS) {
        SetKind_ConvNumScheme(Kind_ConvNumScheme_Turb, Kind_Centered_Turb,
                              Kind_Upwind_Turb, Kind_SlopeLimit_Turb,
                              SpatialOrder_Turb);
        SetKind_TimeIntScheme(Kind_TimeIntScheme_Turb);
      }
      break;
    case ADJ_EULER:
      if (val_system == RUNTIME_FLOW_SYS) {
        SetKind_ConvNumScheme(Kind_ConvNumScheme_Flow, Kind_Centered_Flow,
                              Kind_Upwind_Flow, Kind_SlopeLimit_Flow,
                              SpatialOrder_Flow);
        SetKind_TimeIntScheme(Kind_TimeIntScheme_Flow);
      }
      if (val_system == RUNTIME_ADJFLOW_SYS) {
        SetKind_ConvNumScheme(Kind_ConvNumScheme_AdjFlow, Kind_Centered_AdjFlow,
                              Kind_Upwind_AdjFlow, Kind_SlopeLimit_AdjFlow,
                              SpatialOrder_AdjFlow);
        SetKind_TimeIntScheme(Kind_TimeIntScheme_AdjFlow);
      }
      break;
    case ADJ_NAVIER_STOKES:
      if (val_system == RUNTIME_FLOW_SYS) {
        SetKind_ConvNumScheme(Kind_ConvNumScheme_Flow, Kind_Centered_Flow,
                              Kind_Upwind_Flow, Kind_SlopeLimit_Flow,
                              SpatialOrder_Flow);
        SetKind_TimeIntScheme(Kind_TimeIntScheme_Flow);
      }
      if (val_system == RUNTIME_ADJFLOW_SYS) {
        SetKind_ConvNumScheme(Kind_ConvNumScheme_AdjFlow, Kind_Centered_AdjFlow,
                              Kind_Upwind_AdjFlow, Kind_SlopeLimit_AdjFlow,
                              SpatialOrder_AdjFlow);
        SetKind_TimeIntScheme(Kind_TimeIntScheme_AdjFlow);
      }
      break;
    case ADJ_RANS:
      if (val_system == RUNTIME_FLOW_SYS) {
        SetKind_ConvNumScheme(Kind_ConvNumScheme_Flow, Kind_Centered_Flow,
                              Kind_Upwind_Flow, Kind_SlopeLimit_Flow,
                              SpatialOrder_Flow);
        SetKind_TimeIntScheme(Kind_TimeIntScheme_Flow);
      }
      if (val_system == RUNTIME_ADJFLOW_SYS) {
        SetKind_ConvNumScheme(Kind_ConvNumScheme_AdjFlow, Kind_Centered_AdjFlow,
                              Kind_Upwind_AdjFlow, Kind_SlopeLimit_AdjFlow,
                              SpatialOrder_AdjFlow);
        SetKind_TimeIntScheme(Kind_TimeIntScheme_AdjFlow);
      }
      if (val_system == RUNTIME_TURB_SYS) {
        SetKind_ConvNumScheme(Kind_ConvNumScheme_Turb, Kind_Centered_Turb,
                              Kind_Upwind_Turb, Kind_SlopeLimit_Turb,
                              SpatialOrder_Turb);
        SetKind_TimeIntScheme(Kind_TimeIntScheme_Turb);
      }
      if (val_system == RUNTIME_ADJTURB_SYS) {
        SetKind_ConvNumScheme(Kind_ConvNumScheme_AdjTurb, Kind_Centered_AdjTurb,
                              Kind_Upwind_AdjTurb, Kind_SlopeLimit_AdjTurb,
                              SpatialOrder_AdjTurb);
        SetKind_TimeIntScheme(Kind_TimeIntScheme_AdjTurb);
      }
      break;
    case POISSON_EQUATION:
      if (val_system == RUNTIME_POISSON_SYS) {
        SetKind_ConvNumScheme(NONE, NONE, NONE, NONE, NONE);
        SetKind_TimeIntScheme(Kind_TimeIntScheme_Poisson);
      }
      break;
    case WAVE_EQUATION:
      if (val_system == RUNTIME_WAVE_SYS) {
        SetKind_ConvNumScheme(NONE, NONE, NONE, NONE, NONE);
        SetKind_TimeIntScheme(Kind_TimeIntScheme_Wave);
      }
      break;
    case HEAT_EQUATION:
      if (val_system == RUNTIME_HEAT_SYS) {
        SetKind_ConvNumScheme(NONE, NONE, NONE, NONE, NONE);
        SetKind_TimeIntScheme(Kind_TimeIntScheme_Heat);
      }
      break;
    case FEM_ELASTICITY:

      Current_DynTime = static_cast<su2double>(val_extiter)*Delta_DynTime;

      if (val_system == RUNTIME_FEA_SYS) {
        SetKind_ConvNumScheme(NONE, NONE, NONE, NONE, NONE);
        SetKind_TimeIntScheme(Kind_TimeIntScheme_FEA);
      }
      break;
  }
}

su2double* CConfig::GetPeriodicRotCenter(string val_marker) {
  unsigned short iMarker_PerBound;
  for (iMarker_PerBound = 0; iMarker_PerBound < nMarker_PerBound; iMarker_PerBound++)
    if (Marker_PerBound[iMarker_PerBound] == val_marker) break;
  return Periodic_RotCenter[iMarker_PerBound];
}

su2double* CConfig::GetPeriodicRotAngles(string val_marker) {
  unsigned short iMarker_PerBound;
  for (iMarker_PerBound = 0; iMarker_PerBound < nMarker_PerBound; iMarker_PerBound++)
    if (Marker_PerBound[iMarker_PerBound] == val_marker) break;
  return Periodic_RotAngles[iMarker_PerBound];
}

su2double* CConfig::GetPeriodicTranslation(string val_marker) {
  unsigned short iMarker_PerBound;
  for (iMarker_PerBound = 0; iMarker_PerBound < nMarker_PerBound; iMarker_PerBound++)
    if (Marker_PerBound[iMarker_PerBound] == val_marker) break;
  return Periodic_Translation[iMarker_PerBound];
}

unsigned short CConfig::GetMarker_Periodic_Donor(string val_marker) {
  unsigned short iMarker_PerBound, jMarker_PerBound, kMarker_All;

  /*--- Find the marker for this periodic boundary. ---*/
  for (iMarker_PerBound = 0; iMarker_PerBound < nMarker_PerBound; iMarker_PerBound++)
    if (Marker_PerBound[iMarker_PerBound] == val_marker) break;

  /*--- Find corresponding donor. ---*/
  for (jMarker_PerBound = 0; jMarker_PerBound < nMarker_PerBound; jMarker_PerBound++)
    if (Marker_PerBound[jMarker_PerBound] == Marker_PerDonor[iMarker_PerBound]) break;

  /*--- Find and return global marker index for donor boundary. ---*/
  for (kMarker_All = 0; kMarker_All < nMarker_CfgFile; kMarker_All++)
    if (Marker_PerBound[jMarker_PerBound] == Marker_All_TagBound[kMarker_All]) break;

  return kMarker_All;
}

su2double CConfig::GetActDisk_NetThrust(string val_marker) {
  unsigned short iMarker_ActDisk;
  for (iMarker_ActDisk = 0; iMarker_ActDisk < nMarker_ActDiskInlet; iMarker_ActDisk++)
    if ((Marker_ActDiskInlet[iMarker_ActDisk] == val_marker) ||
        (Marker_ActDiskOutlet[iMarker_ActDisk] == val_marker)) break;
  return ActDisk_NetThrust[iMarker_ActDisk];
}

su2double CConfig::GetActDisk_Power(string val_marker) {
  unsigned short iMarker_ActDisk;
  for (iMarker_ActDisk = 0; iMarker_ActDisk < nMarker_ActDiskInlet; iMarker_ActDisk++)
    if ((Marker_ActDiskInlet[iMarker_ActDisk] == val_marker) ||
        (Marker_ActDiskOutlet[iMarker_ActDisk] == val_marker)) break;
  return ActDisk_Power[iMarker_ActDisk];
}

su2double CConfig::GetActDisk_MassFlow(string val_marker) {
  unsigned short iMarker_ActDisk;
  for (iMarker_ActDisk = 0; iMarker_ActDisk < nMarker_ActDiskInlet; iMarker_ActDisk++)
    if ((Marker_ActDiskInlet[iMarker_ActDisk] == val_marker) ||
        (Marker_ActDiskOutlet[iMarker_ActDisk] == val_marker)) break;
  return ActDisk_MassFlow[iMarker_ActDisk];
}

su2double CConfig::GetActDisk_Mach(string val_marker) {
  unsigned short iMarker_ActDisk;
  for (iMarker_ActDisk = 0; iMarker_ActDisk < nMarker_ActDiskInlet; iMarker_ActDisk++)
    if ((Marker_ActDiskInlet[iMarker_ActDisk] == val_marker) ||
        (Marker_ActDiskOutlet[iMarker_ActDisk] == val_marker)) break;
  return ActDisk_Mach[iMarker_ActDisk];
}

su2double CConfig::GetActDisk_Force(string val_marker) {
  unsigned short iMarker_ActDisk;
  for (iMarker_ActDisk = 0; iMarker_ActDisk < nMarker_ActDiskInlet; iMarker_ActDisk++)
    if ((Marker_ActDiskInlet[iMarker_ActDisk] == val_marker) ||
        (Marker_ActDiskOutlet[iMarker_ActDisk] == val_marker)) break;
  return ActDisk_Force[iMarker_ActDisk];
}

su2double CConfig::GetActDisk_BCThrust(string val_marker) {
  unsigned short iMarker_ActDisk;
  for (iMarker_ActDisk = 0; iMarker_ActDisk < nMarker_ActDiskInlet; iMarker_ActDisk++)
    if ((Marker_ActDiskInlet[iMarker_ActDisk] == val_marker) ||
        (Marker_ActDiskOutlet[iMarker_ActDisk] == val_marker)) break;
  return ActDisk_BCThrust[iMarker_ActDisk];
}

su2double CConfig::GetActDisk_BCThrust_Old(string val_marker) {
  unsigned short iMarker_ActDisk;
  for (iMarker_ActDisk = 0; iMarker_ActDisk < nMarker_ActDiskInlet; iMarker_ActDisk++)
    if ((Marker_ActDiskInlet[iMarker_ActDisk] == val_marker) ||
        (Marker_ActDiskOutlet[iMarker_ActDisk] == val_marker)) break;
  return ActDisk_BCThrust_Old[iMarker_ActDisk];
}

void CConfig::SetActDisk_BCThrust(string val_marker, su2double val_actdisk_bcthrust) {
  unsigned short iMarker_ActDisk;
  for (iMarker_ActDisk = 0; iMarker_ActDisk < nMarker_ActDiskInlet; iMarker_ActDisk++)
    if ((Marker_ActDiskInlet[iMarker_ActDisk] == val_marker) ||
        (Marker_ActDiskOutlet[iMarker_ActDisk] == val_marker)) break;
  ActDisk_BCThrust[iMarker_ActDisk] = val_actdisk_bcthrust;
}

void CConfig::SetActDisk_BCThrust_Old(string val_marker, su2double val_actdisk_bcthrust_old) {
  unsigned short iMarker_ActDisk;
  for (iMarker_ActDisk = 0; iMarker_ActDisk < nMarker_ActDiskInlet; iMarker_ActDisk++)
    if ((Marker_ActDiskInlet[iMarker_ActDisk] == val_marker) ||
        (Marker_ActDiskOutlet[iMarker_ActDisk] == val_marker)) break;
  ActDisk_BCThrust_Old[iMarker_ActDisk] = val_actdisk_bcthrust_old;
}

su2double CConfig::GetActDisk_Area(string val_marker) {
  unsigned short iMarker_ActDisk;
  for (iMarker_ActDisk = 0; iMarker_ActDisk < nMarker_ActDiskInlet; iMarker_ActDisk++)
    if ((Marker_ActDiskInlet[iMarker_ActDisk] == val_marker) ||
        (Marker_ActDiskOutlet[iMarker_ActDisk] == val_marker)) break;
  return ActDisk_Area[iMarker_ActDisk];
}

su2double CConfig::GetActDisk_ReverseMassFlow(string val_marker) {
  unsigned short iMarker_ActDisk;
  for (iMarker_ActDisk = 0; iMarker_ActDisk < nMarker_ActDiskInlet; iMarker_ActDisk++)
    if ((Marker_ActDiskInlet[iMarker_ActDisk] == val_marker) ||
        (Marker_ActDiskOutlet[iMarker_ActDisk] == val_marker)) break;
  return ActDisk_ReverseMassFlow[iMarker_ActDisk];
}

su2double CConfig::GetActDisk_PressJump(string val_marker, unsigned short val_value) {
  unsigned short iMarker_ActDisk;
  for (iMarker_ActDisk = 0; iMarker_ActDisk < nMarker_ActDiskInlet; iMarker_ActDisk++)
    if ((Marker_ActDiskInlet[iMarker_ActDisk] == val_marker) ||
        (Marker_ActDiskOutlet[iMarker_ActDisk] == val_marker)) break;
  return ActDisk_PressJump[iMarker_ActDisk][val_value];
}

su2double CConfig::GetActDisk_TempJump(string val_marker, unsigned short val_value) {
  unsigned short iMarker_ActDisk;
  for (iMarker_ActDisk = 0; iMarker_ActDisk < nMarker_ActDiskInlet; iMarker_ActDisk++)
    if ((Marker_ActDiskInlet[iMarker_ActDisk] == val_marker) ||
        (Marker_ActDiskOutlet[iMarker_ActDisk] == val_marker)) break;
  return ActDisk_TempJump[iMarker_ActDisk][val_value];;
}

su2double CConfig::GetActDisk_Omega(string val_marker, unsigned short val_value) {
  unsigned short iMarker_ActDisk;
  for (iMarker_ActDisk = 0; iMarker_ActDisk < nMarker_ActDiskInlet; iMarker_ActDisk++)
    if ((Marker_ActDiskInlet[iMarker_ActDisk] == val_marker) ||
        (Marker_ActDiskOutlet[iMarker_ActDisk] == val_marker)) break;
  return ActDisk_Omega[iMarker_ActDisk][val_value];;
}

unsigned short CConfig::GetMarker_CfgFile_ActDiskOutlet(string val_marker) {
  unsigned short iMarker_ActDisk, kMarker_All;
  
  /*--- Find the marker for this actuator disk inlet. ---*/
  
  for (iMarker_ActDisk = 0; iMarker_ActDisk < nMarker_ActDiskInlet; iMarker_ActDisk++)
    if (Marker_ActDiskInlet[iMarker_ActDisk] == val_marker) break;
  
  /*--- Find and return global marker index for the actuator disk outlet. ---*/
  
  for (kMarker_All = 0; kMarker_All < nMarker_CfgFile; kMarker_All++)
    if (Marker_ActDiskOutlet[iMarker_ActDisk] == Marker_CfgFile_TagBound[kMarker_All]) break;
  
  return kMarker_All;
}

unsigned short CConfig::GetMarker_CfgFile_EngineExhaust(string val_marker) {
  unsigned short iMarker_Engine, kMarker_All;
  
  /*--- Find the marker for this engine inflow. ---*/
  
  for (iMarker_Engine = 0; iMarker_Engine < nMarker_EngineInflow; iMarker_Engine++)
    if (Marker_EngineInflow[iMarker_Engine] == val_marker) break;
  
  /*--- Find and return global marker index for the engine exhaust. ---*/
  
  for (kMarker_All = 0; kMarker_All < nMarker_CfgFile; kMarker_All++)
    if (Marker_EngineExhaust[iMarker_Engine] == Marker_CfgFile_TagBound[kMarker_All]) break;
  
  return kMarker_All;
}

void CConfig::SetnPeriodicIndex(unsigned short val_index) {

  /*--- Store total number of transformations. ---*/
  nPeriodic_Index = val_index;

  /*--- Allocate memory for centers, angles, translations. ---*/
  Periodic_Center    = new su2double*[nPeriodic_Index];
  Periodic_Rotation  = new su2double*[nPeriodic_Index];
  Periodic_Translate = new su2double*[nPeriodic_Index];
  
  for (unsigned long i = 0; i < nPeriodic_Index; i++) {
    Periodic_Center[i]    = new su2double[3];
    Periodic_Rotation[i]  = new su2double[3];
    Periodic_Translate[i] = new su2double[3];
  }
  
}

unsigned short CConfig::GetMarker_Moving(string val_marker) {
  unsigned short iMarker_Moving;

  /*--- Find the marker for this moving boundary. ---*/
  for (iMarker_Moving = 0; iMarker_Moving < nMarker_Moving; iMarker_Moving++)
    if (Marker_Moving[iMarker_Moving] == val_marker) break;

  return iMarker_Moving;
}

su2double CConfig::GetDirichlet_Value(string val_marker) {
  unsigned short iMarker_Dirichlet;
  for (iMarker_Dirichlet = 0; iMarker_Dirichlet < nMarker_Dirichlet; iMarker_Dirichlet++)
    if (Marker_Dirichlet[iMarker_Dirichlet] == val_marker) break;
  return Dirichlet_Value[iMarker_Dirichlet];
}

bool CConfig::GetDirichlet_Boundary(string val_marker) {
  unsigned short iMarker_Dirichlet;
  bool Dirichlet = false;
  for (iMarker_Dirichlet = 0; iMarker_Dirichlet < nMarker_Dirichlet; iMarker_Dirichlet++)
    if (Marker_Dirichlet[iMarker_Dirichlet] == val_marker) {
      Dirichlet = true;
      break;
    }
  return Dirichlet;
}

su2double CConfig::GetExhaust_Temperature_Target(string val_marker) {
  unsigned short iMarker_EngineExhaust;
  for (iMarker_EngineExhaust = 0; iMarker_EngineExhaust < nMarker_EngineExhaust; iMarker_EngineExhaust++)
    if (Marker_EngineExhaust[iMarker_EngineExhaust] == val_marker) break;
  return Exhaust_Temperature_Target[iMarker_EngineExhaust];
}

su2double CConfig::GetExhaust_Pressure_Target(string val_marker) {
  unsigned short iMarker_EngineExhaust;
  for (iMarker_EngineExhaust = 0; iMarker_EngineExhaust < nMarker_EngineExhaust; iMarker_EngineExhaust++)
    if (Marker_EngineExhaust[iMarker_EngineExhaust] == val_marker) break;
  return Exhaust_Pressure_Target[iMarker_EngineExhaust];
}

su2double CConfig::GetInlet_Ttotal(string val_marker) {
  unsigned short iMarker_Inlet;
  for (iMarker_Inlet = 0; iMarker_Inlet < nMarker_Inlet; iMarker_Inlet++)
    if (Marker_Inlet[iMarker_Inlet] == val_marker) break;
  return Inlet_Ttotal[iMarker_Inlet];
}

su2double CConfig::GetInlet_Ptotal(string val_marker) {
  unsigned short iMarker_Inlet;
  for (iMarker_Inlet = 0; iMarker_Inlet < nMarker_Inlet; iMarker_Inlet++)
    if (Marker_Inlet[iMarker_Inlet] == val_marker) break;
  return Inlet_Ptotal[iMarker_Inlet];
}

su2double* CConfig::GetInlet_FlowDir(string val_marker) {
  unsigned short iMarker_Inlet;
  for (iMarker_Inlet = 0; iMarker_Inlet < nMarker_Inlet; iMarker_Inlet++)
    if (Marker_Inlet[iMarker_Inlet] == val_marker) break;
  return Inlet_FlowDir[iMarker_Inlet];
}

su2double CConfig::GetInlet_Temperature(string val_marker) {
  unsigned short iMarker_Supersonic_Inlet;
  for (iMarker_Supersonic_Inlet = 0; iMarker_Supersonic_Inlet < nMarker_Supersonic_Inlet; iMarker_Supersonic_Inlet++)
    if (Marker_Supersonic_Inlet[iMarker_Supersonic_Inlet] == val_marker) break;
  return Inlet_Temperature[iMarker_Supersonic_Inlet];
}

su2double CConfig::GetInlet_Pressure(string val_marker) {
  unsigned short iMarker_Supersonic_Inlet;
  for (iMarker_Supersonic_Inlet = 0; iMarker_Supersonic_Inlet < nMarker_Supersonic_Inlet; iMarker_Supersonic_Inlet++)
    if (Marker_Supersonic_Inlet[iMarker_Supersonic_Inlet] == val_marker) break;
  return Inlet_Pressure[iMarker_Supersonic_Inlet];
}

su2double* CConfig::GetInlet_Velocity(string val_marker) {
  unsigned short iMarker_Supersonic_Inlet;
  for (iMarker_Supersonic_Inlet = 0; iMarker_Supersonic_Inlet < nMarker_Supersonic_Inlet; iMarker_Supersonic_Inlet++)
    if (Marker_Supersonic_Inlet[iMarker_Supersonic_Inlet] == val_marker) break;
  return Inlet_Velocity[iMarker_Supersonic_Inlet];
}

su2double CConfig::GetOutlet_Pressure(string val_marker) {
  unsigned short iMarker_Outlet;
  for (iMarker_Outlet = 0; iMarker_Outlet < nMarker_Outlet; iMarker_Outlet++)
    if (Marker_Outlet[iMarker_Outlet] == val_marker) break;
  return Outlet_Pressure[iMarker_Outlet];
}

su2double CConfig::GetRiemann_Var1(string val_marker) {
  unsigned short iMarker_Riemann;
  for (iMarker_Riemann = 0; iMarker_Riemann < nMarker_Riemann; iMarker_Riemann++)
    if (Marker_Riemann[iMarker_Riemann] == val_marker) break;
  return Riemann_Var1[iMarker_Riemann];
}

su2double CConfig::GetRiemann_Var2(string val_marker) {
  unsigned short iMarker_Riemann;
  for (iMarker_Riemann = 0; iMarker_Riemann < nMarker_Riemann; iMarker_Riemann++)
    if (Marker_Riemann[iMarker_Riemann] == val_marker) break;
  return Riemann_Var2[iMarker_Riemann];
}

su2double* CConfig::GetRiemann_FlowDir(string val_marker) {
  unsigned short iMarker_Riemann;
  for (iMarker_Riemann = 0; iMarker_Riemann < nMarker_Riemann; iMarker_Riemann++)
    if (Marker_Riemann[iMarker_Riemann] == val_marker) break;
  return Riemann_FlowDir[iMarker_Riemann];
}

unsigned short CConfig::GetKind_Data_Riemann(string val_marker) {
  unsigned short iMarker_Riemann;
  for (iMarker_Riemann = 0; iMarker_Riemann < nMarker_Riemann; iMarker_Riemann++)
    if (Marker_Riemann[iMarker_Riemann] == val_marker) break;
  return Kind_Data_Riemann[iMarker_Riemann];
}


su2double CConfig::GetNRBC_Var1(string val_marker) {
  unsigned short iMarker_NRBC;
  for (iMarker_NRBC = 0; iMarker_NRBC < nMarker_NRBC; iMarker_NRBC++)
    if (Marker_NRBC[iMarker_NRBC] == val_marker) break;
  return NRBC_Var1[iMarker_NRBC];
}

su2double CConfig::GetNRBC_Var2(string val_marker) {
  unsigned short iMarker_NRBC;
  for (iMarker_NRBC = 0; iMarker_NRBC < nMarker_NRBC; iMarker_NRBC++)
    if (Marker_NRBC[iMarker_NRBC] == val_marker) break;
  return NRBC_Var2[iMarker_NRBC];
}

su2double* CConfig::GetNRBC_FlowDir(string val_marker) {
  unsigned short iMarker_NRBC;
  for (iMarker_NRBC = 0; iMarker_NRBC < nMarker_NRBC; iMarker_NRBC++)
    if (Marker_NRBC[iMarker_NRBC] == val_marker) break;
  return NRBC_FlowDir[iMarker_NRBC];
}

unsigned short CConfig::GetKind_Data_NRBC(string val_marker) {
  unsigned short iMarker_NRBC;
  for (iMarker_NRBC = 0; iMarker_NRBC < nMarker_NRBC; iMarker_NRBC++)
    if (Marker_NRBC[iMarker_NRBC] == val_marker) break;
  return Kind_Data_NRBC[iMarker_NRBC];
}


su2double CConfig::GetIsothermal_Temperature(string val_marker) {

  unsigned short iMarker_Isothermal = 0;

  if (nMarker_Isothermal > 0) {
    for (iMarker_Isothermal = 0; iMarker_Isothermal < nMarker_Isothermal; iMarker_Isothermal++)
      if (Marker_Isothermal[iMarker_Isothermal] == val_marker) break;
  }

  return Isothermal_Temperature[iMarker_Isothermal];
}

su2double CConfig::GetWall_HeatFlux(string val_marker) {
  unsigned short iMarker_HeatFlux = 0;

  if (nMarker_HeatFlux > 0) {
  for (iMarker_HeatFlux = 0; iMarker_HeatFlux < nMarker_HeatFlux; iMarker_HeatFlux++)
    if (Marker_HeatFlux[iMarker_HeatFlux] == val_marker) break;
  }

  return Heat_Flux[iMarker_HeatFlux];
}

su2double CConfig::GetEngineInflow_Target(string val_marker) {
  unsigned short iMarker_EngineInflow;
  for (iMarker_EngineInflow = 0; iMarker_EngineInflow < nMarker_EngineInflow; iMarker_EngineInflow++)
    if (Marker_EngineInflow[iMarker_EngineInflow] == val_marker) break;
  return EngineInflow_Target[iMarker_EngineInflow];
}

su2double CConfig::GetInflow_Pressure(string val_marker) {
  unsigned short iMarker_EngineInflow;
  for (iMarker_EngineInflow = 0; iMarker_EngineInflow < nMarker_EngineInflow; iMarker_EngineInflow++)
    if (Marker_EngineInflow[iMarker_EngineInflow] == val_marker) break;
  return Inflow_Pressure[iMarker_EngineInflow];
}

su2double CConfig::GetInflow_MassFlow(string val_marker) {
  unsigned short iMarker_EngineInflow;
  for (iMarker_EngineInflow = 0; iMarker_EngineInflow < nMarker_EngineInflow; iMarker_EngineInflow++)
    if (Marker_EngineInflow[iMarker_EngineInflow] == val_marker) break;
  return Inflow_MassFlow[iMarker_EngineInflow];
}

su2double CConfig::GetInflow_ReverseMassFlow(string val_marker) {
  unsigned short iMarker_EngineInflow;
  for (iMarker_EngineInflow = 0; iMarker_EngineInflow < nMarker_EngineInflow; iMarker_EngineInflow++)
    if (Marker_EngineInflow[iMarker_EngineInflow] == val_marker) break;
  return Inflow_ReverseMassFlow[iMarker_EngineInflow];
}

su2double CConfig::GetInflow_TotalPressure(string val_marker) {
  unsigned short iMarker_EngineInflow;
  for (iMarker_EngineInflow = 0; iMarker_EngineInflow < nMarker_EngineInflow; iMarker_EngineInflow++)
    if (Marker_EngineInflow[iMarker_EngineInflow] == val_marker) break;
  return Inflow_TotalPressure[iMarker_EngineInflow];
}

su2double CConfig::GetInflow_Temperature(string val_marker) {
  unsigned short iMarker_EngineInflow;
  for (iMarker_EngineInflow = 0; iMarker_EngineInflow < nMarker_EngineInflow; iMarker_EngineInflow++)
    if (Marker_EngineInflow[iMarker_EngineInflow] == val_marker) break;
  return Inflow_Temperature[iMarker_EngineInflow];
}

su2double CConfig::GetInflow_TotalTemperature(string val_marker) {
  unsigned short iMarker_EngineInflow;
  for (iMarker_EngineInflow = 0; iMarker_EngineInflow < nMarker_EngineInflow; iMarker_EngineInflow++)
    if (Marker_EngineInflow[iMarker_EngineInflow] == val_marker) break;
  return Inflow_TotalTemperature[iMarker_EngineInflow];
}

su2double CConfig::GetInflow_RamDrag(string val_marker) {
  unsigned short iMarker_EngineInflow;
  for (iMarker_EngineInflow = 0; iMarker_EngineInflow < nMarker_EngineInflow; iMarker_EngineInflow++)
    if (Marker_EngineInflow[iMarker_EngineInflow] == val_marker) break;
  return Inflow_RamDrag[iMarker_EngineInflow];
}

su2double CConfig::GetInflow_Force(string val_marker) {
  unsigned short iMarker_EngineInflow;
  for (iMarker_EngineInflow = 0; iMarker_EngineInflow < nMarker_EngineInflow; iMarker_EngineInflow++)
    if (Marker_EngineInflow[iMarker_EngineInflow] == val_marker) break;
  return Inflow_Force[iMarker_EngineInflow];
}

su2double CConfig::GetInflow_Power(string val_marker) {
  unsigned short iMarker_EngineInflow;
  for (iMarker_EngineInflow = 0; iMarker_EngineInflow < nMarker_EngineInflow; iMarker_EngineInflow++)
    if (Marker_EngineInflow[iMarker_EngineInflow] == val_marker) break;
  return Inflow_Power[iMarker_EngineInflow];
}

su2double CConfig::GetInflow_Mach(string val_marker) {
  unsigned short iMarker_EngineInflow;
  for (iMarker_EngineInflow = 0; iMarker_EngineInflow < nMarker_EngineInflow; iMarker_EngineInflow++)
    if (Marker_EngineInflow[iMarker_EngineInflow] == val_marker) break;
  return Inflow_Mach[iMarker_EngineInflow];
}

su2double CConfig::GetExhaust_Pressure(string val_marker) {
  unsigned short iMarker_EngineExhaust;
  for (iMarker_EngineExhaust = 0; iMarker_EngineExhaust < nMarker_EngineExhaust; iMarker_EngineExhaust++)
    if (Marker_EngineExhaust[iMarker_EngineExhaust] == val_marker) break;
  return Exhaust_Pressure[iMarker_EngineExhaust];
}

su2double CConfig::GetExhaust_Temperature(string val_marker) {
  unsigned short iMarker_EngineExhaust;
  for (iMarker_EngineExhaust = 0; iMarker_EngineExhaust < nMarker_EngineExhaust; iMarker_EngineExhaust++)
    if (Marker_EngineExhaust[iMarker_EngineExhaust] == val_marker) break;
  return Exhaust_Temperature[iMarker_EngineExhaust];
}

su2double CConfig::GetExhaust_MassFlow(string val_marker) {
  unsigned short iMarker_EngineExhaust;
  for (iMarker_EngineExhaust = 0; iMarker_EngineExhaust < nMarker_EngineExhaust; iMarker_EngineExhaust++)
    if (Marker_EngineExhaust[iMarker_EngineExhaust] == val_marker) break;
  return Exhaust_MassFlow[iMarker_EngineExhaust];
}

su2double CConfig::GetExhaust_TotalPressure(string val_marker) {
  unsigned short iMarker_EngineExhaust;
  for (iMarker_EngineExhaust = 0; iMarker_EngineExhaust < nMarker_EngineExhaust; iMarker_EngineExhaust++)
    if (Marker_EngineExhaust[iMarker_EngineExhaust] == val_marker) break;
  return Exhaust_TotalPressure[iMarker_EngineExhaust];
}

su2double CConfig::GetExhaust_TotalTemperature(string val_marker) {
  unsigned short iMarker_EngineExhaust;
  for (iMarker_EngineExhaust = 0; iMarker_EngineExhaust < nMarker_EngineExhaust; iMarker_EngineExhaust++)
    if (Marker_EngineExhaust[iMarker_EngineExhaust] == val_marker) break;
  return Exhaust_TotalTemperature[iMarker_EngineExhaust];
}

su2double CConfig::GetExhaust_GrossThrust(string val_marker) {
  unsigned short iMarker_EngineExhaust;
  for (iMarker_EngineExhaust = 0; iMarker_EngineExhaust < nMarker_EngineExhaust; iMarker_EngineExhaust++)
    if (Marker_EngineExhaust[iMarker_EngineExhaust] == val_marker) break;
  return Exhaust_GrossThrust[iMarker_EngineExhaust];
}

su2double CConfig::GetExhaust_Force(string val_marker) {
  unsigned short iMarker_EngineExhaust;
  for (iMarker_EngineExhaust = 0; iMarker_EngineExhaust < nMarker_EngineExhaust; iMarker_EngineExhaust++)
    if (Marker_EngineExhaust[iMarker_EngineExhaust] == val_marker) break;
  return Exhaust_Force[iMarker_EngineExhaust];
}

su2double CConfig::GetExhaust_Power(string val_marker) {
  unsigned short iMarker_EngineExhaust;
  for (iMarker_EngineExhaust = 0; iMarker_EngineExhaust < nMarker_EngineExhaust; iMarker_EngineExhaust++)
    if (Marker_EngineExhaust[iMarker_EngineExhaust] == val_marker) break;
  return Exhaust_Power[iMarker_EngineExhaust];
}

su2double CConfig::GetActDiskInlet_Pressure(string val_marker) {
  unsigned short iMarker_ActDiskInlet;
  for (iMarker_ActDiskInlet = 0; iMarker_ActDiskInlet < nMarker_ActDiskInlet; iMarker_ActDiskInlet++)
    if (Marker_ActDiskInlet[iMarker_ActDiskInlet] == val_marker) break;
  return ActDiskInlet_Pressure[iMarker_ActDiskInlet];
}

su2double CConfig::GetActDiskInlet_TotalPressure(string val_marker) {
  unsigned short iMarker_ActDiskInlet;
  for (iMarker_ActDiskInlet = 0; iMarker_ActDiskInlet < nMarker_ActDiskInlet; iMarker_ActDiskInlet++)
    if (Marker_ActDiskInlet[iMarker_ActDiskInlet] == val_marker) break;
  return ActDiskInlet_TotalPressure[iMarker_ActDiskInlet];
}

su2double CConfig::GetActDiskInlet_RamDrag(string val_marker) {
  unsigned short iMarker_ActDiskInlet;
  for (iMarker_ActDiskInlet = 0; iMarker_ActDiskInlet < nMarker_ActDiskInlet; iMarker_ActDiskInlet++)
    if (Marker_ActDiskInlet[iMarker_ActDiskInlet] == val_marker) break;
  return ActDiskInlet_RamDrag[iMarker_ActDiskInlet];
}

su2double CConfig::GetActDiskInlet_Force(string val_marker) {
  unsigned short iMarker_ActDiskInlet;
  for (iMarker_ActDiskInlet = 0; iMarker_ActDiskInlet < nMarker_ActDiskInlet; iMarker_ActDiskInlet++)
    if (Marker_ActDiskInlet[iMarker_ActDiskInlet] == val_marker) break;
  return ActDiskInlet_Force[iMarker_ActDiskInlet];
}

su2double CConfig::GetActDiskInlet_Power(string val_marker) {
  unsigned short iMarker_ActDiskInlet;
  for (iMarker_ActDiskInlet = 0; iMarker_ActDiskInlet < nMarker_ActDiskInlet; iMarker_ActDiskInlet++)
    if (Marker_ActDiskInlet[iMarker_ActDiskInlet] == val_marker) break;
  return ActDiskInlet_Power[iMarker_ActDiskInlet];
}

su2double CConfig::GetActDiskOutlet_Pressure(string val_marker) {
  unsigned short iMarker_ActDiskOutlet;
  for (iMarker_ActDiskOutlet = 0; iMarker_ActDiskOutlet < nMarker_ActDiskOutlet; iMarker_ActDiskOutlet++)
    if (Marker_ActDiskOutlet[iMarker_ActDiskOutlet] == val_marker) break;
  return ActDiskOutlet_Pressure[iMarker_ActDiskOutlet];
}

su2double CConfig::GetActDiskOutlet_TotalPressure(string val_marker) {
  unsigned short iMarker_ActDiskOutlet;
  for (iMarker_ActDiskOutlet = 0; iMarker_ActDiskOutlet < nMarker_ActDiskOutlet; iMarker_ActDiskOutlet++)
    if (Marker_ActDiskOutlet[iMarker_ActDiskOutlet] == val_marker) break;
  return ActDiskOutlet_TotalPressure[iMarker_ActDiskOutlet];
}

su2double CConfig::GetActDiskOutlet_GrossThrust(string val_marker) {
  unsigned short iMarker_ActDiskOutlet;
  for (iMarker_ActDiskOutlet = 0; iMarker_ActDiskOutlet < nMarker_ActDiskOutlet; iMarker_ActDiskOutlet++)
    if (Marker_ActDiskOutlet[iMarker_ActDiskOutlet] == val_marker) break;
  return ActDiskOutlet_GrossThrust[iMarker_ActDiskOutlet];
}

su2double CConfig::GetActDiskOutlet_Force(string val_marker) {
  unsigned short iMarker_ActDiskOutlet;
  for (iMarker_ActDiskOutlet = 0; iMarker_ActDiskOutlet < nMarker_ActDiskOutlet; iMarker_ActDiskOutlet++)
    if (Marker_ActDiskOutlet[iMarker_ActDiskOutlet] == val_marker) break;
  return ActDiskOutlet_Force[iMarker_ActDiskOutlet];
}

su2double CConfig::GetActDiskOutlet_Power(string val_marker) {
  unsigned short iMarker_ActDiskOutlet;
  for (iMarker_ActDiskOutlet = 0; iMarker_ActDiskOutlet < nMarker_ActDiskOutlet; iMarker_ActDiskOutlet++)
    if (Marker_ActDiskOutlet[iMarker_ActDiskOutlet] == val_marker) break;
  return ActDiskOutlet_Power[iMarker_ActDiskOutlet];
}

su2double CConfig::GetActDiskInlet_Temperature(string val_marker) {
  unsigned short iMarker_ActDiskInlet;
  for (iMarker_ActDiskInlet = 0; iMarker_ActDiskInlet < nMarker_ActDiskInlet; iMarker_ActDiskInlet++)
    if (Marker_ActDiskInlet[iMarker_ActDiskInlet] == val_marker) break;
  return ActDiskInlet_Temperature[iMarker_ActDiskInlet];
}

su2double CConfig::GetActDiskInlet_TotalTemperature(string val_marker) {
  unsigned short iMarker_ActDiskInlet;
  for (iMarker_ActDiskInlet = 0; iMarker_ActDiskInlet < nMarker_ActDiskInlet; iMarker_ActDiskInlet++)
    if (Marker_ActDiskInlet[iMarker_ActDiskInlet] == val_marker) break;
  return ActDiskInlet_TotalTemperature[iMarker_ActDiskInlet];
}

su2double CConfig::GetActDiskOutlet_Temperature(string val_marker) {
  unsigned short iMarker_ActDiskOutlet;
  for (iMarker_ActDiskOutlet = 0; iMarker_ActDiskOutlet < nMarker_ActDiskOutlet; iMarker_ActDiskOutlet++)
    if (Marker_ActDiskOutlet[iMarker_ActDiskOutlet] == val_marker) break;
  return ActDiskOutlet_Temperature[iMarker_ActDiskOutlet];
}

su2double CConfig::GetActDiskOutlet_TotalTemperature(string val_marker) {
  unsigned short iMarker_ActDiskOutlet;
  for (iMarker_ActDiskOutlet = 0; iMarker_ActDiskOutlet < nMarker_ActDiskOutlet; iMarker_ActDiskOutlet++)
    if (Marker_ActDiskOutlet[iMarker_ActDiskOutlet] == val_marker) break;
  return ActDiskOutlet_TotalTemperature[iMarker_ActDiskOutlet];
}

su2double CConfig::GetActDiskInlet_MassFlow(string val_marker) {
  unsigned short iMarker_ActDiskInlet;
  for (iMarker_ActDiskInlet = 0; iMarker_ActDiskInlet < nMarker_ActDiskInlet; iMarker_ActDiskInlet++)
    if (Marker_ActDiskInlet[iMarker_ActDiskInlet] == val_marker) break;
  return ActDiskInlet_MassFlow[iMarker_ActDiskInlet];
}

su2double CConfig::GetActDiskOutlet_MassFlow(string val_marker) {
  unsigned short iMarker_ActDiskOutlet;
  for (iMarker_ActDiskOutlet = 0; iMarker_ActDiskOutlet < nMarker_ActDiskOutlet; iMarker_ActDiskOutlet++)
    if (Marker_ActDiskOutlet[iMarker_ActDiskOutlet] == val_marker) break;
  return ActDiskOutlet_MassFlow[iMarker_ActDiskOutlet];
}

su2double CConfig::GetDispl_Value(string val_marker) {
  unsigned short iMarker_Displacement;
  for (iMarker_Displacement = 0; iMarker_Displacement < nMarker_Displacement; iMarker_Displacement++)
    if (Marker_Displacement[iMarker_Displacement] == val_marker) break;
  return Displ_Value[iMarker_Displacement];
}

su2double CConfig::GetLoad_Value(string val_marker) {
  unsigned short iMarker_Load;
  for (iMarker_Load = 0; iMarker_Load < nMarker_Load; iMarker_Load++)
    if (Marker_Load[iMarker_Load] == val_marker) break;
  return Load_Value[iMarker_Load];
}

su2double CConfig::GetLoad_Dir_Value(string val_marker) {
  unsigned short iMarker_Load_Dir;
  for (iMarker_Load_Dir = 0; iMarker_Load_Dir < nMarker_Load_Dir; iMarker_Load_Dir++)
    if (Marker_Load_Dir[iMarker_Load_Dir] == val_marker) break;
  return Load_Dir_Value[iMarker_Load_Dir];
}

su2double CConfig::GetLoad_Dir_Multiplier(string val_marker) {
  unsigned short iMarker_Load_Dir;
  for (iMarker_Load_Dir = 0; iMarker_Load_Dir < nMarker_Load_Dir; iMarker_Load_Dir++)
    if (Marker_Load_Dir[iMarker_Load_Dir] == val_marker) break;
  return Load_Dir_Multiplier[iMarker_Load_Dir];
}

su2double* CConfig::GetLoad_Dir(string val_marker) {
  unsigned short iMarker_Load_Dir;
  for (iMarker_Load_Dir = 0; iMarker_Load_Dir < nMarker_Load_Dir; iMarker_Load_Dir++)
    if (Marker_Load_Dir[iMarker_Load_Dir] == val_marker) break;
  return Load_Dir[iMarker_Load_Dir];
}


su2double CConfig::GetLoad_Sine_Amplitude(string val_marker) {
  unsigned short iMarker_Load_Sine;
  for (iMarker_Load_Sine = 0; iMarker_Load_Sine < nMarker_Load_Sine; iMarker_Load_Sine++)
    if (Marker_Load_Sine[iMarker_Load_Sine] == val_marker) break;
  return Load_Sine_Amplitude[iMarker_Load_Sine];
}

su2double CConfig::GetLoad_Sine_Frequency(string val_marker) {
  unsigned short iMarker_Load_Sine;
  for (iMarker_Load_Sine = 0; iMarker_Load_Sine < nMarker_Load_Sine; iMarker_Load_Sine++)
    if (Marker_Load_Sine[iMarker_Load_Sine] == val_marker) break;
  return Load_Sine_Frequency[iMarker_Load_Sine];
}

su2double* CConfig::GetLoad_Sine_Dir(string val_marker) {
  unsigned short iMarker_Load_Sine;
  for (iMarker_Load_Sine = 0; iMarker_Load_Sine < nMarker_Load_Sine; iMarker_Load_Sine++)
    if (Marker_Load_Sine[iMarker_Load_Sine] == val_marker) break;
  return Load_Sine_Dir[iMarker_Load_Sine];
}

su2double CConfig::GetFlowLoad_Value(string val_marker) {
  unsigned short iMarker_FlowLoad;
  for (iMarker_FlowLoad = 0; iMarker_FlowLoad < nMarker_FlowLoad; iMarker_FlowLoad++)
    if (Marker_FlowLoad[iMarker_FlowLoad] == val_marker) break;
  return FlowLoad_Value[iMarker_FlowLoad];
}

void CConfig::SetSpline(vector<su2double> &x, vector<su2double> &y, unsigned long n, su2double yp1, su2double ypn, vector<su2double> &y2) {
  unsigned long i, k;
  su2double p, qn, sig, un, *u;

  u = new su2double [n];

  if (yp1 > 0.99e30)			// The lower boundary condition is set either to be "nat
    y2[0]=u[0]=0.0;			  // -ural"
  else {									// or else to have a specified first derivative.
    y2[0] = -0.5;
    u[0]=(3.0/(x[1]-x[0]))*((y[1]-y[0])/(x[1]-x[0])-yp1);
  }

  for (i=2; i<=n-1; i++) {									//  This is the decomposition loop of the tridiagonal al-
    sig=(x[i-1]-x[i-2])/(x[i]-x[i-2]);		//	gorithm. y2 and u are used for tem-
    p=sig*y2[i-2]+2.0;										//	porary storage of the decomposed
    y2[i-1]=(sig-1.0)/p;										//	factors.
    u[i-1]=(y[i]-y[i-1])/(x[i]-x[i-1]) - (y[i-1]-y[i-2])/(x[i-1]-x[i-2]);
    u[i-1]=(6.0*u[i-1]/(x[i]-x[i-2])-sig*u[i-2])/p;
  }

  if (ypn > 0.99e30)						// The upper boundary condition is set either to be
    qn=un=0.0;									// "natural"
  else {												// or else to have a specified first derivative.
    qn=0.5;
    un=(3.0/(x[n-1]-x[n-2]))*(ypn-(y[n-1]-y[n-2])/(x[n-1]-x[n-2]));
  }
  y2[n-1]=(un-qn*u[n-2])/(qn*y2[n-2]+1.0);
  for (k=n-1; k>=1; k--)					// This is the backsubstitution loop of the tridiagonal
    y2[k-1]=y2[k-1]*y2[k]+u[k-1];	  // algorithm.

  delete[] u;

}

su2double CConfig::GetSpline(vector<su2double>&xa, vector<su2double>&ya, vector<su2double>&y2a, unsigned long n, su2double x) {
  unsigned long klo, khi, k;
  su2double h, b, a, y;

  klo=1;										// We will find the right place in the table by means of
  khi=n;										// bisection. This is optimal if sequential calls to this
  while (khi-klo > 1) {			// routine are at random values of x. If sequential calls
    k=(khi+klo) >> 1;				// are in order, and closely spaced, one would do better
    if (xa[k-1] > x) khi=k;		// to store previous values of klo and khi and test if
    else klo=k;							// they remain appropriate on the next call.
  }								// klo and khi now bracket the input value of x
  h=xa[khi-1]-xa[klo-1];
  if (h == 0.0) cout << "Bad xa input to routine splint" << endl;	// The xa’s must be dis-
  a=(xa[khi-1]-x)/h;																					      // tinct.
  b=(x-xa[klo-1])/h;				// Cubic spline polynomial is now evaluated.
  y=a*ya[klo-1]+b*ya[khi-1]+((a*a*a-a)*y2a[klo-1]+(b*b*b-b)*y2a[khi-1])*(h*h)/6.0;

  return y;
}<|MERGE_RESOLUTION|>--- conflicted
+++ resolved
@@ -33,10 +33,7 @@
 
 #include "../include/config_structure.hpp"
 
-<<<<<<< HEAD
-=======
-
->>>>>>> 4befb10b
+
 CConfig::CConfig(char case_filename[MAX_STRING_SIZE], unsigned short val_software, unsigned short val_iZone, unsigned short val_nZone, unsigned short val_nDim, unsigned short verb_level) {
   
 #ifdef HAVE_MPI
@@ -272,55 +269,6 @@
   return (unsigned short) nDim;
 }
 void CConfig::SetPointersNull(void) {
-<<<<<<< HEAD
-
-  Marker_CfgFile_Out_1D		= NULL;     Marker_All_Out_1D		= NULL;
-  Marker_CfgFile_GeoEval	= NULL;     Marker_All_GeoEval		= NULL;
-  Marker_CfgFile_Monitoring	= NULL;     Marker_All_Monitoring	= NULL;
-  Marker_CfgFile_Designing	= NULL;     Marker_All_Designing    = NULL;
-  Marker_CfgFile_Plotting	= NULL;     Marker_All_Plotting		= NULL;
-  Marker_CfgFile_DV			= NULL;     Marker_All_DV			= NULL;
-  Marker_CfgFile_Moving		= NULL;     Marker_All_Moving		= NULL;
-  Marker_CfgFile_PerBound	= NULL;		Marker_All_PerBound		= NULL;   Marker_PerBound = NULL;
-
-  Marker_DV				= NULL;  Marker_Moving	   = NULL;  Marker_Monitoring 	= NULL;
-  Marker_Designing		= NULL;  Marker_GeoEval	   = NULL;  Marker_Plotting		= NULL;
-  Marker_CfgFile_KindBC = NULL;  Marker_All_KindBC = NULL;
-  /*--- Marker Pointers ---*/
-
-  Marker_Euler					= NULL;     Marker_FarField 		 = NULL;     Marker_Custom 			= NULL;
-  Marker_SymWall 				= NULL;     Marker_Pressure 		 = NULL;     Marker_PerBound 		= NULL;
-  Marker_PerDonor 				= NULL;     Marker_NearFieldBound    = NULL;	 Marker_InterfaceBound 	= NULL;
-  Marker_Fluid_InterfaceBound 	= NULL;
-  Marker_Dirichlet 				= NULL;     Marker_Inlet 			    = NULL;
-  Marker_Supersonic_Inlet 		= NULL;		Marker_Outlet 			    = NULL;    Marker_Out_1D 			= NULL;
-  Marker_Isothermal 			= NULL;     Marker_HeatFlux 		    = NULL;    Marker_EngineInflow 	= NULL;
-  Marker_EngineBleed 			= NULL;     Marker_Supersonic_Outlet    = NULL;
-  Marker_EngineExhaust 			= NULL;     Marker_Displacement 	    = NULL;    Marker_Load 			= NULL;
-  Marker_Load_Dir 				= NULL;     Marker_Load_Sine 		    = NULL;    Marker_Clamped 			= NULL;
-  Marker_FlowLoad 				= NULL;     Marker_Neumann 			    = NULL;
-  Marker_All_TagBound 			= NULL;     Marker_CfgFile_TagBound     = NULL;    Marker_All_KindBC 		= NULL;
-  Marker_CfgFile_KindBC 		= NULL;     Marker_All_SendRecv 	    = NULL;    Marker_All_PerBound 	= NULL;
-  Marker_FSIinterface 			= NULL;     Marker_All_FSIinterface     = NULL;    Marker_Riemann          = NULL;
-  Marker_Load 					= NULL;     Marker_CfgFile_FSIinterface = NULL;
-  
-  /*--- Boundary Condition settings ---*/
-
-  Dirichlet_Value 			= NULL;     Exhaust_Temperature_Target	= NULL;		Exhaust_Temperature 	= NULL;
-  Exhaust_Pressure_Target 	= NULL;		Inlet_Ttotal 				= NULL;		Inlet_Ptotal 			= NULL;
-  Inlet_FlowDir 			= NULL;     Inlet_Temperature 			= NULL;     Inlet_Pressure 			= NULL;
-  Inlet_Velocity 			= NULL;     Inflow_Mach_Target 			= NULL;     Inflow_Mach 			= NULL;
-  Inflow_Pressure 			= NULL;     Bleed_Temperature_Target 	= NULL;  	Bleed_Temperature		= NULL;
-  Bleed_MassFlow_Target 	= NULL;   	Bleed_MassFlow 				= NULL;     Exhaust_Pressure 		= NULL; 
-  Bleed_Pressure 			= NULL;     Outlet_Pressure				= NULL;     Isothermal_Temperature	= NULL;
-  Heat_Flux 				= NULL;     Displ_Value 				= NULL;     Load_Value 				= NULL;
-  FlowLoad_Value 			= NULL;     Periodic_RotCenter 			= NULL;     Periodic_RotAngles 		= NULL;
-  Periodic_Translation 		= NULL;     Periodic_Center 			= NULL;     Periodic_Rotation 		= NULL;
-  Periodic_Translate		= NULL;
-
-  Load_Dir 		= NULL;	      Load_Dir_Value	  = NULL;     Load_Dir_Multiplier = NULL;
-  Load_Sine_Dir = NULL;	      Load_Sine_Amplitude = NULL;     Load_Sine_Frequency = NULL;
-=======
   
   Marker_CfgFile_Out_1D       = NULL;   Marker_All_Out_1D        = NULL;
   Marker_CfgFile_GeoEval      = NULL;   Marker_All_GeoEval       = NULL;
@@ -357,7 +305,6 @@
 
   
   /*--- Boundary Condition settings ---*/
->>>>>>> 4befb10b
 
   Dirichlet_Value = NULL;    Isothermal_Temperature = NULL;
   Heat_Flux       = NULL;    Displ_Value            = NULL;    Load_Value = NULL;
@@ -428,27 +375,6 @@
   Aeroelastic_pitch   = NULL;
   MassFrac_FreeStream = NULL;
   Velocity_FreeStream = NULL;
-<<<<<<< HEAD
-  RefOriginMoment     = NULL;
-  CFL_AdaptParam      = NULL;            
-  CFL                 = NULL;
-  PlaneTag            = NULL;
-  Kappa_Flow 		  = NULL;    
-  Kappa_AdjFlow 	  = NULL;
-  Section_Location    = NULL;
-  ParamDV			  = NULL;     
-  DV_Value            = NULL;    
-  Design_Variable     = NULL;
-  Subsonic_Engine_Box = NULL;
-  Hold_GridFixed_Coord= NULL;
-  EA_IntLimit         = NULL;
-  RK_Alpha_Step       = NULL;
-  MG_CorrecSmooth     = NULL;
-  MG_PreSmooth        = NULL;
-  MG_PostSmooth       = NULL;
-  Int_Coeffs		  = NULL;
-=======
->>>>>>> 4befb10b
 
   RefOriginMoment     = NULL;
   CFL_AdaptParam      = NULL;            
@@ -474,23 +400,7 @@
 
   Weight_ObjFunc = NULL;
 
-<<<<<<< HEAD
-  Kind_GridMovement		= NULL;
-  Motion_Origin_X		= NULL;		Motion_Origin_Y 	= NULL;		Motion_Origin_Z			= NULL;
-  Translation_Rate_X	= NULL;		Translation_Rate_Y 	= NULL;  	Translation_Rate_Z		= NULL;
-  Rotation_Rate_X 		= NULL;     Rotation_Rate_Y 	= NULL;     Rotation_Rate_Z 		= NULL;
-  Pitching_Omega_X 		= NULL;     Pitching_Omega_Y 	= NULL;    	Pitching_Omega_Z 		= NULL;
-  Pitching_Ampl_X 		= NULL;     Pitching_Ampl_Y 	= NULL;     Pitching_Ampl_Z 		= NULL;
-  Pitching_Phase_X 		= NULL;     Pitching_Phase_Y 	= NULL;    	Pitching_Phase_Z 		= NULL;
-  Plunging_Omega_X 		= NULL;     Plunging_Omega_Y 	= NULL;    	Plunging_Omega_Z 		= NULL;
-  Plunging_Ampl_X 		= NULL;     Plunging_Ampl_Y 	= NULL;     Plunging_Ampl_Z 		= NULL;
-  RefOriginMoment_X 	= NULL;     RefOriginMoment_Y 	= NULL;   	RefOriginMoment_Z 		= NULL;
-  MoveMotion_Origin 	= NULL;
-  Periodic_Translate	= NULL;     Periodic_Rotation 	= NULL;     Periodic_Center			= NULL;
-  Periodic_Translation	= NULL;     Periodic_RotAngles	= NULL;		Periodic_RotCenter		= NULL;
-=======
   /*--- Moving mesh pointers ---*/
->>>>>>> 4befb10b
 
   Kind_GridMovement	  = NULL;
   Motion_Origin_X     = NULL;    Motion_Origin_Y     = NULL;    Motion_Origin_Z	    = NULL;
@@ -546,11 +456,6 @@
   
   /*--- Variable initialization ---*/
   
-<<<<<<< HEAD
-  ExtIter = 0;
-  IntIter = 0;
-  nIntCoeffs = 0;
-=======
   ExtIter    = 0;
   IntIter    = 0;
   nIntCoeffs = 0;
@@ -560,7 +465,6 @@
 
   Grid_Movement = false;
   Aeroelastic_Simulation = false;
->>>>>>> 4befb10b
   
 }
 
@@ -5152,12 +5056,6 @@
 
 
 CConfig::~CConfig(void) {
-<<<<<<< HEAD
-
-  if (RK_Alpha_Step !=NULL) delete [] RK_Alpha_Step;
-  if (MG_PreSmooth  !=NULL) delete [] MG_PreSmooth;
-  if (MG_PostSmooth !=NULL) delete [] MG_PostSmooth;
-=======
 	
   unsigned long iDV, iMarker, iPeriodic, iFFD;
 
@@ -5170,7 +5068,6 @@
   if (RK_Alpha_Step != NULL) delete [] RK_Alpha_Step;
   if (MG_PreSmooth  != NULL) delete [] MG_PreSmooth;
   if (MG_PostSmooth != NULL) delete [] MG_PostSmooth;
->>>>>>> 4befb10b
   
   /*--- Free memory for Aeroelastic problems. ---*/
 
@@ -5181,7 +5078,7 @@
 
   /*--- Free memory for unspecified grid motion parameters ---*/
 
- if (Kind_GridMovement != NULL) delete [] Kind_GridMovement;
+  if (Kind_GridMovement != NULL) delete [] Kind_GridMovement;
 
   /*--- motion origin: ---*/
   
