/*!
 * \file CSysMatrix.cpp
 * \brief Implementation of the sparse matrix class.
 * \author F. Palacios, A. Bueno, T. Economon, P. Gomes
 * \version 8.2.0 "Harrier"
 *
 * SU2 Project Website: https://su2code.github.io
 *
 * The SU2 Project is maintained by the SU2 Foundation
 * (http://su2foundation.org)
 *
 * Copyright 2012-2025, SU2 Contributors (cf. AUTHORS.md)
 *
 * SU2 is free software; you can redistribute it and/or
 * modify it under the terms of the GNU Lesser General Public
 * License as published by the Free Software Foundation; either
 * version 2.1 of the License, or (at your option) any later version.
 *
 * SU2 is distributed in the hope that it will be useful,
 * but WITHOUT ANY WARRANTY; without even the implied warranty of
 * MERCHANTABILITY or FITNESS FOR A PARTICULAR PURPOSE. See the GNU
 * Lesser General Public License for more details.
 *
 * You should have received a copy of the GNU Lesser General Public
 * License along with SU2. If not, see <http://www.gnu.org/licenses/>.
 */

#include "../../include/linear_algebra/CSysMatrix.inl"

#include "../../include/geometry/CGeometry.hpp"
#include "../../include/toolboxes/allocation_toolbox.hpp"

#include <cmath>

template <class ScalarType>
CSysMatrix<ScalarType>::CSysMatrix() : rank(SU2_MPI::GetRank()), size(SU2_MPI::GetSize()) {
  nPoint = nPointDomain = nVar = nEqn = 0;
  nnz = nnz_ilu = 0;
  ilu_fill_in = 0;

  omp_partitions = nullptr;

  matrix = nullptr;
  row_ptr = nullptr;
  dia_ptr = nullptr;
  col_ind = nullptr;
  col_ptr = nullptr;

  ILU_matrix = nullptr;
  row_ptr_ilu = nullptr;
  dia_ptr_ilu = nullptr;
  col_ind_ilu = nullptr;

  invM = nullptr;

#ifdef USE_MKL
  MatrixMatrixProductJitter = nullptr;
  MatrixVectorProductJitterBetaOne = nullptr;
  MatrixVectorProductJitterBetaZero = nullptr;
  MatrixVectorProductJitterAlphaMinusOne = nullptr;
#endif
}

template <class ScalarType>
CSysMatrix<ScalarType>::~CSysMatrix() {
  delete[] omp_partitions;
  MemoryAllocation::aligned_free(ILU_matrix);
  MemoryAllocation::aligned_free(matrix);
  MemoryAllocation::aligned_free(invM);

  if (useCuda) {
    GPUMemoryAllocation::gpu_free(d_matrix);
    GPUMemoryAllocation::gpu_free(d_row_ptr);
    GPUMemoryAllocation::gpu_free(d_col_ind);
  }

#ifdef USE_MKL
  mkl_jit_destroy(MatrixMatrixProductJitter);
  mkl_jit_destroy(MatrixVectorProductJitterBetaZero);
  mkl_jit_destroy(MatrixVectorProductJitterBetaOne);
  mkl_jit_destroy(MatrixVectorProductJitterAlphaMinusOne);
#endif
}

template <class ScalarType>
void CSysMatrix<ScalarType>::Initialize(unsigned long npoint, unsigned long npointdomain, unsigned short nvar,
                                        unsigned short neqn, bool EdgeConnect, CGeometry* geometry,
                                        const CConfig* config, bool needTranspPtr, bool grad_mode) {
  assert(omp_get_thread_num() == 0 && "Only the master thread is allowed to initialize the matrix.");

  if (npoint == 0) return;

  if (matrix != nullptr) {
    SU2_MPI::Error("CSysMatrix can only be initialized once.", CURRENT_FUNCTION);
  }

  if (nvar > MAXNVAR) {
    SU2_MPI::Error("nVar larger than expected, increase MAXNVAR.", CURRENT_FUNCTION);
  }

  /*--- Application of this matrix, FVM or FEM. ---*/
  const auto type = EdgeConnect ? ConnectivityType::FiniteVolume : ConnectivityType::FiniteElement;

  /*--- Type of preconditioner the matrix will be asked to build. ---*/
  auto prec = config->GetKind_Linear_Solver_Prec();

  if ((!EdgeConnect && !config->GetStructuralProblem()) || (config->GetKind_SU2() == SU2_COMPONENT::SU2_DEF) ||
      (config->GetKind_SU2() == SU2_COMPONENT::SU2_DOT)) {
    /*--- FEM-type connectivity in non-structural context implies mesh deformation. ---*/
    prec = config->GetKind_Deform_Linear_Solver_Prec();
  } else if (config->GetDiscrete_Adjoint() && (prec != ILU)) {
    /*--- Else "upgrade" primal solver settings. ---*/
    prec = config->GetKind_DiscAdj_Linear_Prec();
  }

  /*--- No else if, but separat if case! ---*/
  if (config->GetSmoothGradient() && grad_mode) {
    prec = config->GetKind_Grad_Linear_Solver_Prec();
  }

  const bool ilu_needed = (prec == ILU);
  const bool diag_needed = ilu_needed || (prec == JACOBI) || (prec == LINELET);

  /*--- Basic dimensions. ---*/
  nVar = nvar;
  nEqn = neqn;
  nPoint = npoint;
  nPointDomain = npointdomain;

  /*--- Get sparse structure pointers from geometry,
   *    the data is managed by CGeometry to allow re-use. ---*/

  const auto& csr = geometry->GetSparsePattern(type, 0);

  nnz = csr.getNumNonZeros();
  row_ptr = csr.outerPtr();
  col_ind = csr.innerIdx();
  dia_ptr = csr.diagPtr();

  /*--- Allocate data. ---*/
  auto allocAndInit = [](ScalarType*& ptr, unsigned long num) {
    ptr = MemoryAllocation::aligned_alloc<ScalarType, true>(64, num * sizeof(ScalarType));
  };

  allocAndInit(matrix, nnz * nVar * nEqn);

  useCuda = config->GetCUDA();

  if (useCuda) {
    /*--- Allocate GPU data. ---*/
    auto GPUAllocAndInit = [](ScalarType*& ptr, unsigned long num) {
      ptr = GPUMemoryAllocation::gpu_alloc<ScalarType, true>(num * sizeof(ScalarType));
    };

<<<<<<< HEAD
  GPUAllocAndInit(d_matrix, nnz * nVar * nEqn);
  GPUAllocAndCopy(d_row_ptr, row_ptr, (nPointDomain + 1.0));
  GPUAllocAndCopy(d_col_ind, col_ind, nnz);
  GPUAllocAndCopy(d_dia_ptr, dia_ptr, nPointDomain);
  
=======
    auto GPUAllocAndCopy = [](const unsigned long*& ptr, const unsigned long*& src_ptr, unsigned long num) {
      ptr = GPUMemoryAllocation::gpu_alloc_cpy<const unsigned long>(src_ptr, num * sizeof(const unsigned long));
    };

    GPUAllocAndInit(d_matrix, nnz * nVar * nEqn);
    GPUAllocAndCopy(d_row_ptr, row_ptr, (nPointDomain + 1.0));
    GPUAllocAndCopy(d_col_ind, col_ind, nnz);
  }

>>>>>>> a0ab3da9
  if (needTranspPtr) col_ptr = geometry->GetTransposeSparsePatternMap(type).data();

  if (type == ConnectivityType::FiniteVolume) {
    edge_ptr.ptr = geometry->GetEdgeToSparsePatternMap().data();
    edge_ptr.nEdge = geometry->GetnEdge();
  }

  /*--- Get ILU sparse pattern, if fill is 0 no new data is allocated. --*/

  if (ilu_needed) {
    ilu_fill_in = config->GetLinear_Solver_ILU_n();

    const auto& csr_ilu = geometry->GetSparsePattern(type, ilu_fill_in);

    row_ptr_ilu = csr_ilu.outerPtr();
    col_ind_ilu = csr_ilu.innerIdx();
    dia_ptr_ilu = csr_ilu.diagPtr();
    nnz_ilu = csr_ilu.getNumNonZeros();
  }

  /*--- Preconditioners. ---*/

  if (ilu_needed) allocAndInit(ILU_matrix, nnz_ilu * nVar * nEqn);

  if (diag_needed) allocAndInit(invM, nPointDomain * nVar * nEqn);

  /*--- Thread parallel initialization. ---*/

  int num_threads = omp_get_max_threads();

  /*--- Set suitable chunk sizes for light static for loops, and heavy
   dynamic ones, such that threads are approximately evenly loaded. ---*/
  omp_light_size = computeStaticChunkSize(nnz * nVar * nEqn, num_threads, OMP_MAX_SIZE_L);
  omp_heavy_size = computeStaticChunkSize(nPointDomain, num_threads, OMP_MAX_SIZE_H);

  omp_num_parts = config->GetLinear_Solver_Prec_Threads();
  if (omp_num_parts == 0) omp_num_parts = num_threads;

  /*--- This is akin to the row_ptr. ---*/
  omp_partitions = new unsigned long[omp_num_parts + 1];
  for (unsigned long i = 0; i <= omp_num_parts; ++i) omp_partitions[i] = nPointDomain;

  /*--- Work estimate based on non-zeros to produce balanced partitions. ---*/

  const auto row_ptr_prec = ilu_needed ? row_ptr_ilu : row_ptr;
  const auto nnz_prec = row_ptr_prec[nPointDomain];

  const auto nnz_per_part = roundUpDiv(nnz_prec, omp_num_parts);

  for (auto iPoint = 0ul, part = 0ul; iPoint < nPointDomain; ++iPoint) {
    if (row_ptr_prec[iPoint] >= part * nnz_per_part) omp_partitions[part++] = iPoint;
  }

  for (unsigned long thread = 0; thread < omp_num_parts; ++thread) {
    const auto begin = omp_partitions[thread];
    const auto end = omp_partitions[thread + 1];
    if (begin == end) {
      cout << "WARNING: Redundant thread has been detected. Performance could be impacted due to low number of nodes "
              "per thread."
           << endl;
      break;
    }
  }

  /*--- Generate MKL Kernels ---*/

#ifdef USE_MKL
  using mkl = mkl_jit_wrapper<ScalarType>;
  mkl::create_gemm(&MatrixMatrixProductJitter, MKL_ROW_MAJOR, MKL_NOTRANS, MKL_NOTRANS, nVar, nVar, nVar, 1.0, nVar,
                   nVar, 0.0, nVar);
  MatrixMatrixProductKernel = mkl::get_gemm(MatrixMatrixProductJitter);

  mkl::create_gemm(&MatrixVectorProductJitterBetaZero, MKL_COL_MAJOR, MKL_NOTRANS, MKL_NOTRANS, 1, nVar, nEqn, 1.0, 1,
                   nEqn, 0.0, 1);
  MatrixVectorProductKernelBetaZero = mkl::get_gemm(MatrixVectorProductJitterBetaZero);

  mkl::create_gemm(&MatrixVectorProductJitterBetaOne, MKL_COL_MAJOR, MKL_NOTRANS, MKL_NOTRANS, 1, nVar, nEqn, 1.0, 1,
                   nEqn, 1.0, 1);
  MatrixVectorProductKernelBetaOne = mkl::get_gemm(MatrixVectorProductJitterBetaOne);

  mkl::create_gemm(&MatrixVectorProductJitterAlphaMinusOne, MKL_COL_MAJOR, MKL_NOTRANS, MKL_NOTRANS, 1, nVar, nEqn,
                   -1.0, 1, nEqn, 1.0, 1);
  MatrixVectorProductKernelAlphaMinusOne = mkl::get_gemm(MatrixVectorProductJitterAlphaMinusOne);
#endif
}

template <class T>
void CSysMatrixComms::Initiate(const CSysVector<T>& x, CGeometry* geometry, const CConfig* config,
                               MPI_QUANTITIES commType) {
  if (geometry->nP2PSend == 0) return;

  /*--- Local variables ---*/

  const unsigned short COUNT_PER_POINT = x.GetNVar();
  const unsigned short MPI_TYPE = COMM_TYPE_DOUBLE;

  /*--- Create a boolean for reversing the order of comms. ---*/

  const bool reverse = (commType == MPI_QUANTITIES::SOLUTION_MATRIXTRANS);

  /*--- Set the size of the data packet and type depending on quantity. ---*/

  switch (commType) {
    case MPI_QUANTITIES::SOLUTION_MATRIX:
    case MPI_QUANTITIES::SOLUTION_MATRIXTRANS:
      break;
    default:
      SU2_MPI::Error("Unrecognized quantity for point-to-point MPI comms.", CURRENT_FUNCTION);
      break;
  }

  /*--- Check to make sure we have created a large enough buffer
   for these comms during preprocessing. This is only for the su2double
   buffer. It will be reallocated whenever we find a larger count
   per point. After the first cycle of comms, this should be inactive. ---*/

  geometry->AllocateP2PComms(COUNT_PER_POINT);

  /*--- Load the specified quantity from the solver into the generic
   communication buffer in the geometry class. ---*/

  /*--- Post all non-blocking recvs first before sends. ---*/

  geometry->PostP2PRecvs(geometry, config, MPI_TYPE, COUNT_PER_POINT, reverse);

  for (auto iMessage = 0; iMessage < geometry->nP2PSend; iMessage++) {
    switch (commType) {
      case MPI_QUANTITIES::SOLUTION_MATRIX: {
        su2double* bufDSend = geometry->bufD_P2PSend;

        /*--- Get the offset for the start of this message. ---*/

        const auto msg_offset = geometry->nPoint_P2PSend[iMessage];

        /*--- Total count can include multiple pieces of data per point. ---*/

        const auto nSend = (geometry->nPoint_P2PSend[iMessage + 1] - geometry->nPoint_P2PSend[iMessage]);

        SU2_OMP_FOR_STAT(CSysMatrix<T>::OMP_MIN_SIZE)
        for (auto iSend = 0; iSend < nSend; iSend++) {
          /*--- Get the local index for this communicated data. ---*/

          const auto iPoint = geometry->Local_Point_P2PSend[msg_offset + iSend];

          /*--- Compute the offset in the recv buffer for this point. ---*/

          const auto buf_offset = (msg_offset + iSend) * COUNT_PER_POINT;

          /*--- Load the buffer with the data to be sent. ---*/

          for (auto iVar = 0ul; iVar < x.GetNVar(); iVar++) bufDSend[buf_offset + iVar] = x(iPoint, iVar);
        }
        END_SU2_OMP_FOR
        break;
      }

      case MPI_QUANTITIES::SOLUTION_MATRIXTRANS: {
        /*--- We are going to communicate in reverse, so we use the
         recv buffer for the send instead. Also, all of the offsets
         and counts are derived from the recv data structures. ---*/

        su2double* bufDSend = geometry->bufD_P2PRecv;

        /*--- Get the offset for the start of this message. ---*/

        const auto msg_offset = geometry->nPoint_P2PRecv[iMessage];

        /*--- Total count can include multiple pieces of data per point. ---*/

        const auto nSend = (geometry->nPoint_P2PRecv[iMessage + 1] - geometry->nPoint_P2PRecv[iMessage]);

        SU2_OMP_FOR_STAT(CSysMatrix<T>::OMP_MIN_SIZE)
        for (auto iSend = 0; iSend < nSend; iSend++) {
          /*--- Get the local index for this communicated data. Here we
           again use the recv structure to find the send point, since
           the usual recv points are now the senders in reverse mode. ---*/

          const auto iPoint = geometry->Local_Point_P2PRecv[msg_offset + iSend];

          /*--- Compute the offset in the recv buffer for this point. ---*/

          const auto buf_offset = (msg_offset + iSend) * COUNT_PER_POINT;

          /*--- Load the buffer with the data to be sent. ---*/

          for (auto iVar = 0ul; iVar < x.GetNVar(); iVar++) bufDSend[buf_offset + iVar] = x(iPoint, iVar);
        }
        END_SU2_OMP_FOR
        break;
      }

      default:
        SU2_MPI::Error("Unrecognized quantity for point-to-point MPI comms.", CURRENT_FUNCTION);
        break;
    }

    /*--- Launch the point-to-point MPI send for this message. ---*/

    geometry->PostP2PSends(geometry, config, MPI_TYPE, COUNT_PER_POINT, iMessage, reverse);
  }
}

template <class T>
void CSysMatrixComms::Complete(CSysVector<T>& x, CGeometry* geometry, const CConfig* config, MPI_QUANTITIES commType) {
  if (geometry->nP2PRecv == 0) return;

  /*--- Local variables ---*/

  const unsigned short COUNT_PER_POINT = x.GetNVar();

  /*--- Global status so all threads can see the result of Waitany. ---*/
  static SU2_MPI::Status status;
  int ind;

  /*--- Store the data that was communicated into the appropriate
   location within the local class data structures. ---*/

  for (auto iMessage = 0; iMessage < geometry->nP2PRecv; iMessage++) {
    /*--- For efficiency, recv the messages dynamically based on
     the order they arrive. ---*/

    SU2_OMP_SAFE_GLOBAL_ACCESS(SU2_MPI::Waitany(geometry->nP2PRecv, geometry->req_P2PRecv, &ind, &status);)

    /*--- Once we have recv'd a message, get the source rank. ---*/

    const auto source = status.MPI_SOURCE;

    switch (commType) {
      case MPI_QUANTITIES::SOLUTION_MATRIX: {
        const su2double* bufDRecv = geometry->bufD_P2PRecv;

        /*--- We know the offsets based on the source rank. ---*/

        const auto jRecv = geometry->P2PRecv2Neighbor[source];

        /*--- Get the offset for the start of this message. ---*/

        const auto msg_offset = geometry->nPoint_P2PRecv[jRecv];

        /*--- Get the number of packets to be received in this message. ---*/

        const auto nRecv = (geometry->nPoint_P2PRecv[jRecv + 1] - geometry->nPoint_P2PRecv[jRecv]);

        SU2_OMP_FOR_STAT(CSysMatrix<T>::OMP_MIN_SIZE)
        for (auto iRecv = 0; iRecv < nRecv; iRecv++) {
          /*--- Get the local index for this communicated data. ---*/

          const auto iPoint = geometry->Local_Point_P2PRecv[msg_offset + iRecv];

          /*--- Compute the offset in the recv buffer for this point. ---*/

          const auto buf_offset = (msg_offset + iRecv) * COUNT_PER_POINT;

          /*--- Store the data correctly depending on the quantity. ---*/

          for (auto iVar = 0ul; iVar < x.GetNVar(); iVar++)
            x(iPoint, iVar) = CSysMatrix<T>::template ActiveAssign<T>(bufDRecv[buf_offset + iVar]);
        }
        END_SU2_OMP_FOR
        break;
      }

      case MPI_QUANTITIES::SOLUTION_MATRIXTRANS: {
        /*--- We are going to communicate in reverse, so we use the
         send buffer for the recv instead. Also, all of the offsets
         and counts are derived from the send data structures. ---*/

        const su2double* bufDRecv = geometry->bufD_P2PSend;

        /*--- We know the offsets based on the source rank. ---*/

        const auto jRecv = geometry->P2PSend2Neighbor[source];

        /*--- Get the offset for the start of this message. ---*/

        const auto msg_offset = geometry->nPoint_P2PSend[jRecv];

        /*--- Get the number of packets to be received in this message. ---*/

        const auto nRecv = (geometry->nPoint_P2PSend[jRecv + 1] - geometry->nPoint_P2PSend[jRecv]);

        SU2_OMP_FOR_STAT(CSysMatrix<T>::OMP_MIN_SIZE)
        for (auto iRecv = 0; iRecv < nRecv; iRecv++) {
          /*--- Get the local index for this communicated data. ---*/

          const auto iPoint = geometry->Local_Point_P2PSend[msg_offset + iRecv];

          /*--- Compute the offset in the recv buffer for this point. ---*/

          const auto buf_offset = (msg_offset + iRecv) * COUNT_PER_POINT;

          /*--- Update receiving point. ---*/

          for (auto iVar = 0ul; iVar < x.GetNVar(); iVar++)
            x(iPoint, iVar) += CSysMatrix<T>::template ActiveAssign<T>(bufDRecv[buf_offset + iVar]);
        }
        END_SU2_OMP_FOR
        break;
      }

      default:
        SU2_MPI::Error("Unrecognized quantity for point-to-point MPI comms.", CURRENT_FUNCTION);
        break;
    }
  }

  /*--- Verify that all non-blocking point-to-point sends have finished.
   Note that this should be satisfied, as we have received all of the
   data in the loop above at this point. ---*/

#ifdef HAVE_MPI
  SU2_OMP_SAFE_GLOBAL_ACCESS(SU2_MPI::Waitall(geometry->nP2PSend, geometry->req_P2PSend, MPI_STATUS_IGNORE);)
#endif
}

template <class ScalarType>
void CSysMatrix<ScalarType>::SetValZero() {
  const auto size = nnz * nVar * nEqn;
  const auto chunk = roundUpDiv(size, omp_get_num_threads());
  const auto begin = chunk * omp_get_thread_num();
  const auto mySize = min(chunk, size - begin) * sizeof(ScalarType);
  memset(&matrix[begin], 0, mySize);
  SU2_OMP_BARRIER
}

template <class ScalarType>
void CSysMatrix<ScalarType>::SetValDiagonalZero() {
  SU2_OMP_FOR_STAT(omp_heavy_size)
  for (auto iPoint = 0ul; iPoint < nPointDomain; ++iPoint)
    for (auto index = 0ul; index < nVar * nEqn; ++index) matrix[dia_ptr[iPoint] * nVar * nEqn + index] = 0.0;
  END_SU2_OMP_FOR
}

template <class ScalarType>
void CSysMatrix<ScalarType>::Gauss_Elimination(ScalarType* matrix, ScalarType* vec) const {
#ifdef USE_MKL_LAPACK
  // With MKL_DIRECT_CALL enabled, this is significantly faster than native code on Intel Architectures.
  lapack_int ipiv[MAXNVAR];
  LAPACKE_dgetrf(LAPACK_ROW_MAJOR, nVar, nVar, matrix, nVar, ipiv);
  LAPACKE_dgetrs(LAPACK_ROW_MAJOR, 'N', nVar, 1, matrix, nVar, ipiv, vec, 1);
#else
#define A(I, J) matrix[(I)*nVar + (J)]

  /*--- Transform system in Upper Matrix ---*/
  for (auto iVar = 1ul; iVar < nVar; iVar++) {
    for (auto jVar = 0ul; jVar < iVar; jVar++) {
      ScalarType weight = A(iVar, jVar) / A(jVar, jVar);
      for (auto kVar = jVar; kVar < nVar; kVar++) A(iVar, kVar) -= weight * A(jVar, kVar);
      vec[iVar] -= weight * vec[jVar];
    }
  }

  /*--- Backwards substitution ---*/
  for (auto iVar = nVar; iVar > 0ul;) {
    iVar--;  // unsigned type
    for (auto jVar = iVar + 1; jVar < nVar; jVar++) vec[iVar] -= A(iVar, jVar) * vec[jVar];
    vec[iVar] /= A(iVar, iVar);
  }
#undef A
#endif
}

template <class ScalarType>
void CSysMatrix<ScalarType>::MatrixInverse(ScalarType* matrix, ScalarType* inverse) const {
  /*--- This is a generalization of Gaussian elimination for multiple rhs' (the basis vectors).
   We could call "Gauss_Elimination" multiple times or fully generalize it for multiple rhs,
   the performance of both routines would suffer in both cases without the use of exotic templating.
   And so it feels reasonable to have some duplication here. ---*/

  assert((matrix != inverse) && "Output cannot be the same as the input.");

#define M(I, J) inverse[(I)*nVar + (J)]

  /*--- Initialize the inverse with the identity. ---*/
  for (auto iVar = 0ul; iVar < nVar; iVar++)
    for (auto jVar = 0ul; jVar < nVar; jVar++) M(iVar, jVar) = ScalarType(iVar == jVar);

      /*--- Inversion ---*/
#ifdef USE_MKL_LAPACK
  // With MKL_DIRECT_CALL enabled, this is significantly faster than native code on Intel Architectures.
  lapack_int ipiv[MAXNVAR];
  LAPACKE_dgetrf(LAPACK_ROW_MAJOR, nVar, nVar, matrix, nVar, ipiv);
  LAPACKE_dgetrs(LAPACK_ROW_MAJOR, 'N', nVar, nVar, matrix, nVar, ipiv, inverse, nVar);
#else
#define A(I, J) matrix[(I)*nVar + (J)]

  /*--- Transform system in Upper Matrix ---*/
  for (auto iVar = 1ul; iVar < nVar; iVar++) {
    for (auto jVar = 0ul; jVar < iVar; jVar++) {
      ScalarType weight = A(iVar, jVar) / A(jVar, jVar);

      for (auto kVar = jVar; kVar < nVar; kVar++) A(iVar, kVar) -= weight * A(jVar, kVar);

      /*--- at this stage M is lower triangular so not all cols need updating ---*/
      for (auto kVar = 0ul; kVar <= jVar; kVar++) M(iVar, kVar) -= weight * M(jVar, kVar);
    }
  }

  /*--- Backwards substitution ---*/
  for (auto iVar = nVar; iVar > 0ul;) {
    iVar--;  // unsigned type
    for (auto jVar = iVar + 1; jVar < nVar; jVar++)
      for (auto kVar = 0ul; kVar < nVar; kVar++) M(iVar, kVar) -= A(iVar, jVar) * M(jVar, kVar);

    for (auto kVar = 0ul; kVar < nVar; kVar++) M(iVar, kVar) /= A(iVar, iVar);
  }
#undef A
#endif
#undef M
}

template <class ScalarType>
void CSysMatrix<ScalarType>::DeleteValsRowi(unsigned long i) {
  const auto block_i = i / nVar;
  const auto row = i % nVar;

  for (auto index = row_ptr[block_i]; index < row_ptr[block_i + 1]; index++) {
    for (auto iVar = 0u; iVar < nVar; iVar++)
      matrix[index * nVar * nVar + row * nVar + iVar] = 0.0;  // Delete row values in the block
    if (col_ind[index] == block_i)
      matrix[index * nVar * nVar + row * nVar + row] = 1.0;  // Set 1 to the diagonal element
  }
}

template <class ScalarType>
void CSysMatrix<ScalarType>::MatrixVectorProduct(const CSysVector<ScalarType>& vec, CSysVector<ScalarType>& prod,
                                                 CGeometry* geometry, const CConfig* config) const {
  /*--- Some checks for consistency between CSysMatrix and the CSysVector<ScalarType>s ---*/
#ifndef NDEBUG
  if ((nEqn != vec.GetNVar()) || (nVar != prod.GetNVar())) {
    SU2_MPI::Error("nVar values incompatible.", CURRENT_FUNCTION);
  }
  if (nPoint != prod.GetNBlk()) {
    SU2_MPI::Error("nPoint and nBlk values incompatible.", CURRENT_FUNCTION);
  }
#endif

  /*--- OpenMP parallelization. First need to make view of vectors
   *    consistent, a barrier is implicit at the end of FOR section
   *    (and it is required before master thread communicates). ---*/

  SU2_OMP_BARRIER

  SU2_OMP_FOR_DYN(omp_heavy_size)
  for (auto row_i = 0ul; row_i < nPointDomain; row_i++) {
    RowProduct(vec, row_i, &prod[row_i * nVar]);
  }
  END_SU2_OMP_FOR

  /*--- MPI Parallelization. ---*/

  CSysMatrixComms::Initiate(prod, geometry, config);
  CSysMatrixComms::Complete(prod, geometry, config);
}

template <class ScalarType>
void CSysMatrix<ScalarType>::BuildJacobiPreconditioner() {
  /*--- Build Jacobi preconditioner (M = D), compute and store the inverses of the diagonal blocks. ---*/
  SU2_OMP_FOR_DYN(omp_heavy_size)
  for (unsigned long iPoint = 0; iPoint < nPointDomain; iPoint++)
    InverseDiagonalBlock(iPoint, &(invM[iPoint * nVar * nVar]));
  END_SU2_OMP_FOR
}

template <class ScalarType>
void CSysMatrix<ScalarType>::ComputeJacobiPreconditioner(const CSysVector<ScalarType>& vec,
                                                         CSysVector<ScalarType>& prod, CGeometry* geometry,
                                                         const CConfig* config) const {
  /*--- Apply Jacobi preconditioner, y = D^{-1} * x, the inverse of the diagonal is already known. ---*/
  SU2_OMP_BARRIER
  SU2_OMP_FOR_DYN(omp_heavy_size)
  for (unsigned long iPoint = 0; iPoint < nPointDomain; iPoint++)
    MatrixVectorProduct(&(invM[iPoint * nVar * nVar]), &vec[iPoint * nVar], &prod[iPoint * nVar]);
  END_SU2_OMP_FOR

  /*--- MPI Parallelization ---*/
  CSysMatrixComms::Initiate(prod, geometry, config);
  CSysMatrixComms::Complete(prod, geometry, config);
}

template <class ScalarType>
void CSysMatrix<ScalarType>::BuildILUPreconditioner() {
  /*--- Copy block matrix to compute factorization in-place. ---*/

  if (ilu_fill_in == 0) {
    /*--- ILU0, direct copy. ---*/
    SU2_OMP_FOR_STAT(omp_light_size)
    for (auto iVar = 0ul; iVar < nnz * nVar * nVar; ++iVar) ILU_matrix[iVar] = matrix[iVar];
    END_SU2_OMP_FOR
  } else {
    /*--- ILUn clear the ILU matrix first. ---*/
    SU2_OMP_FOR_STAT(omp_light_size)
    for (auto iVar = 0ul; iVar < nnz_ilu * nVar * nVar; iVar++) ILU_matrix[iVar] = 0.0;
    END_SU2_OMP_FOR

    /*--- ILUn, traverse matrix to access its blocks
     *    sequentially and set them in the ILU matrix. ---*/
    SU2_OMP_FOR_DYN(omp_heavy_size)
    for (auto iPoint = 0ul; iPoint < nPointDomain; iPoint++) {
      for (auto index = row_ptr[iPoint]; index < row_ptr[iPoint + 1]; index++) {
        auto jPoint = col_ind[index];
        SetBlock_ILUMatrix(iPoint, jPoint, &matrix[index * nVar * nVar]);
      }
    }
    END_SU2_OMP_FOR
  }

  /*--- Transform system in Upper Matrix ---*/

  /*--- OpenMP Parallelization, a loop construct is used to ensure
   *    the preconditioner is computed correctly even if called
   *    outside of a parallel section. ---*/

  SU2_OMP_FOR_STAT(1)
  for (unsigned long thread = 0; thread < omp_num_parts; ++thread) {
    const auto begin = omp_partitions[thread];
    const auto end = omp_partitions[thread + 1];
    if (begin == end) continue;

    /*--- Each thread will work on the submatrix defined from row/col "begin"
     *    to row/col "end-1" (i.e. the range [begin,end[). Which is exactly
     *    what the MPI-only implementation does. ---*/

    ScalarType weight[MAXNVAR * MAXNVAR], aux_block[MAXNVAR * MAXNVAR];

    for (auto iPoint = begin + 1; iPoint < end; iPoint++) {
      /*--- Invert and store the previous diagonal block to later compute the weight. ---*/

      InverseDiagonalBlock_ILUMatrix(iPoint - 1, &invM[(iPoint - 1) * nVar * nVar]);

      /*--- For this row (unknown), loop over its lower diagonal entries. ---*/

      for (auto index = row_ptr_ilu[iPoint]; index < dia_ptr_ilu[iPoint]; index++) {
        /*--- jPoint is the column index (jPoint < iPoint). ---*/

        auto jPoint = col_ind_ilu[index];

        /*--- We only care about the sub matrix within "begin" and "end-1". ---*/

        if (jPoint < begin) continue;

        /*--- Multiply the block by the inverse of the corresponding diagonal block. ---*/

        auto Block_ij = &ILU_matrix[index * nVar * nVar];
        MatrixMatrixProduct(Block_ij, &invM[jPoint * nVar * nVar], weight);

        /*--- "weight" holds Aij*inv(Ajj). Jump to the upper part of the jPoint row. ---*/

        for (auto index_ = dia_ptr_ilu[jPoint] + 1; index_ < row_ptr_ilu[jPoint + 1]; index_++) {
          /*--- Get the column index (kPoint > jPoint). ---*/

          auto kPoint = col_ind_ilu[index_];

          if (kPoint >= end) break;

          /*--- If Aik exists, update it: Aik -= Aij*inv(Ajj)*Ajk ---*/

          auto Block_ik = GetBlock_ILUMatrix(iPoint, kPoint);

          if (Block_ik != nullptr) {
            auto Block_jk = &ILU_matrix[index_ * nVar * nVar];
            MatrixMatrixProduct(weight, Block_jk, aux_block);
            MatrixSubtraction(Block_ik, aux_block, Block_ik);
          }
        }

        /*--- Lastly, store "weight" in the lower triangular part, which
         will be reused during the forward solve in the precon/smoother. ---*/

        for (auto iVar = 0ul; iVar < nVar * nVar; ++iVar) Block_ij[iVar] = weight[iVar];
      }
    }
    InverseDiagonalBlock_ILUMatrix(end - 1, &invM[(end - 1) * nVar * nVar]);
  }
  END_SU2_OMP_FOR
}

template <class ScalarType>
void CSysMatrix<ScalarType>::ComputeILUPreconditioner(const CSysVector<ScalarType>& vec, CSysVector<ScalarType>& prod,
                                                      CGeometry* geometry, const CConfig* config) const {
  /*--- Coherent view of vectors. ---*/
  SU2_OMP_BARRIER

  /*--- OpenMP Parallelization ---*/
  SU2_OMP_FOR_STAT(1)
  for (unsigned long thread = 0; thread < omp_num_parts; ++thread) {
    const auto begin = omp_partitions[thread];
    const auto end = omp_partitions[thread + 1];
    if (begin == end) continue;

    ScalarType aux_vec[MAXNVAR];

    /*--- Copy vector to then work on prod in place ---*/

    for (auto iVar = begin * nVar; iVar < end * nVar; iVar++) prod[iVar] = vec[iVar];

    /*--- Forward solve the system using the lower matrix entries that
     were computed and stored during the ILU preprocessing. Note
     that we are overwriting the residual vector as we go. ---*/

    for (auto iPoint = begin + 1; iPoint < end; iPoint++) {
      for (auto index = row_ptr_ilu[iPoint]; index < dia_ptr_ilu[iPoint]; index++) {
        auto jPoint = col_ind_ilu[index];
        if (jPoint < begin) continue;
        auto Block_ij = &ILU_matrix[index * nVar * nVar];
        MatrixVectorProductSub(Block_ij, &prod[jPoint * nVar], &prod[iPoint * nVar]);
      }
    }

    /*--- Backwards substitution (starts at the last row) ---*/

    for (auto iPoint = end; iPoint > begin;) {
      iPoint--;  // unsigned type
      for (auto iVar = 0ul; iVar < nVar; iVar++) aux_vec[iVar] = prod[iPoint * nVar + iVar];

      for (auto index = dia_ptr_ilu[iPoint] + 1; index < row_ptr_ilu[iPoint + 1]; index++) {
        auto jPoint = col_ind_ilu[index];
        if (jPoint >= end) break;
        auto Block_ij = &ILU_matrix[index * nVar * nVar];
        MatrixVectorProductSub(Block_ij, &prod[jPoint * nVar], aux_vec);
      }

      MatrixVectorProduct(&invM[iPoint * nVar * nVar], aux_vec, &prod[iPoint * nVar]);
    }
  }
  END_SU2_OMP_FOR

  /*--- MPI Parallelization ---*/

  CSysMatrixComms::Initiate(prod, geometry, config);
  CSysMatrixComms::Complete(prod, geometry, config);
}

template <class ScalarType>
void CSysMatrix<ScalarType>::ComputeLU_SGSPreconditioner(const CSysVector<ScalarType>& vec,
                                                         CSysVector<ScalarType>& prod, CGeometry* geometry,
                                                         const CConfig* config) const {
  /*--- First part of the symmetric iteration: (D+L).x* = b ---*/

  /*--- Coherent view of vectors. ---*/
  SU2_OMP_BARRIER

  /*--- OpenMP Parallelization ---*/
  SU2_OMP_FOR_STAT(1)
  for (unsigned long thread = 0; thread < omp_num_parts; ++thread) {
    const auto begin = omp_partitions[thread];
    const auto end = omp_partitions[thread + 1];
    if (begin == end) continue;

    /*--- Each thread will work on the submatrix defined from row/col "begin"
     *    to row/col "end-1", except the last thread that also considers halos.
     *    This is NOT exactly equivalent to the MPI implementation on the same
     *    number of domains, for that we would need to define "thread-halos". ---*/

    ScalarType low_prod[MAXNVAR];

    for (auto iPoint = begin; iPoint < end; ++iPoint) {
      auto idx = iPoint * nVar;
      LowerProduct(prod, iPoint, begin, low_prod);         // Compute L.x*
      VectorSubtraction(&vec[idx], low_prod, &prod[idx]);  // Compute y = b - L.x*
      Gauss_Elimination(iPoint, &prod[idx]);               // Solve D.x* = y
    }
  }
  END_SU2_OMP_FOR

  /*--- MPI Parallelization ---*/

  CSysMatrixComms::Initiate(prod, geometry, config);
  CSysMatrixComms::Complete(prod, geometry, config);

  /*--- Second part of the symmetric iteration: (D+U).x_(1) = D.x* ---*/

  /*--- OpenMP Parallelization ---*/
  SU2_OMP_FOR_STAT(1)
  for (unsigned long thread = 0; thread < omp_num_parts; ++thread) {
    const auto begin = omp_partitions[thread];
    const auto row_end = omp_partitions[thread + 1];
    if (begin == row_end) continue;

    ScalarType up_prod[MAXNVAR], dia_prod[MAXNVAR];

    for (auto iPoint = row_end; iPoint > begin;) {
      iPoint--;  // because of unsigned type
      auto idx = iPoint * nVar;
      DiagonalProduct(prod, iPoint, dia_prod);           // Compute D.x*
      UpperProduct(prod, iPoint, row_end, up_prod);      // Compute U.x_(n+1)
      VectorSubtraction(dia_prod, up_prod, &prod[idx]);  // Compute y = D.x*-U.x_(n+1)
      Gauss_Elimination(iPoint, &prod[idx]);             // Solve D.x* = y
    }
  }
  END_SU2_OMP_FOR

  /*--- MPI Parallelization ---*/

  CSysMatrixComms::Initiate(prod, geometry, config);
  CSysMatrixComms::Complete(prod, geometry, config);
}

template <class ScalarType>
void CSysMatrix<ScalarType>::BuildLineletPreconditioner(const CGeometry* geometry, const CConfig* config) {
  BuildJacobiPreconditioner();

  /*--- Allocate working vectors if not done yet. ---*/
  if (!LineletUpper.empty()) return;

  const auto nThreads = omp_get_max_threads();

  BEGIN_SU2_OMP_SAFE_GLOBAL_ACCESS {
    const auto& li = geometry->GetLineletInfo(config);
    if (!li.linelets.empty()) {
      LineletUpper.resize(nThreads);
      LineletVector.resize(nThreads);
      LineletInvDiag.resize(nThreads);
    }
  }
  END_SU2_OMP_SAFE_GLOBAL_ACCESS

  SU2_OMP_FOR_STAT(1)
  for (int iThread = 0; iThread < nThreads; ++iThread) {
    const auto size = CGeometry::CLineletInfo::MAX_LINELET_POINTS;
    LineletUpper[iThread].resize(size, nullptr);
    LineletVector[iThread].resize(size * nVar, 0.0);
    LineletInvDiag[iThread].resize(size * nVar * nVar, 0.0);
  }
  END_SU2_OMP_FOR
}

template <class ScalarType>
void CSysMatrix<ScalarType>::ComputeLineletPreconditioner(const CSysVector<ScalarType>& vec,
                                                          CSysVector<ScalarType>& prod, CGeometry* geometry,
                                                          const CConfig* config) const {
  /*--- Coherent view of vectors. ---*/
  SU2_OMP_BARRIER

  const auto& li = geometry->GetLineletInfo(config);

  /*--- Jacobi preconditioning where there are no linelets. ---*/

  SU2_OMP_FOR_(schedule(dynamic, omp_heavy_size) SU2_NOWAIT)
  for (auto iPoint = 0ul; iPoint < nPointDomain; iPoint++)
    if (li.lineletIdx[iPoint] == CGeometry::CLineletInfo::NO_LINELET)
      MatrixVectorProduct(&(invM[iPoint * nVar * nVar]), &vec[iPoint * nVar], &prod[iPoint * nVar]);
  END_SU2_OMP_FOR

  /*--- Solve the tridiagonal systems for the linelets. ---*/

  SU2_OMP_FOR_DYN(1)
  for (auto iLinelet = 0ul; iLinelet < li.linelets.size(); iLinelet++) {
    /*--- Get references to the working vectors allocated for this thread. ---*/

    const int thread = omp_get_thread_num();
    auto& lineletUpper = LineletUpper[thread];
    auto& lineletInvDiag = LineletInvDiag[thread];
    auto& lineletVector = LineletVector[thread];

    /*--- Initialize the solution vector with the rhs ---*/

    const auto nElem = li.linelets[iLinelet].size();

    for (auto iElem = 0ul; iElem < nElem; iElem++) {
      const auto iPoint = li.linelets[iLinelet][iElem];
      for (auto iVar = 0ul; iVar < nVar; iVar++) lineletVector[iElem * nVar + iVar] = vec[iPoint * nVar + iVar];
    }

    /*--- Forward pass, eliminate lower entries, modify diagonal and rhs. ---*/

    /*--- Small temporaries. ---*/
    ScalarType aux_block[MAXNVAR * MAXNVAR], aux_vector[MAXNVAR];

    /*--- Copy diagonal block for first point in this linelet. ---*/
    MatrixCopy(&matrix[dia_ptr[li.linelets[iLinelet][0]] * nVar * nVar], lineletInvDiag.data());

    for (auto iElem = 1ul; iElem < nElem; iElem++) {
      /*--- Setup pointers to required matrices and vectors ---*/
      const auto im1Point = li.linelets[iLinelet][iElem - 1];
      const auto iPoint = li.linelets[iLinelet][iElem];

      const auto* d = &matrix[dia_ptr[iPoint] * nVar * nVar];
      const auto* l = GetBlock(iPoint, im1Point);
      const auto* u = GetBlock(im1Point, iPoint);

      auto* inv_dm1 = &lineletInvDiag[(iElem - 1) * nVar * nVar];
      auto* d_prime = &lineletInvDiag[iElem * nVar * nVar];
      auto* b_prime = &lineletVector[iElem * nVar];

      /*--- Invert previous modified diagonal ---*/
      MatrixCopy(inv_dm1, aux_block);
      MatrixInverse(aux_block, inv_dm1);

      /*--- Left-multiply by lower block to obtain the weight ---*/
      MatrixMatrixProduct(l, inv_dm1, aux_block);

      /*--- Multiply weight by upper block to modify current diagonal ---*/
      MatrixMatrixProduct(aux_block, u, d_prime);
      MatrixSubtraction(d, d_prime, d_prime);

      /*--- Update the rhs ---*/
      MatrixVectorProduct(aux_block, &lineletVector[(iElem - 1) * nVar], aux_vector);
      VectorSubtraction(b_prime, aux_vector, b_prime);

      /*--- Cache upper block pointer for the backward substitution phase ---*/
      lineletUpper[iElem - 1] = u;
    }

    /*--- Backwards substitution, LineletVector becomes the solution ---*/

    /*--- x_n = d_n^{-1} * b_n ---*/
    Gauss_Elimination(&lineletInvDiag[(nElem - 1) * nVar * nVar], &lineletVector[(nElem - 1) * nVar]);

    /*--- x_i = d_i^{-1}*(b_i - u_i*x_{i+1}) ---*/
    for (auto iElem = nElem - 1; iElem > 0; --iElem) {
      const auto* inv_dm1 = &lineletInvDiag[(iElem - 1) * nVar * nVar];
      MatrixVectorProduct(lineletUpper[iElem - 1], &lineletVector[iElem * nVar], aux_vector);
      VectorSubtraction(&lineletVector[(iElem - 1) * nVar], aux_vector, aux_vector);
      MatrixVectorProduct(inv_dm1, aux_vector, &lineletVector[(iElem - 1) * nVar]);
    }

    /*--- Copy results to product vector ---*/

    for (auto iElem = 0ul; iElem < nElem; iElem++) {
      const auto iPoint = li.linelets[iLinelet][iElem];
      for (auto iVar = 0ul; iVar < nVar; iVar++) prod[iPoint * nVar + iVar] = lineletVector[iElem * nVar + iVar];
    }
  }
  END_SU2_OMP_FOR

  /*--- MPI Parallelization ---*/

  CSysMatrixComms::Initiate(prod, geometry, config);
  CSysMatrixComms::Complete(prod, geometry, config);
}

template <class ScalarType>
void CSysMatrix<ScalarType>::ComputeResidual(const CSysVector<ScalarType>& sol, const CSysVector<ScalarType>& f,
                                             CSysVector<ScalarType>& res) const {
  SU2_OMP_BARRIER
  SU2_OMP_FOR_DYN(omp_heavy_size)
  for (unsigned long iPoint = 0; iPoint < nPointDomain; iPoint++) {
    ScalarType aux_vec[MAXNVAR];
    RowProduct(sol, iPoint, aux_vec);
    VectorSubtraction(aux_vec, &f[iPoint * nVar], &res[iPoint * nVar]);
  }
  END_SU2_OMP_FOR
}

template <class ScalarType>
template <class OtherType>
void CSysMatrix<ScalarType>::EnforceSolutionAtNode(const unsigned long node_i, const OtherType* x_i,
                                                   CSysVector<OtherType>& b) {
  /*--- Eliminate the row associated with node i (Block_ii = I and all other Block_ij = 0).
   *    To preserve eventual symmetry, also attempt to eliminate the column, if the sparse pattern is not
   *    symmetric the entire column may not be eliminated, the result (matrix and vector) is still correct.
   *    The vector is updated with the product of column i by the known (enforced) solution at node i. ---*/

  for (auto index = row_ptr[node_i]; index < row_ptr[node_i + 1]; ++index) {
    auto node_j = col_ind[index];

    /*--- The diagonal block is handled outside the loop. ---*/
    if (node_j == node_i) continue;

    /*--- Delete block j on row i (bij) and ATTEMPT to delete block i on row j (bji). ---*/
    auto bij = &matrix[index * nVar * nVar];
    auto bji = GetBlock(node_j, node_i);

    /*--- The "attempt" part. ---*/
    if (bji == nullptr) {
      node_j = node_i;
      bji = bij;
    }

    for (auto iVar = 0ul; iVar < nVar; ++iVar) {
      for (auto jVar = 0ul; jVar < nVar; ++jVar) {
        /*--- Column product. ---*/
        b[node_j * nVar + iVar] -= bji[iVar * nVar + jVar] * x_i[jVar];
        /*--- Delete blocks. ---*/
        bij[iVar * nVar + jVar] = bji[iVar * nVar + jVar] = 0.0;
      }
    }
  }

  /*--- Set the diagonal block to the identity. ---*/
  SetVal2Diag(node_i, 1.0);

  /*--- Set known solution in rhs vector. ---*/
  b.SetBlock(node_i, x_i);
}

template <class ScalarType>
template <class OtherType>
void CSysMatrix<ScalarType>::EnforceZeroProjection(unsigned long node_i, const OtherType* n, CSysVector<OtherType>& b) {
  for (auto index = row_ptr[node_i]; index < row_ptr[node_i + 1]; ++index) {
    const auto node_j = col_ind[index];

    /*--- Remove product components of block j on row i (bij) and ATTEMPT
     *    to remove solution components of block i on row j (bji).
     *    This is identical to symmetry correction applied to gradients
     *    but extended to the entire matrix. ---*/

    auto bij = &matrix[index * nVar * nVar];
    auto bji = GetBlock(node_j, node_i);

    /*--- Attempt to remove solution components. ---*/
    ScalarType nbn{};
    if (bji != nullptr) {
      for (auto iVar = 0ul; iVar < nVar; ++iVar) {
        ScalarType proj{};
        for (auto jVar = 0ul; jVar < nVar; ++jVar) {
          proj += bji[iVar * nVar + jVar] * PassiveAssign(n[jVar]);
        }
        for (auto jVar = 0ul; jVar < nVar; ++jVar) {
          bji[iVar * nVar + jVar] -= proj * PassiveAssign(n[jVar]);
        }
        nbn += proj * PassiveAssign(n[iVar]);
      }
    }

    /*--- Product components. ---*/
    for (auto jVar = 0ul; jVar < nVar; ++jVar) {
      ScalarType proj{};
      for (auto iVar = 0ul; iVar < nVar; ++iVar) {
        proj += bij[iVar * nVar + jVar] * PassiveAssign(n[iVar]);
      }
      for (auto iVar = 0ul; iVar < nVar; ++iVar) {
        bij[iVar * nVar + jVar] -= proj * PassiveAssign(n[iVar]);
      }
    }

    /*--- This part doesn't have the "*2" factor because the product components
     *    were removed from the result of removing the solution components
     *    instead of from the original block (bji == bij). ---*/
    if (node_i == node_j) {
      for (auto iVar = 0ul; iVar < nVar; ++iVar) {
        for (auto jVar = 0ul; jVar < nVar; ++jVar) {
          bij[iVar * nVar + jVar] += PassiveAssign(n[iVar]) * nbn * PassiveAssign(n[jVar]);
        }
      }
    }
  }

  OtherType proj{};
  for (auto iVar = 0ul; iVar < nVar; ++iVar) proj += b(node_i, iVar) * n[iVar];
  for (auto iVar = 0ul; iVar < nVar; ++iVar) b(node_i, iVar) -= proj * n[iVar];
}

template <class ScalarType>
void CSysMatrix<ScalarType>::SetDiagonalAsColumnSum() {
  SU2_OMP_FOR_DYN(omp_heavy_size)
  for (auto iPoint = 0ul; iPoint < nPoint; ++iPoint) {
    auto block_ii = &matrix[dia_ptr[iPoint] * nVar * nEqn];

    for (auto k = 0ul; k < nVar * nEqn; ++k) block_ii[k] = 0.0;

    for (auto k = row_ptr[iPoint]; k < row_ptr[iPoint + 1]; ++k) {
      auto block_ji = &matrix[col_ptr[k] * nVar * nEqn];
      if (block_ji != block_ii) MatrixSubtraction(block_ii, block_ji, block_ii);
    }
  }
  END_SU2_OMP_FOR
}

template <class ScalarType>
void CSysMatrix<ScalarType>::TransposeInPlace() {
  assert(nVar == nEqn && "Cannot transpose with nVar != nEqn.");

  auto swapAndTransp = [](unsigned long n, ScalarType* a, ScalarType* b) {
    assert(a != b);
    /*--- a=b', b=a' ---*/
    for (auto i = 0ul; i < n; ++i) {
      for (auto j = 0ul; j < i; ++j) {
        const auto lo = i * n + j;
        const auto up = j * n + i;
        std::swap(a[lo], b[up]);
        std::swap(a[up], b[lo]);
      }
      std::swap(a[i * n + i], b[i * n + i]);
    }
  };

  /*--- Swap ij with ji and transpose them. ---*/

  if (edge_ptr) {
    /*--- The FV way. ---*/
    SU2_OMP_FOR_DYN(omp_heavy_size * 2)
    for (auto iEdge = 0ul; iEdge < edge_ptr.nEdge; ++iEdge) {
      auto bij = &matrix[edge_ptr(iEdge, 0) * nVar * nVar];
      auto bji = &matrix[edge_ptr(iEdge, 1) * nVar * nVar];

      swapAndTransp(nVar, bij, bji);
    }
    END_SU2_OMP_FOR
  } else if (col_ptr) {
    /*--- If the column pointer was built. ---*/
    SU2_OMP_FOR_DYN(omp_heavy_size)
    for (auto iPoint = 0ul; iPoint < nPoint; ++iPoint) {
      for (auto k = row_ptr[iPoint]; k < dia_ptr[iPoint]; ++k) {
        auto bij = &matrix[k * nVar * nVar];
        auto bji = &matrix[col_ptr[k] * nVar * nVar];

        swapAndTransp(nVar, bij, bji);
      }
    }
    END_SU2_OMP_FOR
  } else {
    /*--- Slow fallback, needs to search for ji. ---*/
    SU2_OMP_FOR_DYN(omp_heavy_size)
    for (auto iPoint = 0ul; iPoint < nPoint; ++iPoint) {
      for (auto k = dia_ptr[iPoint] + 1ul; k < row_ptr[iPoint + 1]; ++k) {
        const auto jPoint = col_ind[k];
        auto bij = &matrix[k * nVar * nVar];
        auto bji = GetBlock(jPoint, iPoint);
        assert(bji && "Pattern is not symmetric.");

        swapAndTransp(nVar, bij, bji);
      }
    }
    END_SU2_OMP_FOR
  }

  /*--- Transpose the diagonal blocks. ---*/

  SU2_OMP_FOR_STAT(omp_heavy_size)
  for (auto iPoint = 0ul; iPoint < nPoint; ++iPoint) {
    auto bii = &matrix[dia_ptr[iPoint] * nVar * nVar];
    for (auto i = 0ul; i < nVar; ++i)
      for (auto j = 0ul; j < i; ++j) std::swap(bii[i * nVar + j], bii[j * nVar + i]);
  }
  END_SU2_OMP_FOR

#ifdef HAVE_PASTIX
  SU2_OMP_MASTER
  pastix_wrapper.SetTransposedSolve();
  END_SU2_OMP_MASTER
#endif
}

template <class ScalarType>
void CSysMatrix<ScalarType>::MatrixMatrixAddition(ScalarType alpha, const CSysMatrix<ScalarType>& B) {
  /*--- Check that the sparse structure is shared between the two matrices,
   *    comparing pointers is ok as they are obtained from CGeometry. ---*/
  bool ok = (row_ptr == B.row_ptr) && (col_ind == B.col_ind) && (nVar == B.nVar) && (nEqn == B.nEqn) && (nnz == B.nnz);

  if (!ok) {
    SU2_MPI::Error("Matrices do not have compatible sparsity.", CURRENT_FUNCTION);
  }

  SU2_OMP_FOR_STAT(omp_light_size)
  for (auto i = 0ul; i < nnz * nVar * nEqn; ++i) matrix[i] += alpha * B.matrix[i];
  END_SU2_OMP_FOR
}

template <class ScalarType>
void CSysMatrix<ScalarType>::BuildPastixPreconditioner(CGeometry* geometry, const CConfig* config,
                                                       unsigned short kind_fact) {
#ifdef HAVE_PASTIX
  /*--- Pastix will launch nested threads. ---*/
  BEGIN_SU2_OMP_SAFE_GLOBAL_ACCESS {
    pastix_wrapper.SetMatrix(nVar, nPoint, nPointDomain, row_ptr, col_ind, matrix);
    pastix_wrapper.Factorize(geometry, config, kind_fact);
  }
  END_SU2_OMP_SAFE_GLOBAL_ACCESS
#else
  SU2_MPI::Error("SU2 was not compiled with -DHAVE_PASTIX", CURRENT_FUNCTION);
#endif
}

template <class ScalarType>
void CSysMatrix<ScalarType>::ComputePastixPreconditioner(const CSysVector<ScalarType>& vec,
                                                         CSysVector<ScalarType>& prod, CGeometry* geometry,
                                                         const CConfig* config) const {
#ifdef HAVE_PASTIX
  SU2_OMP_SAFE_GLOBAL_ACCESS(pastix_wrapper.Solve(vec, prod);)

  CSysMatrixComms::Initiate(prod, geometry, config);
  CSysMatrixComms::Complete(prod, geometry, config);
#else
  SU2_MPI::Error("SU2 was not compiled with -DHAVE_PASTIX", CURRENT_FUNCTION);
#endif
}

/*--- Explicit instantiations ---*/

#define INSTANTIATE_COMMS(TYPE)                                                                                       \
  template void CSysMatrixComms::Initiate<TYPE>(const CSysVector<TYPE>&, CGeometry*, const CConfig*, MPI_QUANTITIES); \
  template void CSysMatrixComms::Complete<TYPE>(CSysVector<TYPE>&, CGeometry*, const CConfig*, MPI_QUANTITIES);

#define INSTANTIATE_MATRIX(TYPE)                                                                                  \
  template class CSysMatrix<TYPE>;                                                                                \
  template void CSysMatrix<TYPE>::EnforceSolutionAtNode(unsigned long, const su2double*, CSysVector<su2double>&); \
  template void CSysMatrix<TYPE>::EnforceZeroProjection(unsigned long, const su2double*, CSysVector<su2double>&); \
  INSTANTIATE_COMMS(TYPE)

#ifdef CODI_FORWARD_TYPE
/*--- In forward AD only the active type is used. ---*/
INSTANTIATE_MATRIX(su2double)
#else
/*--- Base and reverse AD, matrix is passive. ---*/
INSTANTIATE_MATRIX(su2mixedfloat)
/*--- If using mixed precision (float) instantiate also a version for doubles, and allow cross communications. ---*/
#ifdef USE_MIXED_PRECISION
INSTANTIATE_MATRIX(passivedouble)
#endif
#ifdef CODI_REVERSE_TYPE
INSTANTIATE_COMMS(su2double)
#endif
#endif  // CODI_FORWARD_TYPE<|MERGE_RESOLUTION|>--- conflicted
+++ resolved
@@ -152,13 +152,6 @@
       ptr = GPUMemoryAllocation::gpu_alloc<ScalarType, true>(num * sizeof(ScalarType));
     };
 
-<<<<<<< HEAD
-  GPUAllocAndInit(d_matrix, nnz * nVar * nEqn);
-  GPUAllocAndCopy(d_row_ptr, row_ptr, (nPointDomain + 1.0));
-  GPUAllocAndCopy(d_col_ind, col_ind, nnz);
-  GPUAllocAndCopy(d_dia_ptr, dia_ptr, nPointDomain);
-  
-=======
     auto GPUAllocAndCopy = [](const unsigned long*& ptr, const unsigned long*& src_ptr, unsigned long num) {
       ptr = GPUMemoryAllocation::gpu_alloc_cpy<const unsigned long>(src_ptr, num * sizeof(const unsigned long));
     };
@@ -168,7 +161,6 @@
     GPUAllocAndCopy(d_col_ind, col_ind, nnz);
   }
 
->>>>>>> a0ab3da9
   if (needTranspPtr) col_ptr = geometry->GetTransposeSparsePatternMap(type).data();
 
   if (type == ConnectivityType::FiniteVolume) {
