--- conflicted
+++ resolved
@@ -75,22 +75,13 @@
 		E941BB931B71D124005C6C06 /* linear_solvers_structure_b.cpp in Sources */ = {isa = PBXBuildFile; fileRef = E941BB901B71D124005C6C06 /* linear_solvers_structure_b.cpp */; };
 		E941BB941B71D124005C6C06 /* mpi_structure.cpp in Sources */ = {isa = PBXBuildFile; fileRef = E941BB911B71D124005C6C06 /* mpi_structure.cpp */; };
 		E941BBAE1B71D564005C6C06 /* variable_adjoint_discrete.cpp in Sources */ = {isa = PBXBuildFile; fileRef = E941BBAD1B71D564005C6C06 /* variable_adjoint_discrete.cpp */; };
-		E965EA011CAB578200C6020B /* fem_geometry_structure.cpp in Sources */ = {isa = PBXBuildFile; fileRef = E965E9FF1CAB578200C6020B /* fem_geometry_structure.cpp */; };
-		E965EA021CAB578200C6020B /* fem_standard_element.cpp in Sources */ = {isa = PBXBuildFile; fileRef = E965EA001CAB578200C6020B /* fem_standard_element.cpp */; };
-		E971D7ED1BE9F03B0091FFBB /* solver_direct_mean_fem.cpp in Sources */ = {isa = PBXBuildFile; fileRef = E971D7EC1BE9F03B0091FFBB /* solver_direct_mean_fem.cpp */; };
-		E971D7EF1BEAC3360091FFBB /* numerics_direct_mean_fem.cpp in Sources */ = {isa = PBXBuildFile; fileRef = E971D7EE1BEAC3360091FFBB /* numerics_direct_mean_fem.cpp */; };
 		E9AA98A71BB3436900B7FE37 /* driver_structure.cpp in Sources */ = {isa = PBXBuildFile; fileRef = E9AA98A61BB3436900B7FE37 /* driver_structure.cpp */; };
 		E9D85B4C1C3F1B9E0077122F /* ad_structure.cpp in Sources */ = {isa = PBXBuildFile; fileRef = E9D85B4B1C3F1B9E0077122F /* ad_structure.cpp */; };
 		E9D9CE861C62A1A7004119E9 /* interpolation_structure.cpp in Sources */ = {isa = PBXBuildFile; fileRef = E9D9CE851C62A1A7004119E9 /* interpolation_structure.cpp */; };
 		E9D9CE891C62A1C8004119E9 /* transfer_physics.cpp in Sources */ = {isa = PBXBuildFile; fileRef = E9D9CE871C62A1C8004119E9 /* transfer_physics.cpp */; };
 		E9D9CE8A1C62A1C8004119E9 /* transfer_structure.cpp in Sources */ = {isa = PBXBuildFile; fileRef = E9D9CE881C62A1C8004119E9 /* transfer_structure.cpp */; };
-		E9F130D21D526A5000EC8963 /* gauss_jacobi_quadrature.cpp in Sources */ = {isa = PBXBuildFile; fileRef = E9F130D11D526A5000EC8963 /* gauss_jacobi_quadrature.cpp */; };
 		E9F512C81CB2FD6B004D5089 /* numerics_direct_elasticity_linear.cpp in Sources */ = {isa = PBXBuildFile; fileRef = E9F512C61CB2FD6B004D5089 /* numerics_direct_elasticity_linear.cpp */; };
 		E9F512C91CB2FD6B004D5089 /* numerics_direct_elasticity_nonlinear.cpp in Sources */ = {isa = PBXBuildFile; fileRef = E9F512C71CB2FD6B004D5089 /* numerics_direct_elasticity_nonlinear.cpp */; };
-		E9F81E001D1922AB0080D669 /* fem_integration_rules.cpp in Sources */ = {isa = PBXBuildFile; fileRef = E9F81DFD1D1922AB0080D669 /* fem_integration_rules.cpp */; };
-		E9F81E011D1922AB0080D669 /* fem_wall_distance.cpp in Sources */ = {isa = PBXBuildFile; fileRef = E9F81DFE1D1922AB0080D669 /* fem_wall_distance.cpp */; };
-		E9F81E021D1922AB0080D669 /* gelite.cpp in Sources */ = {isa = PBXBuildFile; fileRef = E9F81DFF1D1922AB0080D669 /* gelite.cpp */; };
-		E9FB837C1D5AAA05009B00F1 /* gauss_jacobi_quadrature.cpp in Sources */ = {isa = PBXBuildFile; fileRef = E9FB837B1D5AAA05009B00F1 /* gauss_jacobi_quadrature.cpp */; };
 		E9FDF6EA1D2DD0560066E49C /* adt_structure.cpp in Sources */ = {isa = PBXBuildFile; fileRef = E9FDF6E91D2DD0560066E49C /* adt_structure.cpp */; };
 /* End PBXBuildFile section */
 
@@ -300,28 +291,6 @@
 		E941BB991B71D1AB005C6C06 /* adolc_forward_structure.inl */ = {isa = PBXFileReference; fileEncoding = 4; lastKnownFileType = text; path = adolc_forward_structure.inl; sourceTree = "<group>"; };
 		E941BB9A1B71D1AB005C6C06 /* adolc_reverse_structure.hpp */ = {isa = PBXFileReference; fileEncoding = 4; lastKnownFileType = sourcecode.cpp.h; path = adolc_reverse_structure.hpp; sourceTree = "<group>"; };
 		E941BB9B1B71D1AB005C6C06 /* adolc_reverse_structure.inl */ = {isa = PBXFileReference; fileEncoding = 4; lastKnownFileType = text; path = adolc_reverse_structure.inl; sourceTree = "<group>"; };
-<<<<<<< HEAD
-		E941BB9C1B71D1AB005C6C06 /* codi_forward_structure.hpp */ = {isa = PBXFileReference; fileEncoding = 4; lastKnownFileType = sourcecode.cpp.h; path = codi_forward_structure.hpp; sourceTree = "<group>"; };
-		E941BB9D1B71D1AB005C6C06 /* codi_forward_structure.inl */ = {isa = PBXFileReference; fileEncoding = 4; lastKnownFileType = text; path = codi_forward_structure.inl; sourceTree = "<group>"; };
-		E941BB9E1B71D1AB005C6C06 /* codi_reverse_structure.hpp */ = {isa = PBXFileReference; fileEncoding = 4; lastKnownFileType = sourcecode.cpp.h; path = codi_reverse_structure.hpp; sourceTree = "<group>"; };
-		E941BB9F1B71D1AB005C6C06 /* codi_reverse_structure.inl */ = {isa = PBXFileReference; fileEncoding = 4; lastKnownFileType = text; path = codi_reverse_structure.inl; sourceTree = "<group>"; };
-		E941BBA01B71D1AB005C6C06 /* complex_structure.hpp */ = {isa = PBXFileReference; fileEncoding = 4; lastKnownFileType = sourcecode.cpp.h; path = complex_structure.hpp; sourceTree = "<group>"; };
-		E941BBA11B71D1AB005C6C06 /* complex_structure.inl */ = {isa = PBXFileReference; fileEncoding = 4; lastKnownFileType = text; path = complex_structure.inl; sourceTree = "<group>"; };
-		E941BBA21B71D1AB005C6C06 /* primitive_structure.hpp */ = {isa = PBXFileReference; fileEncoding = 4; lastKnownFileType = sourcecode.cpp.h; path = primitive_structure.hpp; sourceTree = "<group>"; };
-		E941BBA31B71D1AB005C6C06 /* primitive_structure.inl */ = {isa = PBXFileReference; fileEncoding = 4; lastKnownFileType = text; path = primitive_structure.inl; sourceTree = "<group>"; };
-		E941BBA41B71D1AB005C6C06 /* linear_solvers_structure_b.hpp */ = {isa = PBXFileReference; fileEncoding = 4; lastKnownFileType = sourcecode.cpp.h; name = linear_solvers_structure_b.hpp; path = ../../Common/include/linear_solvers_structure_b.hpp; sourceTree = "<group>"; };
-		E941BBA51B71D1AB005C6C06 /* mpi_structure.hpp */ = {isa = PBXFileReference; fileEncoding = 4; lastKnownFileType = sourcecode.cpp.h; name = mpi_structure.hpp; path = ../../Common/include/mpi_structure.hpp; sourceTree = "<group>"; };
-		E941BBA61B71D1AB005C6C06 /* mpi_structure.inl */ = {isa = PBXFileReference; fileEncoding = 4; lastKnownFileType = text; lineEnding = 0; name = mpi_structure.inl; path = ../../Common/include/mpi_structure.inl; sourceTree = "<group>"; };
-		E941BBAD1B71D564005C6C06 /* variable_adjoint_discrete.cpp */ = {isa = PBXFileReference; fileEncoding = 4; lastKnownFileType = sourcecode.cpp.cpp; lineEnding = 0; name = variable_adjoint_discrete.cpp; path = ../../SU2_CFD/src/variable_adjoint_discrete.cpp; sourceTree = "<group>"; };
-		E965E9FF1CAB578200C6020B /* fem_geometry_structure.cpp */ = {isa = PBXFileReference; fileEncoding = 4; lastKnownFileType = sourcecode.cpp.cpp; name = fem_geometry_structure.cpp; path = ../../Common/src/fem_geometry_structure.cpp; sourceTree = "<group>"; };
-		E965EA001CAB578200C6020B /* fem_standard_element.cpp */ = {isa = PBXFileReference; fileEncoding = 4; lastKnownFileType = sourcecode.cpp.cpp; name = fem_standard_element.cpp; path = ../../Common/src/fem_standard_element.cpp; sourceTree = "<group>"; };
-		E965EA031CAB57BD00C6020B /* fem_geometry_structure.inl */ = {isa = PBXFileReference; fileEncoding = 4; lastKnownFileType = text; name = fem_geometry_structure.inl; path = ../../Common/include/fem_geometry_structure.inl; sourceTree = "<group>"; };
-		E965EA041CAB57BD00C6020B /* fem_standard_element.inl */ = {isa = PBXFileReference; fileEncoding = 4; lastKnownFileType = text; name = fem_standard_element.inl; path = ../../Common/include/fem_standard_element.inl; sourceTree = "<group>"; };
-		E965EA051CAB57DB00C6020B /* fem_geometry_structure.hpp */ = {isa = PBXFileReference; fileEncoding = 4; lastKnownFileType = sourcecode.cpp.h; name = fem_geometry_structure.hpp; path = ../../Common/include/fem_geometry_structure.hpp; sourceTree = "<group>"; };
-		E965EA061CAB57DB00C6020B /* fem_standard_element.hpp */ = {isa = PBXFileReference; fileEncoding = 4; lastKnownFileType = sourcecode.cpp.h; name = fem_standard_element.hpp; path = ../../Common/include/fem_standard_element.hpp; sourceTree = "<group>"; };
-		E971D7EC1BE9F03B0091FFBB /* solver_direct_mean_fem.cpp */ = {isa = PBXFileReference; fileEncoding = 4; lastKnownFileType = sourcecode.cpp.cpp; name = solver_direct_mean_fem.cpp; path = ../../SU2_CFD/src/solver_direct_mean_fem.cpp; sourceTree = "<group>"; };
-		E971D7EE1BEAC3360091FFBB /* numerics_direct_mean_fem.cpp */ = {isa = PBXFileReference; fileEncoding = 4; lastKnownFileType = sourcecode.cpp.cpp; name = numerics_direct_mean_fem.cpp; path = ../../SU2_CFD/src/numerics_direct_mean_fem.cpp; sourceTree = "<group>"; };
-=======
 		E941BB9C1B71D1AB005C6C06 /* codi_forward_structure.hpp */ = {isa = PBXFileReference; fileEncoding = 4; lastKnownFileType = sourcecode.cpp.h; lineEnding = 0; path = codi_forward_structure.hpp; sourceTree = "<group>"; xcLanguageSpecificationIdentifier = xcode.lang.cpp; };
 		E941BB9D1B71D1AB005C6C06 /* codi_forward_structure.inl */ = {isa = PBXFileReference; fileEncoding = 4; lastKnownFileType = text; lineEnding = 0; path = codi_forward_structure.inl; sourceTree = "<group>"; xcLanguageSpecificationIdentifier = xcode.lang.cpp; };
 		E941BB9E1B71D1AB005C6C06 /* codi_reverse_structure.hpp */ = {isa = PBXFileReference; fileEncoding = 4; lastKnownFileType = sourcecode.cpp.h; lineEnding = 0; path = codi_reverse_structure.hpp; sourceTree = "<group>"; xcLanguageSpecificationIdentifier = xcode.lang.cpp; };
@@ -334,7 +303,6 @@
 		E941BBA51B71D1AB005C6C06 /* mpi_structure.hpp */ = {isa = PBXFileReference; fileEncoding = 4; lastKnownFileType = sourcecode.cpp.h; lineEnding = 0; name = mpi_structure.hpp; path = ../../Common/include/mpi_structure.hpp; sourceTree = "<group>"; xcLanguageSpecificationIdentifier = xcode.lang.cpp; };
 		E941BBA61B71D1AB005C6C06 /* mpi_structure.inl */ = {isa = PBXFileReference; fileEncoding = 4; lastKnownFileType = text; lineEnding = 0; name = mpi_structure.inl; path = ../../Common/include/mpi_structure.inl; sourceTree = "<group>"; xcLanguageSpecificationIdentifier = xcode.lang.cpp; };
 		E941BBAD1B71D564005C6C06 /* variable_adjoint_discrete.cpp */ = {isa = PBXFileReference; fileEncoding = 4; lastKnownFileType = sourcecode.cpp.cpp; lineEnding = 0; name = variable_adjoint_discrete.cpp; path = ../../SU2_CFD/src/variable_adjoint_discrete.cpp; sourceTree = "<group>"; xcLanguageSpecificationIdentifier = xcode.lang.cpp; };
->>>>>>> 43243f3c
 		E97B6C8117F941800008255B /* config_template.cfg */ = {isa = PBXFileReference; lastKnownFileType = text; name = config_template.cfg; path = ../../config_template.cfg; sourceTree = "<group>"; };
 		E9AA98A61BB3436900B7FE37 /* driver_structure.cpp */ = {isa = PBXFileReference; fileEncoding = 4; lastKnownFileType = sourcecode.cpp.cpp; lineEnding = 0; name = driver_structure.cpp; path = ../../SU2_CFD/src/driver_structure.cpp; sourceTree = "<group>"; xcLanguageSpecificationIdentifier = xcode.lang.cpp; };
 		E9AA98A81BB3438F00B7FE37 /* driver_structure.hpp */ = {isa = PBXFileReference; fileEncoding = 4; lastKnownFileType = sourcecode.cpp.h; lineEnding = 0; name = driver_structure.hpp; path = ../../SU2_CFD/include/driver_structure.hpp; sourceTree = "<group>"; xcLanguageSpecificationIdentifier = xcode.lang.cpp; };
@@ -353,14 +321,8 @@
 		E9D9CE971C62A2A7004119E9 /* interpolation_structure.hpp */ = {isa = PBXFileReference; fileEncoding = 4; lastKnownFileType = sourcecode.cpp.h; lineEnding = 0; name = interpolation_structure.hpp; path = ../../Common/include/interpolation_structure.hpp; sourceTree = "<group>"; xcLanguageSpecificationIdentifier = xcode.lang.cpp; };
 		E9D9CE981C6563B3004119E9 /* parallel_regression_AD.py */ = {isa = PBXFileReference; fileEncoding = 4; lastKnownFileType = text.script.python; path = parallel_regression_AD.py; sourceTree = "<group>"; };
 		E9D9CE991C6563B3004119E9 /* serial_regression_AD.py */ = {isa = PBXFileReference; fileEncoding = 4; lastKnownFileType = text.script.python; path = serial_regression_AD.py; sourceTree = "<group>"; };
-<<<<<<< HEAD
-		E9F130D11D526A5000EC8963 /* gauss_jacobi_quadrature.cpp */ = {isa = PBXFileReference; fileEncoding = 4; lastKnownFileType = sourcecode.cpp.cpp; name = gauss_jacobi_quadrature.cpp; path = ../../Common/src/gauss_jacobi_quadrature.cpp; sourceTree = "<group>"; };
-		E9F512C61CB2FD6B004D5089 /* numerics_direct_elasticity_linear.cpp */ = {isa = PBXFileReference; fileEncoding = 4; lastKnownFileType = sourcecode.cpp.cpp; name = numerics_direct_elasticity_linear.cpp; path = ../../SU2_CFD/src/numerics_direct_elasticity_linear.cpp; sourceTree = "<group>"; };
-		E9F512C71CB2FD6B004D5089 /* numerics_direct_elasticity_nonlinear.cpp */ = {isa = PBXFileReference; fileEncoding = 4; lastKnownFileType = sourcecode.cpp.cpp; name = numerics_direct_elasticity_nonlinear.cpp; path = ../../SU2_CFD/src/numerics_direct_elasticity_nonlinear.cpp; sourceTree = "<group>"; };
-=======
 		E9F512C61CB2FD6B004D5089 /* numerics_direct_elasticity_linear.cpp */ = {isa = PBXFileReference; fileEncoding = 4; lastKnownFileType = sourcecode.cpp.cpp; lineEnding = 0; name = numerics_direct_elasticity_linear.cpp; path = ../../SU2_CFD/src/numerics_direct_elasticity_linear.cpp; sourceTree = "<group>"; xcLanguageSpecificationIdentifier = xcode.lang.cpp; };
 		E9F512C71CB2FD6B004D5089 /* numerics_direct_elasticity_nonlinear.cpp */ = {isa = PBXFileReference; fileEncoding = 4; lastKnownFileType = sourcecode.cpp.cpp; lineEnding = 0; name = numerics_direct_elasticity_nonlinear.cpp; path = ../../SU2_CFD/src/numerics_direct_elasticity_nonlinear.cpp; sourceTree = "<group>"; xcLanguageSpecificationIdentifier = xcode.lang.cpp; };
->>>>>>> 43243f3c
 		E9F5F1B41CFF9CA200522F68 /* def_brick_hex.cfg */ = {isa = PBXFileReference; fileEncoding = 4; lastKnownFileType = text; path = def_brick_hex.cfg; sourceTree = "<group>"; };
 		E9F5F1B71CFF9CA200522F68 /* def_brick_hex_rans.cfg */ = {isa = PBXFileReference; fileEncoding = 4; lastKnownFileType = text; path = def_brick_hex_rans.cfg; sourceTree = "<group>"; };
 		E9F5F1BA1CFF9CA200522F68 /* def_brick_prism.cfg */ = {isa = PBXFileReference; fileEncoding = 4; lastKnownFileType = text; path = def_brick_prism.cfg; sourceTree = "<group>"; };
@@ -370,22 +332,9 @@
 		E9F5F1C61CFF9CA200522F68 /* def_NACA0012.cfg */ = {isa = PBXFileReference; fileEncoding = 4; lastKnownFileType = text; path = def_NACA0012.cfg; sourceTree = "<group>"; };
 		E9F5F1CE1CFF9CA200522F68 /* def_NACA4412.cfg */ = {isa = PBXFileReference; fileEncoding = 4; lastKnownFileType = text; path = def_NACA4412.cfg; sourceTree = "<group>"; };
 		E9F5F1D11CFF9CA200522F68 /* def_RAE2822.cfg */ = {isa = PBXFileReference; fileEncoding = 4; lastKnownFileType = text; path = def_RAE2822.cfg; sourceTree = "<group>"; };
-<<<<<<< HEAD
-		E9F81DFD1D1922AB0080D669 /* fem_integration_rules.cpp */ = {isa = PBXFileReference; fileEncoding = 4; lastKnownFileType = sourcecode.cpp.cpp; name = fem_integration_rules.cpp; path = ../../Common/src/fem_integration_rules.cpp; sourceTree = "<group>"; };
-		E9F81DFE1D1922AB0080D669 /* fem_wall_distance.cpp */ = {isa = PBXFileReference; fileEncoding = 4; lastKnownFileType = sourcecode.cpp.cpp; name = fem_wall_distance.cpp; path = ../../Common/src/fem_wall_distance.cpp; sourceTree = "<group>"; };
-		E9F81DFF1D1922AB0080D669 /* gelite.cpp */ = {isa = PBXFileReference; fileEncoding = 4; lastKnownFileType = sourcecode.cpp.cpp; name = gelite.cpp; path = ../../Common/src/gelite.cpp; sourceTree = "<group>"; };
-		E9F81E031D1922D40080D669 /* gelite.hpp */ = {isa = PBXFileReference; fileEncoding = 4; lastKnownFileType = sourcecode.cpp.h; name = gelite.hpp; path = ../../Common/include/gelite.hpp; sourceTree = "<group>"; };
-		E9FB837B1D5AAA05009B00F1 /* gauss_jacobi_quadrature.cpp */ = {isa = PBXFileReference; fileEncoding = 4; lastKnownFileType = sourcecode.cpp.cpp; name = gauss_jacobi_quadrature.cpp; path = ../../Common/src/gauss_jacobi_quadrature.cpp; sourceTree = "<group>"; };
-		E9FB837D1D5AAA1D009B00F1 /* gauss_jacobi_quadrature.hpp */ = {isa = PBXFileReference; fileEncoding = 4; lastKnownFileType = sourcecode.cpp.h; name = gauss_jacobi_quadrature.hpp; path = ../../Common/include/gauss_jacobi_quadrature.hpp; sourceTree = "<group>"; };
-		E9FB837E1D5AAA1D009B00F1 /* gauss_jacobi_quadrature.inl */ = {isa = PBXFileReference; fileEncoding = 4; lastKnownFileType = text; name = gauss_jacobi_quadrature.inl; path = ../../Common/include/gauss_jacobi_quadrature.inl; sourceTree = "<group>"; };
-		E9FDF6E91D2DD0560066E49C /* adt_structure.cpp */ = {isa = PBXFileReference; fileEncoding = 4; lastKnownFileType = sourcecode.cpp.cpp; name = adt_structure.cpp; path = ../../Common/src/adt_structure.cpp; sourceTree = "<group>"; };
-		E9FDF6EB1D2DD0710066E49C /* adt_structure.inl */ = {isa = PBXFileReference; fileEncoding = 4; lastKnownFileType = text; name = adt_structure.inl; path = ../../Common/include/adt_structure.inl; sourceTree = "<group>"; };
-		E9FDF6EC1D2DD0860066E49C /* adt_structure.hpp */ = {isa = PBXFileReference; fileEncoding = 4; lastKnownFileType = sourcecode.cpp.h; name = adt_structure.hpp; path = ../../Common/include/adt_structure.hpp; sourceTree = "<group>"; };
-=======
 		E9FDF6E91D2DD0560066E49C /* adt_structure.cpp */ = {isa = PBXFileReference; fileEncoding = 4; lastKnownFileType = sourcecode.cpp.cpp; lineEnding = 0; name = adt_structure.cpp; path = ../../Common/src/adt_structure.cpp; sourceTree = "<group>"; xcLanguageSpecificationIdentifier = xcode.lang.cpp; };
 		E9FDF6EB1D2DD0710066E49C /* adt_structure.inl */ = {isa = PBXFileReference; fileEncoding = 4; lastKnownFileType = text; lineEnding = 0; name = adt_structure.inl; path = ../../Common/include/adt_structure.inl; sourceTree = "<group>"; xcLanguageSpecificationIdentifier = xcode.lang.cpp; };
 		E9FDF6EC1D2DD0860066E49C /* adt_structure.hpp */ = {isa = PBXFileReference; fileEncoding = 4; lastKnownFileType = sourcecode.cpp.h; lineEnding = 0; name = adt_structure.hpp; path = ../../Common/include/adt_structure.hpp; sourceTree = "<group>"; xcLanguageSpecificationIdentifier = xcode.lang.cpp; };
->>>>>>> 43243f3c
 /* End PBXFileReference section */
 
 /* Begin PBXFrameworksBuildPhase section */
@@ -424,7 +373,6 @@
 			children = (
 				05E6DBEA17EB62A100FA1F7E /* solver_structure.cpp */,
 				05E6DBE217EB62A100FA1F7E /* solver_direct_mean.cpp */,
-				E971D7EC1BE9F03B0091FFBB /* solver_direct_mean_fem.cpp */,
 				05E6DBE617EB62A100FA1F7E /* solver_direct_turbulent.cpp */,
 				0530E56717FDF79500733CE8 /* solver_direct_poisson.cpp */,
 				0530E56917FDF7AC00733CE8 /* solver_direct_elasticity.cpp */,
@@ -470,12 +418,6 @@
 				05E6DB8A17EB61E600FA1F7E /* dual_grid_structure.cpp */,
 				05E6DB8C17EB61E600FA1F7E /* grid_adaptation_structure.cpp */,
 				05E6DB8D17EB61E600FA1F7E /* grid_movement_structure.cpp */,
-				E965E9FF1CAB578200C6020B /* fem_geometry_structure.cpp */,
-				E965EA001CAB578200C6020B /* fem_standard_element.cpp */,
-				E9F81DFD1D1922AB0080D669 /* fem_integration_rules.cpp */,
-				E9F81DFE1D1922AB0080D669 /* fem_wall_distance.cpp */,
-				E9FB837B1D5AAA05009B00F1 /* gauss_jacobi_quadrature.cpp */,
-				E9F81DFF1D1922AB0080D669 /* gelite.cpp */,
 			);
 			name = Geometry;
 			sourceTree = "<group>";
@@ -506,7 +448,6 @@
 				05E6DBB317EB624700FA1F7E /* variable_structure.inl */,
 				05E6DA9F17EB603F00FA1F7E /* config_structure.inl */,
 				05E6DAA017EB603F00FA1F7E /* dual_grid_structure.inl */,
-				E9FB837E1D5AAA1D009B00F1 /* gauss_jacobi_quadrature.inl */,
 				05E6DAA117EB603F00FA1F7E /* geometry_structure.inl */,
 				05E6DAA217EB603F00FA1F7E /* grid_adaptation_structure.inl */,
 				05E6DAA317EB603F00FA1F7E /* grid_movement_structure.inl */,
@@ -517,8 +458,6 @@
 				05E6DBB017EB624700FA1F7E /* integration_structure.inl */,
 				05E6DBB117EB624700FA1F7E /* numerics_structure.inl */,
 				E9D9CE961C62A272004119E9 /* transfer_structure.inl */,
-				E965EA031CAB57BD00C6020B /* fem_geometry_structure.inl */,
-				E965EA041CAB57BD00C6020B /* fem_standard_element.inl */,
 			);
 			name = InLine;
 			sourceTree = "<group>";
@@ -547,7 +486,6 @@
 				05E6DBB917EB627400FA1F7E /* solver_structure.hpp */,
 				05E6DBBB17EB627400FA1F7E /* variable_structure.hpp */,
 				05E6DAC617EB608000FA1F7E /* dual_grid_structure.hpp */,
-				E9FB837D1D5AAA1D009B00F1 /* gauss_jacobi_quadrature.hpp */,
 				05E6DAC717EB608000FA1F7E /* geometry_structure.hpp */,
 				05E6DAC817EB608000FA1F7E /* grid_adaptation_structure.hpp */,
 				05E6DAC917EB608000FA1F7E /* grid_movement_structure.hpp */,
@@ -558,9 +496,6 @@
 				05E6DBB717EB627400FA1F7E /* numerics_structure.hpp */,
 				E9D9CE951C62A272004119E9 /* transfer_structure.hpp */,
 				E9D9CE971C62A2A7004119E9 /* interpolation_structure.hpp */,
-				E965EA051CAB57DB00C6020B /* fem_geometry_structure.hpp */,
-				E965EA061CAB57DB00C6020B /* fem_standard_element.hpp */,
-				E9F81E031D1922D40080D669 /* gelite.hpp */,
 			);
 			name = Include;
 			sourceTree = "<group>";
@@ -579,7 +514,6 @@
 			isa = PBXGroup;
 			children = (
 				05E6DBCB17EB62A100FA1F7E /* numerics_direct_mean.cpp */,
-				E971D7EE1BEAC3360091FFBB /* numerics_direct_mean_fem.cpp */,
 				05E6DBCF17EB62A100FA1F7E /* numerics_direct_turbulent.cpp */,
 				0530E57117FDF7D800733CE8 /* numerics_direct_poisson.cpp */,
 				0530E56F17FDF7D300733CE8 /* numerics_direct_elasticity.cpp */,
@@ -1578,9 +1512,7 @@
 			isa = PBXSourcesBuildPhase;
 			buildActionMask = 2147483647;
 			files = (
-				E965EA021CAB578200C6020B /* fem_standard_element.cpp in Sources */,
 				E9D9CE8A1C62A1C8004119E9 /* transfer_structure.cpp in Sources */,
-				E9F81E011D1922AB0080D669 /* fem_wall_distance.cpp in Sources */,
 				05E6DB9217EB61E600FA1F7E /* config_structure.cpp in Sources */,
 				05755F0A1A54AC4500600019 /* output_su2.cpp in Sources */,
 				05E6DB9317EB61E600FA1F7E /* dual_grid_structure.cpp in Sources */,
@@ -1593,7 +1525,6 @@
 				05E6DB9717EB61E600FA1F7E /* linear_solvers_structure.cpp in Sources */,
 				05E6DB9817EB61E600FA1F7E /* matrix_structure.cpp in Sources */,
 				05E6DB9917EB61E600FA1F7E /* primal_grid_structure.cpp in Sources */,
-				E971D7EF1BEAC3360091FFBB /* numerics_direct_mean_fem.cpp in Sources */,
 				05AF9F201BE1E1830062E1F1 /* element_linear.cpp in Sources */,
 				05E6DB9A17EB61E600FA1F7E /* vector_structure.cpp in Sources */,
 				05E6DC0117EB62A100FA1F7E /* definition_structure.cpp in Sources */,
@@ -1609,7 +1540,6 @@
 				05E6DC0817EB62A100FA1F7E /* numerics_adjoint_mean.cpp in Sources */,
 				0530E56817FDF79500733CE8 /* solver_direct_poisson.cpp in Sources */,
 				05AF9F211BE1E1830062E1F1 /* element_structure.cpp in Sources */,
-				E971D7ED1BE9F03B0091FFBB /* solver_direct_mean_fem.cpp in Sources */,
 				E9AA98A71BB3436900B7FE37 /* driver_structure.cpp in Sources */,
 				05E6DC0B17EB62A100FA1F7E /* numerics_adjoint_turbulent.cpp in Sources */,
 				05F108A41978D2F200F2F288 /* transport_model.cpp in Sources */,
@@ -1617,7 +1547,6 @@
 				05E6DC0E17EB62A100FA1F7E /* numerics_direct_heat.cpp in Sources */,
 				05F1089A1978D2AE00F2F288 /* fluid_model_pig.cpp in Sources */,
 				05E6DC1017EB62A100FA1F7E /* numerics_direct_mean.cpp in Sources */,
-				E9FB837C1D5AAA05009B00F1 /* gauss_jacobi_quadrature.cpp in Sources */,
 				E9D85B4C1C3F1B9E0077122F /* ad_structure.cpp in Sources */,
 				0530E56E17FDF7C600733CE8 /* variable_direct_elasticity.cpp in Sources */,
 				05F1089D1978D2AE00F2F288 /* fluid_model.cpp in Sources */,
@@ -1633,7 +1562,6 @@
 				0530E56C17FDF7BD00733CE8 /* variable_direct_poisson.cpp in Sources */,
 				05E6DC1D17EB62A100FA1F7E /* output_tecplot.cpp in Sources */,
 				E9D9CE861C62A1A7004119E9 /* interpolation_structure.cpp in Sources */,
-				E9F81E021D1922AB0080D669 /* gelite.cpp in Sources */,
 				05E6DC1E17EB62A100FA1F7E /* solver_adjoint_levelset.cpp in Sources */,
 				05F1089C1978D2AE00F2F288 /* fluid_model_pvdw.cpp in Sources */,
 				05E6DC1F17EB62A100FA1F7E /* solver_adjoint_mean.cpp in Sources */,
@@ -1649,7 +1577,6 @@
 				05E6DC3017EB62A100FA1F7E /* solver_template.cpp in Sources */,
 				05E6DC3117EB62A100FA1F7E /* SU2_CFD.cpp in Sources */,
 				05E6DC3317EB62A100FA1F7E /* variable_adjoint_levelset.cpp in Sources */,
-				E965EA011CAB578200C6020B /* fem_geometry_structure.cpp in Sources */,
 				05E6DC3417EB62A100FA1F7E /* variable_adjoint_mean.cpp in Sources */,
 				05E6DC3717EB62A100FA1F7E /* variable_adjoint_turbulent.cpp in Sources */,
 				05E6DC3A17EB62A100FA1F7E /* variable_direct_heat.cpp in Sources */,
@@ -1661,7 +1588,6 @@
 				E941BB931B71D124005C6C06 /* linear_solvers_structure_b.cpp in Sources */,
 				05E6DC4417EB62A100FA1F7E /* variable_structure.cpp in Sources */,
 				05E6DC4517EB62A100FA1F7E /* variable_template.cpp in Sources */,
-				E9F81E001D1922AB0080D669 /* fem_integration_rules.cpp in Sources */,
 			);
 			runOnlyForDeploymentPostprocessing = 0;
 		};
